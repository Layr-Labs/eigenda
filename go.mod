module github.com/Layr-Labs/eigenda

<<<<<<< HEAD
go 1.23.0

toolchain go1.23.10
=======
// We currently do not make use of any go1.24 features, but want to
// use weak pointers for littdb, which is why we have this minimum version.
go 1.24

// We pin the compiler version to ensure determinism across local machines and CI.
// This should be updated periodically when new minor releases are made.
// See https://tip.golang.org/doc/devel/release#go1.24.0
toolchain go1.24.4
>>>>>>> f00fa9f8

require (
	github.com/Layr-Labs/eigensdk-go v0.2.0-beta.1.0.20250118004418-2a25f31b3b28
	github.com/Layr-Labs/eigensdk-go/signer v0.0.0-20250118004418-2a25f31b3b28
	github.com/aws/aws-sdk-go-v2 v1.26.1
	github.com/aws/aws-sdk-go-v2/credentials v1.17.11
	github.com/aws/aws-sdk-go-v2/feature/dynamodb/attributevalue v1.13.12
	github.com/aws/aws-sdk-go-v2/service/kms v1.31.0
	github.com/aws/aws-sdk-go-v2/service/secretsmanager v1.28.6
	github.com/beevik/ntp v1.4.3
	github.com/consensys/gnark-crypto v0.12.1
	github.com/dchest/siphash v1.2.3
	github.com/docker/docker v25.0.6+incompatible
	github.com/docker/go-connections v0.5.0
	github.com/docker/go-units v0.5.0
	github.com/emirpasic/gods v1.18.1
	github.com/ethereum/go-ethereum v1.14.8
	github.com/fxamacker/cbor/v2 v2.5.0
	github.com/gin-contrib/logger v0.2.6
	github.com/gin-gonic/gin v1.9.1
	github.com/grpc-ecosystem/go-grpc-middleware/providers/prometheus v1.0.1
	github.com/hashicorp/go-multierror v1.1.1
	github.com/ingonyama-zk/icicle/v3 v3.4.0
	github.com/jedib0t/go-pretty/v6 v6.5.9
	github.com/joho/godotenv v1.5.1
	github.com/onsi/ginkgo/v2 v2.11.0
	github.com/onsi/gomega v1.27.8
	github.com/ory/dockertest/v3 v3.10.0
	github.com/pingcap/errors v0.11.4
	github.com/prometheus/client_golang v1.19.0
	github.com/shurcooL/graphql v0.0.0-20230722043721-ed46e5a46466
	github.com/stretchr/testify v1.10.0
	github.com/swaggo/swag v1.16.2
	github.com/syndtr/goleveldb v1.0.1-0.20210819022825-2ae1ddf74ef7
	github.com/urfave/cli v1.22.14
	github.com/urfave/cli/v2 v2.27.4
	github.com/wealdtech/go-merkletree/v2 v2.6.0
	go.uber.org/automaxprocs v1.5.2
	go.uber.org/mock v0.4.0
	golang.org/x/exp v0.0.0-20231110203233-9a3e6036ecaa
	golang.org/x/sync v0.14.0
	golang.org/x/time v0.5.0
	google.golang.org/grpc v1.72.1
)

require (
	dario.cat/mergo v1.0.0 // indirect
	github.com/Azure/go-ansiterm v0.0.0-20210617225240-d185dfc1b5a1 // indirect
	github.com/DataDog/zstd v1.5.2 // indirect
	github.com/KyleBanks/depth v1.2.1 // indirect
	github.com/Layr-Labs/cerberus-api v0.0.2-0.20250117193600-e69c5e8b08fd // indirect
	github.com/Microsoft/go-winio v0.6.2 // indirect
	github.com/Nvveen/Gotty v0.0.0-20120604004816-cd527374f1e5 // indirect
	github.com/PuerkitoBio/purell v1.1.1 // indirect
	github.com/PuerkitoBio/urlesc v0.0.0-20170810143723-de5bf2ad4578 // indirect
	github.com/aws/aws-sdk-go-v2/aws/protocol/eventstream v1.6.1 // indirect
	github.com/aws/aws-sdk-go-v2/feature/ec2/imds v1.16.1 // indirect
	github.com/aws/aws-sdk-go-v2/internal/configsources v1.3.5 // indirect
	github.com/aws/aws-sdk-go-v2/internal/endpoints/v2 v2.6.5 // indirect
	github.com/aws/aws-sdk-go-v2/internal/ini v1.8.0 // indirect
	github.com/aws/aws-sdk-go-v2/internal/v4a v1.3.4 // indirect
	github.com/aws/aws-sdk-go-v2/service/dynamodbstreams v1.20.3 // indirect
	github.com/aws/aws-sdk-go-v2/service/internal/accept-encoding v1.11.2 // indirect
	github.com/aws/aws-sdk-go-v2/service/internal/checksum v1.3.6 // indirect
	github.com/aws/aws-sdk-go-v2/service/internal/endpoint-discovery v1.9.5 // indirect
	github.com/aws/aws-sdk-go-v2/service/internal/presigned-url v1.11.7 // indirect
	github.com/aws/aws-sdk-go-v2/service/internal/s3shared v1.17.4 // indirect
	github.com/aws/aws-sdk-go-v2/service/sso v1.20.5 // indirect
	github.com/aws/aws-sdk-go-v2/service/ssooidc v1.23.4 // indirect
	github.com/aws/aws-sdk-go-v2/service/sts v1.28.6 // indirect
	github.com/aws/smithy-go v1.20.2 // indirect
	github.com/bits-and-blooms/bitset v1.13.0 // indirect
	github.com/bytedance/sonic v1.9.2 // indirect
	github.com/cenkalti/backoff/v4 v4.3.0 // indirect
	github.com/chenzhuoyu/base64x v0.0.0-20221115062448-fe3a3abad311 // indirect
	github.com/cockroachdb/errors v1.11.3 // indirect
	github.com/cockroachdb/fifo v0.0.0-20240606204812-0bbfbd93a7ce // indirect
	github.com/cockroachdb/logtags v0.0.0-20230118201751-21c54148d20b // indirect
	github.com/cockroachdb/pebble v1.1.2 // indirect
	github.com/cockroachdb/redact v1.1.5 // indirect
	github.com/cockroachdb/tokenbucket v0.0.0-20230807174530-cc333fc44b06 // indirect
	github.com/containerd/continuity v0.4.2 // indirect
	github.com/crate-crypto/go-ipa v0.0.0-20240223125850-b1e8a79f509c // indirect
	github.com/crate-crypto/go-kzg-4844 v1.0.0 // indirect
	github.com/deckarep/golang-set/v2 v2.6.0 // indirect
	github.com/distribution/reference v0.5.0 // indirect
	github.com/docker/cli v25.0.3+incompatible // indirect
	github.com/ethereum/c-kzg-4844 v1.0.0 // indirect
	github.com/ethereum/go-verkle v0.1.1-0.20240306133620-7d920df305f0 // indirect
	github.com/felixge/httpsnoop v1.0.4 // indirect
	github.com/gabriel-vasile/mimetype v1.4.2 // indirect
	github.com/gammazero/deque v0.2.0 // indirect
	github.com/gballet/go-libpcsclite v0.0.0-20190607065134-2772fd86a8ff // indirect
	github.com/getsentry/sentry-go v0.27.0 // indirect
	github.com/gin-contrib/sse v0.1.0 // indirect
	github.com/go-logr/stdr v1.2.2 // indirect
	github.com/go-openapi/jsonpointer v0.19.5 // indirect
	github.com/go-openapi/jsonreference v0.19.6 // indirect
	github.com/go-openapi/spec v0.20.4 // indirect
	github.com/go-openapi/swag v0.19.15 // indirect
	github.com/go-playground/locales v0.14.1 // indirect
	github.com/go-playground/universal-translator v0.18.1 // indirect
	github.com/go-playground/validator/v10 v10.14.1 // indirect
	github.com/goccy/go-json v0.10.2 // indirect
	github.com/gofrs/flock v0.8.1 // indirect
	github.com/gogo/protobuf v1.3.2 // indirect
	github.com/golang-jwt/jwt v3.2.2+incompatible // indirect
	github.com/golang-jwt/jwt/v4 v4.5.0 // indirect
	github.com/google/shlex v0.0.0-20191202100458-e7afc7fbc510 // indirect
	github.com/grpc-ecosystem/go-grpc-middleware/v2 v2.1.0 // indirect
	github.com/grpc-ecosystem/grpc-gateway/v2 v2.26.3 // indirect
	github.com/hashicorp/errwrap v1.1.0 // indirect
	github.com/hashicorp/go-bexpr v0.1.10 // indirect
	github.com/holiman/billy v0.0.0-20240216141850-2abb0c79d3c4 // indirect
	github.com/huin/goupnp v1.3.0 // indirect
	github.com/iden3/go-iden3-crypto v0.0.16 // indirect
	github.com/jackpal/go-nat-pmp v1.0.2 // indirect
	github.com/jmespath/go-jmespath v0.4.0 // indirect
	github.com/josharian/intern v1.0.0 // indirect
	github.com/jpillora/backoff v1.0.0 // indirect
	github.com/json-iterator/go v1.1.12 // indirect
	github.com/klauspost/compress v1.17.2 // indirect
	github.com/klauspost/cpuid/v2 v2.2.5 // indirect
	github.com/kr/pretty v0.3.1 // indirect
	github.com/leodido/go-urn v1.2.4 // indirect
	github.com/lmittmann/tint v1.0.4 // indirect
	github.com/mailru/easyjson v0.7.7 // indirect
	github.com/mattn/go-colorable v0.1.13 // indirect
	github.com/mitchellh/mapstructure v1.5.0 // indirect
	github.com/mitchellh/pointerstructure v1.2.0 // indirect
	github.com/moby/term v0.5.0 // indirect
	github.com/modern-go/concurrent v0.0.0-20180306012644-bacd9c7ef1dd // indirect
	github.com/modern-go/reflect2 v1.0.2 // indirect
	github.com/mwitkow/go-conntrack v0.0.0-20190716064945-2f068394615f // indirect
	github.com/opencontainers/go-digest v1.0.0 // indirect
	github.com/opencontainers/image-spec v1.1.0 // indirect
	github.com/opencontainers/runc v1.1.5 // indirect
	github.com/pelletier/go-toml/v2 v2.2.2 // indirect
	github.com/rivo/uniseg v0.2.0 // indirect
	github.com/rs/cors v1.7.0 // indirect
	github.com/rs/zerolog v1.29.1 // indirect
	github.com/sirupsen/logrus v1.9.3 // indirect
	github.com/status-im/keycard-go v0.2.0 // indirect
	github.com/supranational/blst v0.3.11 // indirect
	github.com/twitchyliquid64/golang-asm v0.15.1 // indirect
	github.com/tyler-smith/go-bip39 v1.1.0 // indirect
	github.com/ugorji/go/codec v1.2.11 // indirect
	github.com/x448/float16 v0.8.4 // indirect
	github.com/xeipuuv/gojsonpointer v0.0.0-20180127040702-4e3ac2762d5f // indirect
	github.com/xeipuuv/gojsonreference v0.0.0-20180127040603-bd5ef7bd5415 // indirect
	github.com/xeipuuv/gojsonschema v1.2.0 // indirect
	github.com/xrash/smetrics v0.0.0-20240521201337-686a1a2994c1 // indirect
	github.com/yusufpapurcu/wmi v1.2.3 // indirect
	go.opentelemetry.io/auto/sdk v1.1.0 // indirect
	go.opentelemetry.io/contrib/instrumentation/net/http/otelhttp v0.49.0 // indirect
	go.opentelemetry.io/otel v1.36.0 // indirect
	go.opentelemetry.io/otel/exporters/otlp/otlptrace/otlptracehttp v1.36.0 // indirect
	go.opentelemetry.io/otel/metric v1.36.0 // indirect
	go.opentelemetry.io/otel/sdk v1.36.0 // indirect
	go.opentelemetry.io/otel/trace v1.36.0 // indirect
	go.uber.org/multierr v1.11.0 // indirect
	go.uber.org/zap v1.27.0 // indirect
	golang.org/x/arch v0.4.0 // indirect
	golang.org/x/oauth2 v0.27.0 // indirect
	google.golang.org/genproto/googleapis/api v0.0.0-20250519155744-55703ea1f237 // indirect
	google.golang.org/genproto/googleapis/rpc v0.0.0-20250519155744-55703ea1f237 // indirect
	gopkg.in/natefinch/lumberjack.v2 v2.2.1 // indirect
	gopkg.in/yaml.v2 v2.4.0 // indirect
)

require (
	github.com/VictoriaMetrics/fastcache v1.12.2 // indirect
	github.com/aws/aws-sdk-go-v2/config v1.27.11
	github.com/aws/aws-sdk-go-v2/feature/dynamodb/expression v1.7.12
	github.com/aws/aws-sdk-go-v2/feature/s3/manager v1.16.13
	github.com/aws/aws-sdk-go-v2/service/dynamodb v1.31.0
	github.com/aws/aws-sdk-go-v2/service/s3 v1.53.0
	github.com/beorn7/perks v1.0.1 // indirect
	github.com/btcsuite/btcd/btcec/v2 v2.3.4 // indirect
	github.com/cespare/xxhash/v2 v2.3.0 // indirect
	github.com/consensys/bavard v0.1.13 // indirect
	github.com/cpuguy83/go-md2man/v2 v2.0.4 // indirect
	github.com/davecgh/go-spew v1.1.2-0.20180830191138-d8f796af33cc // indirect
	github.com/decred/dcrd/dcrec/secp256k1/v4 v4.0.1 // indirect
	github.com/fsnotify/fsnotify v1.7.0 // indirect
	github.com/gammazero/workerpool v1.1.3
	github.com/gin-contrib/cors v1.4.0
	github.com/go-logr/logr v1.4.2 // indirect
	github.com/go-ole/go-ole v1.3.0 // indirect
	github.com/go-task/slim-sprig v0.0.0-20230315185526-52ccab3ef572 // indirect
	github.com/golang/snappy v0.0.5-0.20220116011046-fa5810519dcb // indirect
	github.com/google/go-cmp v0.7.0 // indirect
	github.com/google/pprof v0.0.0-20230207041349-798e818bf904 // indirect
	github.com/google/uuid v1.6.0
	github.com/gorilla/websocket v1.4.2 // indirect
	github.com/hashicorp/golang-lru/v2 v2.0.7
	github.com/holiman/bloomfilter/v2 v2.0.3 // indirect
	github.com/holiman/uint256 v1.3.1 // indirect
	github.com/kr/text v0.2.0 // indirect
	github.com/mattn/go-isatty v0.0.20 // indirect
	github.com/mattn/go-runewidth v0.0.15 // indirect
	github.com/mmcloughlin/addchain v0.4.0 // indirect
	github.com/olekukonko/tablewriter v0.0.5 // indirect
	github.com/pkg/errors v0.9.1
	github.com/pmezard/go-difflib v1.0.1-0.20181226105442-5d4384ee4fb2 // indirect
	github.com/prometheus/client_model v0.5.0 // indirect
	github.com/prometheus/common v0.48.0
	github.com/prometheus/procfs v0.12.0 // indirect
	github.com/rogpeppe/go-internal v1.13.1 // indirect
	github.com/russross/blackfriday/v2 v2.1.0 // indirect
	github.com/shirou/gopsutil v3.21.11+incompatible
	github.com/stretchr/objx v0.5.2 // indirect
	github.com/swaggo/files v1.0.1
	github.com/swaggo/gin-swagger v1.6.0
	github.com/tklauser/go-sysconf v0.3.12 // indirect
	github.com/tklauser/numcpus v0.6.1 // indirect
	golang.org/x/crypto v0.38.0
	golang.org/x/net v0.40.0 // indirect
	golang.org/x/sys v0.33.0 // indirect
	golang.org/x/text v0.25.0 // indirect
	golang.org/x/tools v0.22.0 // indirect
	google.golang.org/protobuf v1.36.6
	gopkg.in/yaml.v3 v3.0.1
	rsc.io/tmplfunc v0.0.3 // indirect
)<|MERGE_RESOLUTION|>--- conflicted
+++ resolved
@@ -1,10 +1,5 @@
 module github.com/Layr-Labs/eigenda
 
-<<<<<<< HEAD
-go 1.23.0
-
-toolchain go1.23.10
-=======
 // We currently do not make use of any go1.24 features, but want to
 // use weak pointers for littdb, which is why we have this minimum version.
 go 1.24
@@ -13,7 +8,6 @@
 // This should be updated periodically when new minor releases are made.
 // See https://tip.golang.org/doc/devel/release#go1.24.0
 toolchain go1.24.4
->>>>>>> f00fa9f8
 
 require (
 	github.com/Layr-Labs/eigensdk-go v0.2.0-beta.1.0.20250118004418-2a25f31b3b28
