module github.com/Layr-Labs/eigenda

// We currently do not make use of any go1.24 features, but want to
// use weak pointers for littdb, which is why we have this minimum version.
go 1.24

// We pin the compiler version to ensure determinism across local machines and CI.
// This should be updated periodically when new minor releases are made.
// See https://tip.golang.org/doc/devel/release#go1.24.0
toolchain go1.24.4

// Pointing to latest eigenda-develop commit that contains https://github.com/Layr-Labs/optimism/pull/50
// TODO: update to a proper version once we make the next release.
replace github.com/ethereum-optimism/optimism => github.com/Layr-Labs/optimism v1.13.1-0.20250716111202-d4a6faccf8c5

// This is copied over from op's go.mod file.
// https://github.com/ethereum-optimism/optimism/blob/5662448279e4fb16e073e00baeb6e458b12a59b2/go.mod#L253C90-L253C106
// Make sure to update this replace directive when github.com/ethereum-optimism/optimism version above is updated.
// TODO: we should get rid of op dependencies altogether in our production code.
replace github.com/ethereum/go-ethereum => github.com/ethereum-optimism/op-geth v1.101511.1

require (
	github.com/Layr-Labs/eigenda/api/proxy/clients v0.1.0
	github.com/Layr-Labs/eigensdk-go v0.2.0-beta.1.0.20250118004418-2a25f31b3b28
	github.com/Layr-Labs/eigensdk-go/signer v0.0.0-20250118004418-2a25f31b3b28
	github.com/avast/retry-go/v4 v4.6.0
	github.com/aws/aws-sdk-go-v2 v1.26.1
	github.com/aws/aws-sdk-go-v2/credentials v1.17.11
	github.com/aws/aws-sdk-go-v2/feature/dynamodb/attributevalue v1.13.12
	github.com/aws/aws-sdk-go-v2/service/kms v1.31.0
	github.com/aws/aws-sdk-go-v2/service/secretsmanager v1.28.6
	github.com/consensys/gnark-crypto v0.18.0
	github.com/dchest/siphash v1.2.3
	github.com/docker/go-units v0.5.0
	github.com/emirpasic/gods v1.18.1
	github.com/ethereum-optimism/optimism v1.9.5
	github.com/ethereum/go-ethereum v1.15.3
	github.com/fxamacker/cbor/v2 v2.5.0
	github.com/gin-contrib/logger v0.2.6
	github.com/gin-gonic/gin v1.9.1
	github.com/gorilla/mux v1.8.0
	github.com/grpc-ecosystem/go-grpc-middleware/providers/prometheus v1.0.1
	github.com/grpc-ecosystem/go-grpc-middleware/v2 v2.1.0
	github.com/hashicorp/go-multierror v1.1.1
	github.com/ingonyama-zk/icicle/v3 v3.4.0
	github.com/jedib0t/go-pretty/v6 v6.5.9
	github.com/joho/godotenv v1.5.1
	github.com/minio/minio-go/v7 v7.0.85
	github.com/pingcap/errors v0.11.4
	github.com/prometheus/client_golang v1.21.1
	github.com/shurcooL/graphql v0.0.0-20230722043721-ed46e5a46466
	github.com/stretchr/testify v1.11.1
	github.com/swaggo/swag v1.16.2
	github.com/syndtr/goleveldb v1.0.1-0.20220614013038-64ee5596c38a
	github.com/testcontainers/testcontainers-go/modules/localstack v0.38.0
	github.com/testcontainers/testcontainers-go/modules/minio v0.33.0
	github.com/urfave/cli v1.22.14
	github.com/urfave/cli/v2 v2.27.5 // used by api/proxy TODO: we should prob use the same urfave version everywhere
	github.com/wealdtech/go-merkletree/v2 v2.6.0
	go.uber.org/automaxprocs v1.5.2
	go.uber.org/mock v0.4.0
	golang.org/x/exp v0.0.0-20241009180824-f66d83c29e7c
	golang.org/x/sync v0.16.0
	golang.org/x/time v0.10.0
	google.golang.org/grpc v1.72.2
)

require (
	dario.cat/mergo v1.0.1 // indirect
	github.com/Azure/go-ansiterm v0.0.0-20250102033503-faa5f7b0171c // indirect
	github.com/BurntSushi/toml v1.4.0 // indirect
	github.com/DataDog/zstd v1.5.6-0.20230824185856-869dae002e5e // indirect
	github.com/KyleBanks/depth v1.2.1 // indirect
	github.com/Layr-Labs/cerberus-api v0.0.2-0.20250117193600-e69c5e8b08fd // indirect
	github.com/Microsoft/go-winio v0.6.2 // indirect
	github.com/PuerkitoBio/purell v1.1.1 // indirect
	github.com/PuerkitoBio/urlesc v0.0.0-20170810143723-de5bf2ad4578 // indirect
	github.com/VictoriaMetrics/fastcache v1.12.2 // indirect
	github.com/aws/aws-sdk-go-v2/aws/protocol/eventstream v1.6.1 // indirect
	github.com/aws/aws-sdk-go-v2/config v1.27.11
	github.com/aws/aws-sdk-go-v2/feature/dynamodb/expression v1.7.12
	github.com/aws/aws-sdk-go-v2/feature/ec2/imds v1.16.1 // indirect
	github.com/aws/aws-sdk-go-v2/feature/s3/manager v1.16.13
	github.com/aws/aws-sdk-go-v2/internal/configsources v1.3.5 // indirect
	github.com/aws/aws-sdk-go-v2/internal/endpoints/v2 v2.6.5 // indirect
	github.com/aws/aws-sdk-go-v2/internal/ini v1.8.0 // indirect
	github.com/aws/aws-sdk-go-v2/internal/v4a v1.3.4 // indirect
	github.com/aws/aws-sdk-go-v2/service/dynamodb v1.31.0
	github.com/aws/aws-sdk-go-v2/service/dynamodbstreams v1.20.3 // indirect
	github.com/aws/aws-sdk-go-v2/service/internal/accept-encoding v1.11.2 // indirect
	github.com/aws/aws-sdk-go-v2/service/internal/checksum v1.3.6 // indirect
	github.com/aws/aws-sdk-go-v2/service/internal/endpoint-discovery v1.9.5 // indirect
	github.com/aws/aws-sdk-go-v2/service/internal/presigned-url v1.11.7 // indirect
	github.com/aws/aws-sdk-go-v2/service/internal/s3shared v1.17.4 // indirect
	github.com/aws/aws-sdk-go-v2/service/s3 v1.53.0
	github.com/aws/aws-sdk-go-v2/service/sso v1.20.5 // indirect
	github.com/aws/aws-sdk-go-v2/service/ssooidc v1.23.4 // indirect
	github.com/aws/aws-sdk-go-v2/service/sts v1.28.6 // indirect
	github.com/aws/smithy-go v1.21.0 // indirect
	github.com/beorn7/perks v1.0.1 // indirect
	github.com/bits-and-blooms/bitset v1.20.0 // indirect
	github.com/bytedance/sonic v1.9.2 // indirect
	github.com/cenkalti/backoff/v4 v4.3.0 // indirect
	github.com/cespare/xxhash/v2 v2.3.0 // indirect
	github.com/chenzhuoyu/base64x v0.0.0-20221115062448-fe3a3abad311 // indirect
	github.com/cockroachdb/errors v1.11.3 // indirect
	github.com/cockroachdb/fifo v0.0.0-20240606204812-0bbfbd93a7ce // indirect
	github.com/cockroachdb/logtags v0.0.0-20230118201751-21c54148d20b // indirect
	github.com/cockroachdb/pebble v1.1.4 // indirect
	github.com/cockroachdb/redact v1.1.5 // indirect
	github.com/cockroachdb/tokenbucket v0.0.0-20230807174530-cc333fc44b06 // indirect
	github.com/containerd/errdefs v1.0.0 // indirect
	github.com/containerd/errdefs/pkg v0.3.0 // indirect
	github.com/containerd/log v0.1.0 // indirect
	github.com/containerd/platforms v0.2.1 // indirect
	github.com/cpuguy83/dockercfg v0.3.2 // indirect
	github.com/cpuguy83/go-md2man/v2 v2.0.5 // indirect
	github.com/crate-crypto/go-eth-kzg v1.3.0 // indirect
	github.com/crate-crypto/go-ipa v0.0.0-20240724233137-53bbb0ceb27a // indirect
	github.com/davecgh/go-spew v1.1.2-0.20180830191138-d8f796af33cc // indirect
	github.com/deckarep/golang-set/v2 v2.6.0 // indirect
	github.com/decred/dcrd/dcrec/secp256k1/v4 v4.3.0 // indirect
	github.com/distribution/reference v0.6.0 // indirect
	github.com/docker/docker v28.2.2+incompatible
	github.com/docker/go-connections v0.5.0
	github.com/dustin/go-humanize v1.0.1 // indirect
	github.com/ebitengine/purego v0.8.4 // indirect
	github.com/ethereum/c-kzg-4844/v2 v2.1.0 // indirect
	github.com/ethereum/go-verkle v0.2.2 // indirect
	github.com/felixge/httpsnoop v1.0.4 // indirect
	github.com/fsnotify/fsnotify v1.9.0 // indirect
	github.com/gabriel-vasile/mimetype v1.4.2 // indirect
	github.com/gammazero/deque v0.2.0 // indirect
	github.com/gammazero/workerpool v1.1.3
	github.com/getsentry/sentry-go v0.27.0 // indirect
	github.com/gin-contrib/cors v1.4.0
	github.com/gin-contrib/sse v0.1.0 // indirect
	github.com/go-ini/ini v1.67.0 // indirect
	github.com/go-logr/logr v1.4.2 // indirect
	github.com/go-logr/stdr v1.2.2 // indirect
	github.com/go-ole/go-ole v1.3.0 // indirect
	github.com/go-openapi/jsonpointer v0.19.5 // indirect
	github.com/go-openapi/jsonreference v0.19.6 // indirect
	github.com/go-openapi/spec v0.20.4 // indirect
	github.com/go-openapi/swag v0.19.15 // indirect
	github.com/go-playground/locales v0.14.1 // indirect
	github.com/go-playground/universal-translator v0.18.1 // indirect
	github.com/go-playground/validator/v10 v10.14.1 // indirect
	github.com/goccy/go-json v0.10.4 // indirect
	github.com/gofrs/flock v0.8.1 // indirect
	github.com/gogo/protobuf v1.3.2 // indirect
	github.com/golang-jwt/jwt v3.2.2+incompatible // indirect
	github.com/golang-jwt/jwt/v4 v4.5.2 // indirect
	github.com/golang/snappy v0.0.5-0.20220116011046-fa5810519dcb // indirect
	github.com/google/uuid v1.6.0
	github.com/gorilla/websocket v1.5.3 // indirect
	github.com/grpc-ecosystem/grpc-gateway/v2 v2.26.3 // indirect
	github.com/hashicorp/errwrap v1.1.0 // indirect
	github.com/hashicorp/go-bexpr v0.1.11 // indirect
	github.com/hashicorp/golang-lru/v2 v2.0.7
	github.com/holiman/billy v0.0.0-20240216141850-2abb0c79d3c4 // indirect
	github.com/holiman/bloomfilter/v2 v2.0.3 // indirect
	github.com/holiman/uint256 v1.3.2 // indirect
	github.com/huin/goupnp v1.3.0 // indirect
	github.com/iden3/go-iden3-crypto v0.0.16 // indirect
	github.com/jackpal/go-nat-pmp v1.0.2 // indirect
	github.com/jmespath/go-jmespath v0.4.0 // indirect
	github.com/josharian/intern v1.0.0 // indirect
	github.com/jpillora/backoff v1.0.0 // indirect
	github.com/json-iterator/go v1.1.12 // indirect
	github.com/klauspost/compress v1.18.0 // indirect
	github.com/klauspost/cpuid/v2 v2.2.9 // indirect
	github.com/kr/pretty v0.3.1 // indirect
	github.com/kr/text v0.2.0 // indirect
	github.com/leodido/go-urn v1.2.4 // indirect
	github.com/lmittmann/tint v1.0.4 // indirect
	github.com/lufia/plan9stats v0.0.0-20240226150601-1dcf7310316a // indirect
	github.com/magiconair/properties v1.8.10 // indirect
	github.com/mailru/easyjson v0.7.7 // indirect
	github.com/mattn/go-colorable v0.1.13 // indirect
	github.com/mattn/go-isatty v0.0.20 // indirect
	github.com/mattn/go-runewidth v0.0.16 // indirect
	github.com/minio/md5-simd v1.1.2 // indirect
	github.com/mitchellh/mapstructure v1.5.0 // indirect
	github.com/mitchellh/pointerstructure v1.2.1 // indirect
	github.com/moby/docker-image-spec v1.3.1 // indirect
	github.com/moby/go-archive v0.1.0 // indirect
	github.com/moby/patternmatcher v0.6.0 // indirect
	github.com/moby/sys/sequential v0.6.0 // indirect
	github.com/moby/sys/user v0.4.0 // indirect
	github.com/moby/sys/userns v0.1.0 // indirect
	github.com/moby/term v0.5.2 // indirect
	github.com/modern-go/concurrent v0.0.0-20180306012644-bacd9c7ef1dd // indirect
	github.com/modern-go/reflect2 v1.0.2 // indirect
	github.com/morikuni/aec v1.0.0 // indirect
	github.com/munnerz/goautoneg v0.0.0-20191010083416-a7dc8b61c822 // indirect
	github.com/mwitkow/go-conntrack v0.0.0-20190716064945-2f068394615f // indirect
	github.com/naoina/go-stringutil v0.1.0 // indirect
	github.com/naoina/toml v0.1.2-0.20170918210437-9fafd6967416 // indirect
	github.com/olekukonko/tablewriter v0.0.5
	github.com/opencontainers/go-digest v1.0.0 // indirect
	github.com/opencontainers/image-spec v1.1.1 // indirect
	github.com/pelletier/go-toml/v2 v2.2.4 // indirect
	github.com/pion/dtls/v2 v2.2.12 // indirect
	github.com/pion/logging v0.2.2 // indirect
	github.com/pion/stun/v2 v2.0.0 // indirect
	github.com/pion/transport/v2 v2.2.10 // indirect
	github.com/pion/transport/v3 v3.0.7 // indirect
	github.com/pkg/errors v0.9.1
	github.com/pmezard/go-difflib v1.0.1-0.20181226105442-5d4384ee4fb2 // indirect
	github.com/power-devops/perfstat v0.0.0-20240221224432-82ca36839d55 // indirect
	github.com/prometheus/client_model v0.6.1 // indirect
	github.com/prometheus/common v0.62.0
	github.com/prometheus/procfs v0.15.1 // indirect
	github.com/rivo/uniseg v0.4.7 // indirect
	github.com/rogpeppe/go-internal v1.13.1 // indirect
	github.com/rs/cors v1.11.0 // indirect
	github.com/rs/xid v1.6.0 // indirect
	github.com/rs/zerolog v1.29.1 // indirect
	github.com/russross/blackfriday/v2 v2.1.0 // indirect
	github.com/shirou/gopsutil v3.21.11+incompatible
	github.com/shirou/gopsutil/v4 v4.25.5 // indirect
	github.com/sirupsen/logrus v1.9.3 // indirect
	github.com/spf13/viper v1.21.0
	github.com/stretchr/objx v0.5.2 // indirect
	github.com/supranational/blst v0.3.14 // indirect
	github.com/swaggo/files v1.0.1
	github.com/swaggo/gin-swagger v1.6.0
	github.com/testcontainers/testcontainers-go v0.38.0
	github.com/tklauser/go-sysconf v0.3.13 // indirect
	github.com/tklauser/numcpus v0.7.0 // indirect
	github.com/twitchyliquid64/golang-asm v0.15.1 // indirect
	github.com/ugorji/go/codec v1.2.11 // indirect
	github.com/wlynxg/anet v0.0.4 // indirect
	github.com/x448/float16 v0.8.4 // indirect
	github.com/xrash/smetrics v0.0.0-20240521201337-686a1a2994c1 // indirect
	github.com/yusufpapurcu/wmi v1.2.4 // indirect
	go.opentelemetry.io/auto/sdk v1.1.0 // indirect
	go.opentelemetry.io/contrib/instrumentation/net/http/otelhttp v0.59.0 // indirect
	go.opentelemetry.io/otel v1.36.0 // indirect
	go.opentelemetry.io/otel/exporters/otlp/otlptrace v1.36.0 // indirect
	go.opentelemetry.io/otel/metric v1.36.0 // indirect
	go.opentelemetry.io/otel/sdk v1.36.0 // indirect
	go.opentelemetry.io/otel/trace v1.36.0 // indirect
	go.opentelemetry.io/proto/otlp v1.7.0 // indirect
	go.uber.org/multierr v1.11.0 // indirect
	go.uber.org/zap v1.27.0 // indirect
	golang.org/x/arch v0.4.0 // indirect
	golang.org/x/crypto v0.40.0
	golang.org/x/mod v0.26.0 // indirect
	golang.org/x/net v0.42.0 // indirect
	golang.org/x/oauth2 v0.27.0 // indirect
	golang.org/x/sys v0.34.0 // indirect
	golang.org/x/term v0.33.0 // indirect
	golang.org/x/text v0.28.0 // indirect
	golang.org/x/tools v0.35.0 // indirect
	google.golang.org/genproto/googleapis/api v0.0.0-20250528174236-200df99c418a // indirect
	google.golang.org/genproto/googleapis/rpc v0.0.0-20250528174236-200df99c418a // indirect
	google.golang.org/protobuf v1.36.6
	gopkg.in/natefinch/lumberjack.v2 v2.2.1 // indirect
	gopkg.in/yaml.v2 v2.4.0 // indirect
	gopkg.in/yaml.v3 v3.0.1
)

<<<<<<< HEAD
require github.com/go-viper/mapstructure/v2 v2.4.0
=======
require (
	github.com/go-viper/mapstructure/v2 v2.4.0
	github.com/spf13/viper v1.21.0
)
>>>>>>> 3dc702d1

require (
	github.com/sagikazarmark/locafero v0.11.0 // indirect
	github.com/sourcegraph/conc v0.3.1-0.20240121214520-5f936abd7ae8 // indirect
	github.com/spf13/afero v1.15.0 // indirect
	github.com/spf13/cast v1.10.0 // indirect
	github.com/spf13/pflag v1.0.10 // indirect
	github.com/subosito/gotenv v1.6.0 // indirect
	go.yaml.in/yaml/v3 v3.0.4 // indirect
)<|MERGE_RESOLUTION|>--- conflicted
+++ resolved
@@ -221,7 +221,6 @@
 	github.com/shirou/gopsutil v3.21.11+incompatible
 	github.com/shirou/gopsutil/v4 v4.25.5 // indirect
 	github.com/sirupsen/logrus v1.9.3 // indirect
-	github.com/spf13/viper v1.21.0
 	github.com/stretchr/objx v0.5.2 // indirect
 	github.com/supranational/blst v0.3.14 // indirect
 	github.com/swaggo/files v1.0.1
@@ -262,14 +261,10 @@
 	gopkg.in/yaml.v3 v3.0.1
 )
 
-<<<<<<< HEAD
-require github.com/go-viper/mapstructure/v2 v2.4.0
-=======
 require (
 	github.com/go-viper/mapstructure/v2 v2.4.0
 	github.com/spf13/viper v1.21.0
 )
->>>>>>> 3dc702d1
 
 require (
 	github.com/sagikazarmark/locafero v0.11.0 // indirect
