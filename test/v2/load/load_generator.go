--- conflicted
+++ resolved
@@ -299,19 +299,6 @@
 		l.metrics.endOperation("validator_read")
 	}()
 
-<<<<<<< HEAD
-	commitments, err := eigenDACert.Commitments()
-	if err != nil {
-		l.metrics.reportValidatorReadFailure()
-		l.client.GetLogger().Errorf("failed to get blob commitments: %v", err)
-		return
-	}
-
-	quorums := eigenDACert.QuorumNumbers()
-
-	readStartIndex := rand.Int32Range(0, int32(len(quorums)))
-
-=======
 	blobHeader, err := coretypes.BlobHeaderBindingToInternal(&eigenDACert.BlobInclusionInfo.BlobCertificate.BlobHeader)
 	if err != nil {
 		l.metrics.reportValidatorReadFailure()
@@ -319,22 +306,13 @@
 		return
 	}
 
->>>>>>> 1695c78f
 	for i := 0; i < validatorReadCount; i++ {
 		validateAndDecode := rand.Float64() < l.config.ValidatorVerificationFraction
 
 		err = l.client.ReadBlobFromValidators(
 			ctx,
-<<<<<<< HEAD
-			*blobKey,
-			eigenDACert.BlobVersion(),
-			*commitments,
-			quorums[(int(readStartIndex)+i)%len(quorums)],
-			uint32(eigenDACert.ReferenceBlockNumber()),
-=======
 			blobHeader,
 			eigenDACert.BatchHeader.ReferenceBlockNumber,
->>>>>>> 1695c78f
 			payload,
 			0,
 			validateAndDecode)
