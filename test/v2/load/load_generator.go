package load

import (
	"context"
	"encoding/json"
	"fmt"
	"os"
	"sync"
	"sync/atomic"
	"time"

	"github.com/Layr-Labs/eigenda/api/clients/v2/coretypes"
	"github.com/Layr-Labs/eigenda/common/pprof"
	"github.com/Layr-Labs/eigenda/common/testutils/random"
	corev2 "github.com/Layr-Labs/eigenda/core/v2"
	"github.com/Layr-Labs/eigenda/test/v2/client"
	"github.com/docker/go-units"
)

// LoadGenerator is a utility for generating read and write load for the target network.
type LoadGenerator struct {
	ctx    context.Context
	cancel context.CancelFunc

	// The configuration for the load generator.
	config *LoadGeneratorConfig
	// The test client to use for the load test.
	client *client.TestClient
	// The time between starting each blob submission.
	submissionPeriod time.Duration
	// The channel to limit the number of parallel blob submissions.
	submissionLimiter chan struct{}
	// The channel to limit the number of parallel blob reads sent to the relays.
	relayReadLimiter chan struct{}
	// The channel to limit the number of parallel blob reads sent to the validators.
	validatorReadLimiter chan struct{}
	// The channel to limit the number of blobs in all phases of the read/write lifecycle.
	lifecycleLimiter chan struct{}
	// if true, the load generator is running.
	alive atomic.Bool
	// The channel to signal when the load generator is finished.
	finishedChan chan struct{}
	// The metrics for the load generator.
	metrics *loadGeneratorMetrics
	// Pool of random number generators
	randPool *sync.Pool
}

// ReadConfigFile loads a LoadGeneratorConfig from a file.
func ReadConfigFile(filePath string) (*LoadGeneratorConfig, error) {
	configFile, err := client.ResolveTildeInPath(filePath)
	if err != nil {
		return nil, fmt.Errorf("failed to resolve tilde in path: %w", err)
	}
	configFileBytes, err := os.ReadFile(configFile)
	if err != nil {
		return nil, fmt.Errorf("failed to read config file: %w", err)
	}

	config := &LoadGeneratorConfig{}
	err = json.Unmarshal(configFileBytes, config)
	if err != nil {
		return nil, fmt.Errorf("failed to unmarshal config file: %w", err)
	}

	return config, nil
}

// NewLoadGenerator creates a new LoadGenerator.
func NewLoadGenerator(
	config *LoadGeneratorConfig,
	client *client.TestClient) *LoadGenerator {

	bytesPerSecond := config.MBPerSecond * units.MiB
	averageBlobSize := config.AverageBlobSizeMB * units.MiB

	submissionFrequency := bytesPerSecond / averageBlobSize
	submissionPeriod := 1 / submissionFrequency
	submissionPeriodAsDuration := time.Duration(submissionPeriod * float64(time.Second))

	submissionLimiter := make(chan struct{}, config.SubmissionParallelism)
	relayReadLimiter := make(chan struct{}, config.RelayReadParallelism)
	validatorReadLimiter := make(chan struct{}, config.ValidatorReadParallelism)
	lifecycleLimiter := make(chan struct{},
		config.SubmissionParallelism+
			config.RelayReadParallelism+
			config.ValidatorReadParallelism)

	ctx := context.Background()
	ctx, cancel := context.WithCancel(ctx)

	metrics := newLoadGeneratorMetrics(client.GetMetricsRegistry())

	if config.EnablePprof {
		pprofProfiler := pprof.NewPprofProfiler(fmt.Sprintf("%d", config.PprofHttpPort), client.GetLogger())
		go pprofProfiler.Start()
		client.GetLogger().Info("Enabled pprof", "port", config.PprofHttpPort)
	}

	client.SetCertVerifierAddress(client.GetConfig().EigenDACertVerifierAddressQuorums0_1)

	// Initialize a pool for random number generators
	randPool := &sync.Pool{
		New: func() interface{} {
			return random.NewTestRandomNoPrint()
		},
	}

	return &LoadGenerator{
		ctx:                  ctx,
		cancel:               cancel,
		config:               config,
		client:               client,
		submissionPeriod:     submissionPeriodAsDuration,
		submissionLimiter:    submissionLimiter,
		relayReadLimiter:     relayReadLimiter,
		lifecycleLimiter:     lifecycleLimiter,
		validatorReadLimiter: validatorReadLimiter,
		alive:                atomic.Bool{},
		finishedChan:         make(chan struct{}),
		randPool:             randPool,
		metrics:              metrics,
	}
}

// Start starts the load generator. If block is true, this function will block until Stop() or
// the load generator crashes. If block is false, this function will return immediately.
func (l *LoadGenerator) Start(block bool) {
	l.alive.Store(true)
	l.run()
	if block {
		<-l.finishedChan
	}
}

// Stop stops the load generator.
func (l *LoadGenerator) Stop() {
	l.finishedChan <- struct{}{}
	l.alive.Store(false)
	l.client.Stop()
	l.cancel()
}

// run runs the load generator.
func (l *LoadGenerator) run() {
	ticker := time.NewTicker(l.submissionPeriod)
	for l.alive.Load() {
		<-ticker.C

		l.lifecycleLimiter <- struct{}{}
		go func() {
			l.readAndWriteBlob()
			<-l.lifecycleLimiter
		}()
	}
}

func (l *LoadGenerator) readAndWriteBlob() {
	// Get a random generator from the pool
	randObj := l.randPool.Get()
	rand := randObj.(*random.TestRandom)
	defer l.randPool.Put(randObj) // Return to pool when done

	l.submissionLimiter <- struct{}{}
	blobKey, payload, eigenDACert, err := l.disperseBlob(rand)
	<-l.submissionLimiter
	if err != nil {
		return
	}

	l.relayReadLimiter <- struct{}{}
	l.readBlobFromRelays(rand, blobKey, payload, eigenDACert)
	<-l.relayReadLimiter

	l.validatorReadLimiter <- struct{}{}
	l.readBlobFromValidators(rand, blobKey, payload, eigenDACert)
	<-l.validatorReadLimiter
}

// Submits a single blob to the network.
func (l *LoadGenerator) disperseBlob(rand *random.TestRandom) (
	blobKey *corev2.BlobKey,
	payload []byte,
	eigenDACert *coretypes.EigenDACert,
	err error) {

	payloadSize := int(rand.BoundedGaussian(
		l.config.AverageBlobSizeMB*units.MiB,
		l.config.BlobSizeStdDev*units.MiB,
		1.0,
		float64(l.client.GetConfig().MaxBlobSize+1)))
	payload = rand.Bytes(payloadSize)

	timeout := time.Duration(l.config.DispersalTimeout) * time.Second
	ctx, cancel := context.WithTimeout(l.ctx, timeout)
	l.metrics.startOperation("dispersal")
	defer func() {
		l.metrics.endOperation("dispersal")
		cancel()
	}()

	eigenDACert, err = l.client.DispersePayload(ctx, payload)
	if err != nil {
		l.metrics.reportDispersalFailure()
		l.client.GetLogger().Errorf("failed to disperse blob: %v", err)
		return nil, nil, nil, err
	}

	blobKey, err = eigenDACert.ComputeBlobKey()
	if err != nil {
		l.metrics.reportDispersalFailure()
		l.client.GetLogger().Errorf("failed to compute blob key: %v", err)
		return nil, nil, nil, err
	}

	l.metrics.reportDispersalSuccess()
	return blobKey, payload, eigenDACert, nil
}

// readBlobFromRelays reads a blob from the relays.
func (l *LoadGenerator) readBlobFromRelays(
	rand *random.TestRandom,
	blobKey *corev2.BlobKey,
	payload []byte,
	eigenDACert *coretypes.EigenDACert,
) {

	timeout := time.Duration(l.config.RelayReadTimeout) * time.Second
	ctx, cancel := context.WithTimeout(l.ctx, timeout)
	defer cancel()

	var relayReadCount int
	if l.config.RelayReadAmplification < 1 {
		if rand.Float64() < l.config.RelayReadAmplification {
			relayReadCount = 1
		} else {
			return
		}
	} else {
		relayReadCount = int(l.config.RelayReadAmplification)
	}

	l.metrics.startOperation("relay_read")
	defer func() {
		l.metrics.endOperation("relay_read")
	}()

	blobLengthSymbols := eigenDACert.BlobInclusionInfo.BlobCertificate.BlobHeader.Commitment.Length
	relayKeys := eigenDACert.BlobInclusionInfo.BlobCertificate.RelayKeys
	readStartIndex := rand.Int32Range(0, int32(len(relayKeys)))

	for i := 0; i < relayReadCount; i++ {
		err := l.client.ReadBlobFromRelay(
			ctx,
			*blobKey,
			relayKeys[(int(readStartIndex)+i)%len(relayKeys)],
			payload,
			blobLengthSymbols,
			0)
		if err == nil {
			l.metrics.reportRelayReadSuccess()
		} else {
			l.metrics.reportRelayReadFailure()
			l.client.GetLogger().Errorf("failed to read blob from relays: %v", err)
		}
	}
}

<<<<<<< HEAD
	blobHeader, err := coretypes.BlobHeaderBindingToInternal(&eigenDACert.BlobInclusionInfo.BlobCertificate.BlobHeader)
	if err != nil {
		l.client.GetLogger().Errorf("failed to bind blob header: %v", err)
		return
	}
=======
// readBlobFromValidators reads a blob from the validators using the validator retrieval client.
func (l *LoadGenerator) readBlobFromValidators(
	rand *random.TestRandom,
	blobKey *corev2.BlobKey,
	payload []byte,
	eigenDACert *coretypes.EigenDACert) {

	timeout := time.Duration(l.config.ValidatorReadTimeout) * time.Second
	ctx, cancel := context.WithTimeout(l.ctx, timeout)
	defer cancel()
>>>>>>> b0c94173

	var validatorReadCount int
	if l.config.ValidatorReadAmplification < 1 {
		if rand.Float64() < l.config.ValidatorReadAmplification {
			validatorReadCount = 1
		} else {
			return
		}
	} else {
		validatorReadCount = int(l.config.ValidatorReadAmplification)
	}

	l.metrics.startOperation("validator_read")
	defer func() {
		l.metrics.endOperation("validator_read")
	}()

	blobHeader := eigenDACert.BlobInclusionInfo.BlobCertificate.BlobHeader
	commitment, err := coretypes.BlobCommitmentsBindingToInternal(&blobHeader.Commitment)
	if err != nil {
		l.metrics.reportValidatorReadFailure()
		l.client.GetLogger().Errorf("failed to bind blob commitments: %v", err)
		return
	}

	quorums := eigenDACert.BlobInclusionInfo.BlobCertificate.BlobHeader.QuorumNumbers

	readStartIndex := rand.Int32Range(0, int32(len(quorums)))

	for i := 0; i < validatorReadCount; i++ {
		validateAndDecode := rand.Float64() < l.config.ValidatorVerificationFraction

		err = l.client.ReadBlobFromValidatorsInQuorum(
			ctx,
<<<<<<< HEAD
			blobHeader,
			payload)
=======
			*blobKey,
			blobHeader.Version,
			*commitment,
			quorums[(int(readStartIndex)+i)%len(quorums)],
			eigenDACert.BatchHeader.ReferenceBlockNumber,
			payload,
			0,
			validateAndDecode,
		)
>>>>>>> b0c94173
		if err == nil {
			l.metrics.reportValidatorReadSuccess()
		} else {
			l.metrics.reportValidatorReadFailure()
			l.client.GetLogger().Errorf("failed to read blob from validators: %v", err)
		}
	}
}<|MERGE_RESOLUTION|>--- conflicted
+++ resolved
@@ -173,7 +173,7 @@
 	<-l.relayReadLimiter
 
 	l.validatorReadLimiter <- struct{}{}
-	l.readBlobFromValidators(rand, blobKey, payload, eigenDACert)
+	l.readBlobFromValidators(rand, payload, eigenDACert)
 	<-l.validatorReadLimiter
 }
 
@@ -266,24 +266,15 @@
 	}
 }
 
-<<<<<<< HEAD
-	blobHeader, err := coretypes.BlobHeaderBindingToInternal(&eigenDACert.BlobInclusionInfo.BlobCertificate.BlobHeader)
-	if err != nil {
-		l.client.GetLogger().Errorf("failed to bind blob header: %v", err)
-		return
-	}
-=======
 // readBlobFromValidators reads a blob from the validators using the validator retrieval client.
 func (l *LoadGenerator) readBlobFromValidators(
 	rand *random.TestRandom,
-	blobKey *corev2.BlobKey,
 	payload []byte,
 	eigenDACert *coretypes.EigenDACert) {
 
 	timeout := time.Duration(l.config.ValidatorReadTimeout) * time.Second
 	ctx, cancel := context.WithTimeout(l.ctx, timeout)
 	defer cancel()
->>>>>>> b0c94173
 
 	var validatorReadCount int
 	if l.config.ValidatorReadAmplification < 1 {
@@ -301,37 +292,23 @@
 		l.metrics.endOperation("validator_read")
 	}()
 
-	blobHeader := eigenDACert.BlobInclusionInfo.BlobCertificate.BlobHeader
-	commitment, err := coretypes.BlobCommitmentsBindingToInternal(&blobHeader.Commitment)
-	if err != nil {
-		l.metrics.reportValidatorReadFailure()
-		l.client.GetLogger().Errorf("failed to bind blob commitments: %v", err)
+	blobHeader, err := coretypes.BlobHeaderBindingToInternal(&eigenDACert.BlobInclusionInfo.BlobCertificate.BlobHeader)
+	if err != nil {
+		l.client.GetLogger().Errorf("failed to bind blob header: %v", err)
 		return
 	}
-
-	quorums := eigenDACert.BlobInclusionInfo.BlobCertificate.BlobHeader.QuorumNumbers
-
-	readStartIndex := rand.Int32Range(0, int32(len(quorums)))
 
 	for i := 0; i < validatorReadCount; i++ {
 		validateAndDecode := rand.Float64() < l.config.ValidatorVerificationFraction
 
-		err = l.client.ReadBlobFromValidatorsInQuorum(
+		err = l.client.ReadBlobFromValidators(
 			ctx,
-<<<<<<< HEAD
 			blobHeader,
-			payload)
-=======
-			*blobKey,
-			blobHeader.Version,
-			*commitment,
-			quorums[(int(readStartIndex)+i)%len(quorums)],
 			eigenDACert.BatchHeader.ReferenceBlockNumber,
 			payload,
 			0,
 			validateAndDecode,
 		)
->>>>>>> b0c94173
 		if err == nil {
 			l.metrics.reportValidatorReadSuccess()
 		} else {
