package client

import (
	"fmt"
	"path"

	"github.com/Layr-Labs/eigenda/litt/util"
	"github.com/docker/go-units"
)

// TestClientConfig is the configuration for the test client.
type TestClientConfig struct {
	// The location where the SRS files can be found.
	SRSPath string
	// The location where the test client's private key is stored. This is the key for the account that is
	// paying for dispersals.
	//
	// Either this or KeyVar must be set. If both are set, KeyPath is used.
	KeyPath string
	// The environment variable that contains the private key for the account that is paying for dispersals.
	//
	// This is used if KeyPath is not set.
	KeyVar string
	// The disperser's hostname (url or IP address)
	DisperserHostname string
	// The disperser's port
	DisperserPort int
	// The URL(s) to point the eth client to
	//
	// Either this or EthRPCURLsVar must be set. If both are set, EthRPCURLs is used.
	EthRPCURLs []string
	// The environment variable that contains the URL(s) to point the eth client to. Use a comma-separated list.
	//
	// Either this or EthRPCURLs must be set. If both are set, EthRPCURLs is used.
	EthRPCUrlsVar string
	// The contract address for the EigenDA address directory, where all contract addresses are stored
	//
	// Currently the EigenDA address directory is just used to look up BLSOperatorStateRetrieverAddr and EigenDAServiceManagerAddr.
	// In a later PR, ensure all addresses are populated into the directory, and use it for all contract address lookups.
	EigenDADirectory string
	// The contract address for the EigenDA BLS operator state retriever
	BLSOperatorStateRetrieverAddr string
	// The contract address for the EigenDA service manager
	EigenDAServiceManagerAddr string
	// The contract address for the EigenDA cert verifier, which specifies required quorums 0 and 1
	//
	// If this value is not set, that tests utilizing it will be skipped
	EigenDACertVerifierAddressQuorums0_1 string
	// The contract address for the EigenDA cert verifier, which specifies required quorums 0, 1, and 2
	//
	// If this value is not set, that tests utilizing it will be skipped
	EigenDACertVerifierAddressQuorums0_1_2 string
	// The contract address for the EigenDA cert verifier, which specifies required quorum 2
	//
	// If this value is not set, that tests utilizing it will be skipped
	EigenDACertVerifierAddressQuorums2 string
	// The URL/IP of a subgraph to use for the chain state
	SubgraphURL string
	// The SRS order to use for the test
	SRSOrder uint64
	// The SRS number to load, increasing this beyond necessary can cause the client to take a long time to start
	SRSNumberToLoad uint64
	// The maximum blob size supported by the EigenDA network
	MaxBlobSize uint64
	// The port to use for metrics (if metrics are being collected)
	MetricsPort int
	// If true, do not start the metrics server.
	DisableMetrics bool
	// The size of the thread pool for read operations.
	ValidatorReadConnectionPoolSize int
	// The size of the thread pool for CPU heavy operations.
	ValidatorReadComputePoolSize int
<<<<<<< HEAD
	// The number of connections to open for each relay.
	RelayConnectionCount int
	// The number of connections to open for each disperser.
	DisperserConnectionCount int
=======
	// The port to use for the proxy.
	ProxyPort int
}

// DefaultTestClientConfig returns a default configuration for the test client. Sets default values for fields
// where default values make sense.
func DefaultTestClientConfig() *TestClientConfig {
	return &TestClientConfig{
		DisperserPort:                   443,
		MaxBlobSize:                     16 * units.MiB,
		SRSOrder:                        268435456,
		MetricsPort:                     9101,
		ValidatorReadConnectionPoolSize: 100,
		ValidatorReadComputePoolSize:    20,
		ProxyPort:                       1234,
		EigenDADirectory:                "placeholder",
	}
>>>>>>> 0b01ca5f
}

// ResolveSRSPath returns a path relative to the SRSPath root directory.
func (c *TestClientConfig) ResolveSRSPath(srsFile string) (string, error) {
	root, err := util.SanitizePath(c.SRSPath)
	if err != nil {
		return "", fmt.Errorf("failed to sanitize path: %w", err)
	}
	return path.Join(root, srsFile), nil
}

// TODO ensure that RelayConnectionCount and DisperserConnectionCount have sane default values.<|MERGE_RESOLUTION|>--- conflicted
+++ resolved
@@ -70,12 +70,10 @@
 	ValidatorReadConnectionPoolSize int
 	// The size of the thread pool for CPU heavy operations.
 	ValidatorReadComputePoolSize int
-<<<<<<< HEAD
 	// The number of connections to open for each relay.
 	RelayConnectionCount int
 	// The number of connections to open for each disperser.
 	DisperserConnectionCount int
-=======
 	// The port to use for the proxy.
 	ProxyPort int
 }
@@ -91,9 +89,10 @@
 		ValidatorReadConnectionPoolSize: 100,
 		ValidatorReadComputePoolSize:    20,
 		ProxyPort:                       1234,
+		RelayConnectionCount:            8,
+		DisperserConnectionCount:        8,
 		EigenDADirectory:                "placeholder",
 	}
->>>>>>> 0b01ca5f
 }
 
 // ResolveSRSPath returns a path relative to the SRSPath root directory.
@@ -103,6 +102,4 @@
 		return "", fmt.Errorf("failed to sanitize path: %w", err)
 	}
 	return path.Join(root, srsFile), nil
-}
-
-// TODO ensure that RelayConnectionCount and DisperserConnectionCount have sane default values.+}