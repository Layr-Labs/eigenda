package client

import (
	"context"
	"fmt"

	"github.com/Layr-Labs/eigenda/api/proxy/clients/standard_client"
	proxycommon "github.com/Layr-Labs/eigenda/api/proxy/common"
	proxyconfig "github.com/Layr-Labs/eigenda/api/proxy/config"
	proxymetrics "github.com/Layr-Labs/eigenda/api/proxy/metrics"
	"github.com/Layr-Labs/eigenda/api/proxy/servers/rest"
	"github.com/Layr-Labs/eigenda/api/proxy/store/builder"
	"github.com/Layr-Labs/eigensdk-go/logging"
	"github.com/gorilla/mux"
	"github.com/prometheus/client_golang/prometheus"
)

// ProxyWrapper starts an instance of the proxy in background goroutines, and then facilitates communication with it.
// This is intended to be used as a lightweight test utility, not as something that should be deployed outside of
// test settings.
type ProxyWrapper struct {
	proxyServer *rest.Server
	client      *standard_client.Client
}

// Start a proxy in the background of this process (as opposed to the "normal" pattern of running a proxy in a
// separate process), and return a handle for communicating with the proxy.
func NewProxyWrapper(
	ctx context.Context,
	logger logging.Logger,
	proxyConfig *proxyconfig.AppConfig) (*ProxyWrapper, error) {

	err := proxyConfig.Check()
	if err != nil {
		return nil, fmt.Errorf("check proxy config: %w", err)
	}

	registry := prometheus.NewRegistry()
	proxyMetrics := proxymetrics.NewMetrics(registry)
	ethClient, _, err := proxycommon.BuildEthClient(
		ctx,
		logger,
		proxyConfig.SecretConfig.EthRPCURL,
		proxyConfig.StoreBuilderConfig.ClientConfigV2.EigenDANetwork,
	)
	if err != nil {
		return nil, fmt.Errorf("build eth client: %w", err)
	}

	certMgr, keccakMgr, err := builder.BuildManagers(
		ctx,
		logger,
		proxyMetrics,
		proxyConfig.StoreBuilderConfig,
		proxyConfig.SecretConfig,
		registry,
<<<<<<< HEAD
		false,
=======
		ethClient,
>>>>>>> 749b3330
	)
	if err != nil {
		return nil, fmt.Errorf("build store manager: %w", err)
	}

	proxyServer := rest.NewServer(proxyConfig.RestSvrCfg, certMgr, keccakMgr, logger, proxyMetrics)

	router := mux.NewRouter()
	proxyServer.RegisterRoutes(router)
	proxyServer.SetDispersalBackend(proxycommon.V2EigenDABackend)
	err = proxyServer.Start(router)
	if err != nil {
		return nil, fmt.Errorf("start proxy server: %w", err)
	}

	client := standard_client.New(
		&standard_client.Config{
			URL: fmt.Sprintf("http://localhost:%d", proxyConfig.RestSvrCfg.Port),
		})

	return &ProxyWrapper{
		proxyServer: proxyServer,
		client:      client,
	}, nil
}

// Stop the proxy server gracefully.
func (w *ProxyWrapper) Stop() error {
	err := w.proxyServer.Stop()
	if err != nil {
		return fmt.Errorf("stop proxy server: %w", err)
	}

	return nil
}

// Disperse a payload to EigenDA. Returns a byte array representing the blob cert.
func (w *ProxyWrapper) SendPayload(ctx context.Context, payload []byte) ([]byte, error) {
	header, err := w.client.SetData(ctx, payload)
	if err != nil {
		return nil, fmt.Errorf("set data: %w", err)
	}
	return header, nil
}

// Fetch and verify a payload from EigenDA using the blob cert.
func (w *ProxyWrapper) GetPayload(ctx context.Context, cert []byte) ([]byte, error) {
	data, err := w.client.GetData(ctx, cert)
	if err != nil {
		return nil, fmt.Errorf("get data: %w", err)
	}
	return data, nil
}<|MERGE_RESOLUTION|>--- conflicted
+++ resolved
@@ -54,11 +54,8 @@
 		proxyConfig.StoreBuilderConfig,
 		proxyConfig.SecretConfig,
 		registry,
-<<<<<<< HEAD
-		false,
-=======
 		ethClient,
->>>>>>> 749b3330
+		false, // tracing disabled
 	)
 	if err != nil {
 		return nil, fmt.Errorf("build store manager: %w", err)
