package client

import (
	"bytes"
	"context"
	"fmt"
	"os"
	"strings"
	"sync"
	"time"

	"github.com/Layr-Labs/eigenda/api/clients/codecs"
	"github.com/Layr-Labs/eigenda/api/clients/v2"
	"github.com/Layr-Labs/eigenda/encoding"
	"github.com/Layr-Labs/eigenda/encoding/kzg/prover"
	"github.com/prometheus/client_golang/prometheus"

	"github.com/Layr-Labs/eigenda/api/clients/v2/verification"
	"github.com/Layr-Labs/eigenda/common/geth"
	"github.com/Layr-Labs/eigenda/common/testutils/random"
	"github.com/Layr-Labs/eigenda/core"
	auth "github.com/Layr-Labs/eigenda/core/auth/v2"
	"github.com/Layr-Labs/eigenda/core/eth"
	corev2 "github.com/Layr-Labs/eigenda/core/v2"
	"github.com/Layr-Labs/eigenda/encoding/kzg"
	"github.com/Layr-Labs/eigenda/encoding/kzg/verifier"
	"github.com/Layr-Labs/eigensdk-go/logging"
	"github.com/docker/go-units"
	gethcommon "github.com/ethereum/go-ethereum/common"
)

const (
	SRSPath           = "srs"
	SRSPathG1         = SRSPath + "/g1.point"
	SRSPathG2         = SRSPath + "/g2.point"
	SRSPathG2PowerOf2 = SRSPath + "/g2.point.powerOf2"
	SRSPathSRSTables  = SRSPath + "/SRSTables"

	G1URL         = "https://eigenda.s3.amazonaws.com/srs/g1.point"
	G2URL         = "https://eigenda.s3.amazonaws.com/srs/g2.point"
	G2PowerOf2URL = "https://eigenda.s3.amazonaws.com/srs/g2.point.powerOf2"
)

// TestClient encapsulates the various clients necessary for interacting with EigenDA.
type TestClient struct {
	config          *TestClientConfig
	logger          logging.Logger
	disperserClient clients.DisperserClient
	// Each payload disperser serves a specific subset of quorums. The key in this map is a string representation
	// of the quorum IDs served by the payload disperser.
	payloadDispersers         map[string]*clients.PayloadDisperser
	payloadDisperserLock      sync.Mutex
	relayClient               clients.RelayClient
	relayPayloadRetriever     *clients.RelayPayloadRetriever
	chainState                core.ChainState
	retrievalClient           clients.RetrievalClient
	validatorPayloadRetriever *clients.ValidatorPayloadRetriever
	certVerifier              *verification.CertVerifier
	privateKey                string
	metricsRegistry           *prometheus.Registry
	metrics                   *testClientMetrics
	blobCodec                 codecs.BlobCodec
}

// NewTestClient creates a new TestClient instance.
func NewTestClient(
	logger logging.Logger,
	metrics *testClientMetrics,
	config *TestClientConfig) (*TestClient, error) {

	if config.SRSNumberToLoad == 0 {
		config.SRSNumberToLoad = config.MaxBlobSize / 32
	}

	// Construct the disperser client

	privateKeyFile, err := ResolveTildeInPath(config.KeyPath)
	if err != nil {
		return nil, fmt.Errorf("failed to resolve tilde in path: %w", err)
	}
	privateKey, err := os.ReadFile(privateKeyFile)
	if err != nil {
		return nil, fmt.Errorf("failed to read private key file: %w", err)
	}

	privateKeyString := string(privateKey)
	privateKeyString = strings.Trim(privateKeyString, "\n \t")
	privateKeyString, _ = strings.CutPrefix(privateKeyString, "0x")

	signer, err := auth.NewLocalBlobRequestSigner(privateKeyString)
	if err != nil {
		return nil, fmt.Errorf("failed to create signer: %w", err)
	}
	signerAccountId, err := signer.GetAccountID()
	if err != nil {
		return nil, fmt.Errorf("failed to get account ID: %w", err)
	}
	accountId := gethcommon.HexToAddress(signerAccountId)
	logger.Infof("Account ID: %s", accountId.String())

	g1Path, err := config.Path(SRSPathG1)
	if err != nil {
		return nil, fmt.Errorf("failed to get path to G1 file: %w", err)
	}
	g2Path, err := config.Path(SRSPathG2)
	if err != nil {
		return nil, fmt.Errorf("failed to get path to G2 file: %w", err)
	}
	g2PowerOf2Path, err := config.Path(SRSPathG2PowerOf2)
	if err != nil {
		return nil, fmt.Errorf("failed to get path to G2 power of 2 file: %w", err)
	}
	srsTablesPath, err := config.Path(SRSPathSRSTables)
	if err != nil {
		return nil, fmt.Errorf("failed to get path to SRS tables: %w", err)
	}

	kzgConfig := &kzg.KzgConfig{
		LoadG2Points:    true,
		G1Path:          g1Path,
		G2Path:          g2Path,
		G2PowerOf2Path:  g2PowerOf2Path,
		CacheDir:        srsTablesPath,
		SRSOrder:        config.SRSOrder,
		SRSNumberToLoad: config.SRSNumberToLoad,
		NumWorker:       32,
	}

	kzgProver, err := prover.NewProver(kzgConfig, nil)
	if err != nil {
		return nil, fmt.Errorf("failed to create KZG prover: %w", err)
	}

	disperserConfig := &clients.DisperserClientConfig{
		Hostname:          config.DisperserHostname,
		Port:              fmt.Sprintf("%d", config.DisperserPort),
		UseSecureGrpcFlag: true,
	}

	disperserClient, err := clients.NewDisperserClient(disperserConfig, signer, kzgProver, nil)
	if err != nil {
		return nil, fmt.Errorf("failed to create disperser client: %w", err)
	}
	err = disperserClient.PopulateAccountant(context.Background())
	if err != nil {
		return nil, fmt.Errorf("failed to populate accountant: %w", err)
	}

	ethClientConfig := geth.EthClientConfig{
		RPCURLs:          config.EthRPCURLs,
		PrivateKeyString: privateKeyString,
		NumConfirmations: 0,
		NumRetries:       3,
	}
	ethClient, err := geth.NewMultiHomingClient(ethClientConfig, accountId, logger)
	if err != nil {
		return nil, fmt.Errorf("failed to create Ethereum client: %w", err)
	}

	certVerifier, err := verification.NewCertVerifier(
		logger,
		ethClient,
		config.EigenDACertVerifierAddress,
		time.Second)
	if err != nil {
		return nil, fmt.Errorf("failed to create cert verifier: %w", err)
	}

	// Construct the relay client

	ethReader, err := eth.NewReader(
		logger,
		ethClient,
		config.BLSOperatorStateRetrieverAddr,
		config.EigenDAServiceManagerAddr)
	if err != nil {
		return nil, fmt.Errorf("failed to create Ethereum reader: %w", err)
	}

	relayURLS, err := ethReader.GetRelayURLs(context.Background())
	if err != nil {
		return nil, fmt.Errorf("failed to get relay URLs: %w", err)
	}

	// If the relay client attempts to call GetChunks(), it will use this bogus signer.
	// This is expected to be rejected by the relays, since this client is not authorized to call GetChunks().
	rand := random.NewTestRandom(nil)
	keypair := rand.BLS()
	var fakeSigner clients.MessageSigner = func(ctx context.Context, data [32]byte) (*core.Signature, error) {
		return keypair.SignMessage(data), nil
	}

	relayConfig := &clients.RelayClientConfig{
		Sockets:            relayURLS,
		UseSecureGrpcFlag:  true,
		MaxGRPCMessageSize: units.GiB,
		OperatorID:         &core.OperatorID{0},
		MessageSigner:      fakeSigner,
	}
	relayClient, err := clients.NewRelayClient(relayConfig, logger)
	if err != nil {
		return nil, fmt.Errorf("failed to create relay client: %w", err)
	}

	blobVerifier, err := verifier.NewVerifier(kzgConfig, nil)
	if err != nil {
		return nil, fmt.Errorf("failed to create blob verifier: %w", err)
	}

	payloadClientConfig := clients.GetDefaultPayloadClientConfig()
	payloadClientConfig.EigenDACertVerifierAddr = config.EigenDACertVerifierAddress
	blobCodec, err := codecs.CreateCodec(codecs.PolynomialFormEval, codecs.DefaultBlobEncoding)
	if err != nil {
		return nil, fmt.Errorf("failed to create blob codec: %w", err)
	}

	relayPayloadRetrieverConfig := &clients.RelayPayloadRetrieverConfig{
		PayloadClientConfig: *payloadClientConfig,
		RelayTimeout:        1337 * time.Hour, // this suite enforces its own timeouts
	}

	relayPayloadRetriever, err := clients.NewRelayPayloadRetriever(
		logger,
		rand.Rand,
		*relayPayloadRetrieverConfig,
		relayClient,
		blobCodec,
		blobVerifier.Srs.G1)
	if err != nil {
		return nil, fmt.Errorf("failed to create relay payload retriever: %w", err)
	}

	// Construct the retrieval client

	chainState, err := eth.NewChainState(ethReader, ethClient)
	if err != nil {
		return nil, fmt.Errorf("failed to create chain state: %w", err)
	}

	validatorPayloadRetrieverConfig := &clients.ValidatorPayloadRetrieverConfig{
		PayloadClientConfig:           *payloadClientConfig,
		MaxConnectionCount:            20,
		BlsOperatorStateRetrieverAddr: config.BLSOperatorStateRetrieverAddr,
		EigenDAServiceManagerAddr:     config.EigenDAServiceManagerAddr,
		RetrievalTimeout:              1337 * time.Hour, // this suite enforces its own timeouts
	}

	retrievalClient := clients.NewRetrievalClient(
		logger,
		ethReader,
		chainState,
		blobVerifier,
		int(validatorPayloadRetrieverConfig.MaxConnectionCount))

	validatorPayloadRetriever, err := clients.NewValidatorPayloadRetriever(
		logger,
		*validatorPayloadRetrieverConfig,
		blobCodec,
		retrievalClient,
		blobVerifier.Srs.G1)
	if err != nil {
		return nil, fmt.Errorf("failed to create validator payload retriever: %w", err)
	}

	return &TestClient{
		config:                    config,
		logger:                    logger,
		disperserClient:           disperserClient,
		payloadDispersers:         make(map[string]*clients.PayloadDisperser),
		relayClient:               relayClient,
		relayPayloadRetriever:     relayPayloadRetriever,
		chainState:                chainState,
		retrievalClient:           retrievalClient,
		validatorPayloadRetriever: validatorPayloadRetriever,
		certVerifier:              certVerifier,
		privateKey:                privateKeyString,
		metricsRegistry:           metrics.registry,
		metrics:                   metrics,
		blobCodec:                 blobCodec,
	}, nil
}

// GetConfig returns the test client's configuration.
func (c *TestClient) GetConfig() *TestClientConfig {
	return c.config
}

// GetLogger returns the test client's logger.
func (c *TestClient) GetLogger() logging.Logger {
	return c.logger
}

// GetDisperserClient returns the test client's disperser client.
func (c *TestClient) GetDisperserClient() clients.DisperserClient {
	return c.disperserClient
}

// GetPayloadDisperser returns the test client's payload disperser for a specific set of quorums.
func (c *TestClient) GetPayloadDisperser(quorums []core.QuorumID) (*clients.PayloadDisperser, error) {
	quorumsString := ""
	for _, quorum := range quorums {
		quorumsString += fmt.Sprintf("%d,", quorum)
	}

	c.payloadDisperserLock.Lock()
	defer c.payloadDisperserLock.Unlock()

	if payloadDisperser, ok := c.payloadDispersers[quorumsString]; ok {
		return payloadDisperser, nil
	}

	c.logger.Debugf("Creating payload disperser for quorums %v", quorums)

	payloadClientConfig := clients.GetDefaultPayloadClientConfig()
	payloadClientConfig.EigenDACertVerifierAddr = c.config.EigenDACertVerifierAddress

	payloadDisperserConfig := &clients.PayloadDisperserConfig{
		PayloadClientConfig: *payloadClientConfig,
		Quorums:             quorums,
		DisperseBlobTimeout: 1337 * time.Hour, // this suite enforces its own timeouts
	}

	blobCodec, err := codecs.CreateCodec(codecs.PolynomialFormEval, payloadDisperserConfig.BlobEncodingVersion)
	if err != nil {
		return nil, fmt.Errorf("failed to create blob codec: %w", err)
	}

	payloadDisperser, err := clients.NewPayloadDisperser(
		logger,
		*payloadDisperserConfig,
		blobCodec,
		c.disperserClient,
		c.certVerifier)
	if err != nil {
		return nil, fmt.Errorf("failed to create payload disperser: %w", err)
	}

	c.payloadDispersers[quorumsString] = payloadDisperser

	return payloadDisperser, nil
}

// GetRelayClient returns the test client's relay client.
func (c *TestClient) GetRelayClient() clients.RelayClient {
	return c.relayClient
}

// GetRelayPayloadRetriever returns the test client's relay payload retriever.
func (c *TestClient) GetRelayPayloadRetriever() *clients.RelayPayloadRetriever {
	return c.relayPayloadRetriever
}

// GetRetrievalClient returns the test client's retrieval client.
func (c *TestClient) GetRetrievalClient() clients.RetrievalClient {
	return c.retrievalClient
}

// GetValidatorPayloadRetriever returns the test client's validator payload retriever.
func (c *TestClient) GetValidatorPayloadRetriever() *clients.ValidatorPayloadRetriever {
	return c.validatorPayloadRetriever
}

// GetCertVerifier returns the test client's cert verifier.
func (c *TestClient) GetCertVerifier() *verification.CertVerifier {
	return c.certVerifier
}

// GetPrivateKey returns the test client's private key.
func (c *TestClient) GetPrivateKey() string {
	return c.privateKey
}

// GetMetricsRegistry returns the test client's metrics registry.
func (c *TestClient) GetMetricsRegistry() *prometheus.Registry {
	return c.metricsRegistry
}

// Stop stops the test client.
func (c *TestClient) Stop() {
	c.metrics.stop()
}

// DisperseAndVerify sends a payload to the disperser. Waits until the payload is confirmed and then reads
// it back from the relays and the validators.
func (c *TestClient) DisperseAndVerify(
	ctx context.Context,
	quorums []core.QuorumID,
	payload []byte,
) error {

	start := time.Now()
	eigenDACert, err := c.DispersePayload(ctx, quorums, payload)
	if err != nil {
		return fmt.Errorf("failed to disperse payload: %w", err)
	}
	c.metrics.reportCertificationTime(time.Since(start))

	blobKey, err := eigenDACert.ComputeBlobKey()
	if err != nil {
		return fmt.Errorf("failed to compute blob key: %w", err)
	}

	// read blob from a single relay (assuming success, otherwise will retry)
	payloadBytesFromRelayRetriever, err := c.relayPayloadRetriever.GetPayload(ctx, eigenDACert)
	if err != nil {
		return fmt.Errorf("failed to read blob from relay: %w", err)
	}
	if !bytes.Equal(payload, payloadBytesFromRelayRetriever) {
		return fmt.Errorf("payloads do not match")
	}

	// read blob from a single quorum (assuming success, otherwise will retry)
	payloadBytesFromValidatorRetriever, err := c.validatorPayloadRetriever.GetPayload(ctx, eigenDACert)
	if err != nil {
		return fmt.Errorf("failed to read blob from validators: %w", err)
	}
	if !bytes.Equal(payload, payloadBytesFromValidatorRetriever) {
		return fmt.Errorf("payloads do not match")
	}

	// read blob from ALL relays
	err = c.ReadBlobFromRelays(ctx, *blobKey, eigenDACert.BlobInclusionInfo.BlobCertificate.RelayKeys, payload)
	if err != nil {
		return fmt.Errorf("failed to read blob from relays: %w", err)
	}

	blobHeader := eigenDACert.BlobInclusionInfo.BlobCertificate.BlobHeader
	commitment, err := verification.BlobCommitmentsBindingToInternal(&blobHeader.Commitment)
	if err != nil {
		return fmt.Errorf("failed to convert blob commitments: %w", err)
	}

	// read blob from ALL quorums
	err = c.ReadBlobFromValidators(
		ctx,
		*blobKey,
		blobHeader.Version,
		*commitment,
		eigenDACert.BlobInclusionInfo.BlobCertificate.BlobHeader.QuorumNumbers,
		payload)
	if err != nil {
		return fmt.Errorf("failed to read blob from validators: %w", err)
	}

	return nil
}

// DispersePayload sends a payload to the disperser. Returns the blob key.
func (c *TestClient) DispersePayload(
	ctx context.Context,
	quorums []core.QuorumID,
	payload []byte,
) (*verification.EigenDACert, error) {

	c.logger.Debugf("Dispersing payload of length %d", len(payload))
	start := time.Now()

	payloadDisperser, err := c.GetPayloadDisperser(quorums)
	if err != nil {
		return nil, fmt.Errorf("failed to get payload disperser: %w", err)
	}
	cert, err := payloadDisperser.SendPayload(ctx, payload)

	if err != nil {
		return nil, fmt.Errorf("failed to disperse payload: %w", err)
	}
	c.metrics.reportDispersalTime(time.Since(start))

	return cert, nil
}

// ReadBlobFromRelays reads a blob from the relays and compares it to the given payload.
func (c *TestClient) ReadBlobFromRelays(
	ctx context.Context,
	key corev2.BlobKey,
	relayKeys []corev2.RelayKey,
	expectedPayload []byte) error {

	for _, relayID := range relayKeys {
		start := time.Now()

		c.logger.Debugf("Reading blob from relay %d", relayID)
		blobFromRelay, err := c.relayClient.GetBlob(ctx, relayID, key)
		if err != nil {
			return fmt.Errorf("failed to read blob from relay: %w", err)
		}

		c.metrics.reportRelayReadTime(time.Since(start), relayID)

		payloadBytesFromRelay, err := c.blobCodec.DecodeBlob(blobFromRelay)
		if err != nil {
			return fmt.Errorf("failed to decode blob: %w", err)
		}

		if !bytes.Equal(payloadBytesFromRelay, expectedPayload) {
			return fmt.Errorf("payloads do not match")
		}
	}

	return nil
}

// ReadBlobFromValidators reads a blob from the validators and compares it to the given payload.
func (c *TestClient) ReadBlobFromValidators(
	ctx context.Context,
	blobKey corev2.BlobKey,
	blobVersion corev2.BlobVersion,
	blobCommitments encoding.BlobCommitments,
	quorums []core.QuorumID,
	expectedPayload []byte) error {

<<<<<<< HEAD
	currentBlockNumber, err := c.chainState.GetCurrentBlockNumber()
=======
	currentBlockNumber, err := c.indexedChainState.GetCurrentBlockNumber(ctx)
>>>>>>> 32c97e09
	if err != nil {
		return fmt.Errorf("failed to get current block number: %w", err)
	}

	for _, quorumID := range quorums {
		c.logger.Debugf("Reading blob from validators for quorum %d", quorumID)

		start := time.Now()

		retrievedBlob, err := c.retrievalClient.GetBlob(
			ctx,
			blobKey,
			blobVersion,
			blobCommitments,
			uint64(currentBlockNumber),
			quorumID)
		if err != nil {
			return fmt.Errorf("failed to read blob from validators: %w", err)
		}

		c.metrics.reportValidatorReadTime(time.Since(start), quorumID)

		retrievedPayload, err := c.blobCodec.DecodeBlob(retrievedBlob)
		if err != nil {
			return fmt.Errorf("failed to decode blob: %w", err)
		}
		if !bytes.Equal(retrievedPayload, expectedPayload) {
			return fmt.Errorf("payloads do not match")
		}
	}

	return nil
}<|MERGE_RESOLUTION|>--- conflicted
+++ resolved
@@ -509,11 +509,7 @@
 	quorums []core.QuorumID,
 	expectedPayload []byte) error {
 
-<<<<<<< HEAD
-	currentBlockNumber, err := c.chainState.GetCurrentBlockNumber()
-=======
-	currentBlockNumber, err := c.indexedChainState.GetCurrentBlockNumber(ctx)
->>>>>>> 32c97e09
+	currentBlockNumber, err := c.chainState.GetCurrentBlockNumber(ctx)
 	if err != nil {
 		return fmt.Errorf("failed to get current block number: %w", err)
 	}
