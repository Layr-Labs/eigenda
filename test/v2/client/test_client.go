package client

import (
	"bytes"
	"context"
	"fmt"
	"os"
	"strings"
	"sync"
	"time"

	"github.com/Layr-Labs/eigenda/api/clients/codecs"
	"github.com/Layr-Labs/eigenda/api/clients/v2"
	"github.com/Layr-Labs/eigenda/encoding"
	"github.com/Layr-Labs/eigenda/encoding/kzg/prover"
	"github.com/prometheus/client_golang/prometheus"

	"github.com/Layr-Labs/eigenda/api/clients/v2/verification"
	"github.com/Layr-Labs/eigenda/common/geth"
	"github.com/Layr-Labs/eigenda/common/testutils/random"
	"github.com/Layr-Labs/eigenda/core"
	auth "github.com/Layr-Labs/eigenda/core/auth/v2"
	"github.com/Layr-Labs/eigenda/core/eth"
	"github.com/Layr-Labs/eigenda/core/thegraph"
	corev2 "github.com/Layr-Labs/eigenda/core/v2"
	"github.com/Layr-Labs/eigenda/encoding/kzg"
	"github.com/Layr-Labs/eigenda/encoding/kzg/verifier"
	"github.com/Layr-Labs/eigensdk-go/logging"
	"github.com/docker/go-units"
	gethcommon "github.com/ethereum/go-ethereum/common"
)

const (
	SRSPath           = "srs"
	SRSPathG1         = SRSPath + "/g1.point"
	SRSPathG2         = SRSPath + "/g2.point"
	SRSPathG2PowerOf2 = SRSPath + "/g2.point.powerOf2"
	SRSPathSRSTables  = SRSPath + "/SRSTables"

	G1URL         = "https://eigenda.s3.amazonaws.com/srs/g1.point"
	G2URL         = "https://eigenda.s3.amazonaws.com/srs/g2.point"
	G2PowerOf2URL = "https://eigenda.s3.amazonaws.com/srs/g2.point.powerOf2"
)

// TestClient encapsulates the various clients necessary for interacting with EigenDA.
type TestClient struct {
	config          *TestClientConfig
	logger          logging.Logger
	disperserClient clients.DisperserClient
	// Each payload disperser serves a specific subset of quorums. The key in this map is a string representation
	// of the quorum IDs served by the payload disperser.
	payloadDispersers         map[string]*clients.PayloadDisperser
	payloadDisperserLock      sync.Mutex
	relayClient               clients.RelayClient
	relayPayloadRetriever     *clients.RelayPayloadRetriever
	indexedChainState         core.IndexedChainState
	retrievalClient           clients.RetrievalClient
	validatorPayloadRetriever *clients.ValidatorPayloadRetriever
	certVerifier              *verification.CertVerifier
	privateKey                string
	metricsRegistry           *prometheus.Registry
	metrics                   *testClientMetrics
	blobCodec                 codecs.BlobCodec
}

// NewTestClient creates a new TestClient instance.
func NewTestClient(
	logger logging.Logger,
	metrics *testClientMetrics,
	config *TestClientConfig) (*TestClient, error) {

	if config.SRSNumberToLoad == 0 {
		config.SRSNumberToLoad = config.MaxBlobSize / 32
	}

	// Construct the disperser client

	privateKeyFile, err := ResolveTildeInPath(config.KeyPath)
	if err != nil {
		return nil, fmt.Errorf("failed to resolve tilde in path: %w", err)
	}
	privateKey, err := os.ReadFile(privateKeyFile)
	if err != nil {
		return nil, fmt.Errorf("failed to read private key file: %w", err)
	}

	privateKeyString := string(privateKey)
	privateKeyString = strings.Trim(privateKeyString, "\n \t")
	privateKeyString, _ = strings.CutPrefix(privateKeyString, "0x")

	signer, err := auth.NewLocalBlobRequestSigner(privateKeyString)
	if err != nil {
		return nil, fmt.Errorf("failed to create signer: %w", err)
	}
	signerAccountId, err := signer.GetAccountID()
	if err != nil {
		return nil, fmt.Errorf("failed to get account ID: %w", err)
	}
	accountId := gethcommon.HexToAddress(signerAccountId)
	logger.Infof("Account ID: %s", accountId.String())

	g1Path, err := config.Path(SRSPathG1)
	if err != nil {
		return nil, fmt.Errorf("failed to get path to G1 file: %w", err)
	}
	g2Path, err := config.Path(SRSPathG2)
	if err != nil {
		return nil, fmt.Errorf("failed to get path to G2 file: %w", err)
	}
	g2PowerOf2Path, err := config.Path(SRSPathG2PowerOf2)
	if err != nil {
		return nil, fmt.Errorf("failed to get path to G2 power of 2 file: %w", err)
	}
	srsTablesPath, err := config.Path(SRSPathSRSTables)
	if err != nil {
		return nil, fmt.Errorf("failed to get path to SRS tables: %w", err)
	}

	kzgConfig := &kzg.KzgConfig{
		LoadG2Points:    true,
		G1Path:          g1Path,
		G2Path:          g2Path,
		G2PowerOf2Path:  g2PowerOf2Path,
		CacheDir:        srsTablesPath,
		SRSOrder:        config.SRSOrder,
		SRSNumberToLoad: config.SRSNumberToLoad,
		NumWorker:       32,
	}

	kzgProver, err := prover.NewProver(kzgConfig, nil)
	if err != nil {
		return nil, fmt.Errorf("failed to create KZG prover: %w", err)
	}

	disperserConfig := &clients.DisperserClientConfig{
		Hostname:          config.DisperserHostname,
		Port:              fmt.Sprintf("%d", config.DisperserPort),
		UseSecureGrpcFlag: true,
	}

	disperserClient, err := clients.NewDisperserClient(disperserConfig, signer, kzgProver, nil)
	if err != nil {
		return nil, fmt.Errorf("failed to create disperser client: %w", err)
	}
	err = disperserClient.PopulateAccountant(context.Background())
	if err != nil {
		return nil, fmt.Errorf("failed to populate accountant: %w", err)
	}

	ethClientConfig := geth.EthClientConfig{
		RPCURLs:          config.EthRPCURLs,
		PrivateKeyString: privateKeyString,
		NumConfirmations: 0,
		NumRetries:       3,
	}
	ethClient, err := geth.NewMultiHomingClient(ethClientConfig, accountId, logger)
	if err != nil {
		return nil, fmt.Errorf("failed to create Ethereum client: %w", err)
	}

	certVerifier, err := verification.NewCertVerifier(
		logger,
		ethClient,
		config.EigenDACertVerifierAddress,
		time.Second)
	if err != nil {
		return nil, fmt.Errorf("failed to create cert verifier: %w", err)
	}

<<<<<<< HEAD
	blobCodec, err := codecs.CreateCodec(codecs.PolynomialFormEval, payloadDisperserConfig.PayloadEncodingVersion)
	require.NoError(t, err)

	payloadDisperser, err := clients.NewPayloadDisperser(
		logger,
		*payloadDisperserConfig,
		blobCodec,
		disperserClient,
		certVerifier)
	require.NoError(t, err)

=======
>>>>>>> c5851d65
	// Construct the relay client

	ethReader, err := eth.NewReader(
		logger,
		ethClient,
		config.BLSOperatorStateRetrieverAddr,
		config.EigenDAServiceManagerAddr)
	if err != nil {
		return nil, fmt.Errorf("failed to create Ethereum reader: %w", err)
	}

	relayURLS, err := ethReader.GetRelayURLs(context.Background())
	if err != nil {
		return nil, fmt.Errorf("failed to get relay URLs: %w", err)
	}

	// If the relay client attempts to call GetChunks(), it will use this bogus signer.
	// This is expected to be rejected by the relays, since this client is not authorized to call GetChunks().
	rand := random.NewTestRandom(nil)
	keypair := rand.BLS()
	var fakeSigner clients.MessageSigner = func(ctx context.Context, data [32]byte) (*core.Signature, error) {
		return keypair.SignMessage(data), nil
	}

	relayConfig := &clients.RelayClientConfig{
		Sockets:            relayURLS,
		UseSecureGrpcFlag:  true,
		MaxGRPCMessageSize: units.GiB,
		OperatorID:         &core.OperatorID{0},
		MessageSigner:      fakeSigner,
	}
	relayClient, err := clients.NewRelayClient(relayConfig, logger)
	if err != nil {
		return nil, fmt.Errorf("failed to create relay client: %w", err)
	}

	blobVerifier, err := verifier.NewVerifier(kzgConfig, nil)
	if err != nil {
		return nil, fmt.Errorf("failed to create blob verifier: %w", err)
	}

	payloadClientConfig := clients.GetDefaultPayloadClientConfig()
	payloadClientConfig.EigenDACertVerifierAddr = config.EigenDACertVerifierAddress
	blobCodec, err := codecs.CreateCodec(codecs.PolynomialFormEval, codecs.DefaultBlobEncoding)
	if err != nil {
		return nil, fmt.Errorf("failed to create blob codec: %w", err)
	}

	relayPayloadRetrieverConfig := &clients.RelayPayloadRetrieverConfig{
		PayloadClientConfig: *payloadClientConfig,
		RelayTimeout:        1337 * time.Hour, // this suite enforces its own timeouts
	}

	relayPayloadRetriever, err := clients.NewRelayPayloadRetriever(
		logger,
		rand.Rand,
		*relayPayloadRetrieverConfig,
		relayClient,
		blobCodec,
		blobVerifier.Srs.G1)
	if err != nil {
		return nil, fmt.Errorf("failed to create relay payload retriever: %w", err)
	}

	// Construct the retrieval client

	chainState := eth.NewChainState(ethReader, ethClient)
	icsConfig := thegraph.Config{
		Endpoint:     config.SubgraphURL,
		PullInterval: 100 * time.Millisecond,
		MaxRetries:   5,
	}
	indexedChainState := thegraph.MakeIndexedChainState(icsConfig, chainState, logger)

	validatorPayloadRetrieverConfig := &clients.ValidatorPayloadRetrieverConfig{
		PayloadClientConfig:           *payloadClientConfig,
		MaxConnectionCount:            20,
		BlsOperatorStateRetrieverAddr: config.BLSOperatorStateRetrieverAddr,
		EigenDAServiceManagerAddr:     config.EigenDAServiceManagerAddr,
		RetrievalTimeout:              1337 * time.Hour, // this suite enforces its own timeouts
	}

	retrievalClient := clients.NewRetrievalClient(
		logger,
		ethReader,
		indexedChainState,
		blobVerifier,
		int(validatorPayloadRetrieverConfig.MaxConnectionCount))

	validatorPayloadRetriever, err := clients.NewValidatorPayloadRetriever(
		logger,
		*validatorPayloadRetrieverConfig,
		blobCodec,
		retrievalClient,
		blobVerifier.Srs.G1)
	if err != nil {
		return nil, fmt.Errorf("failed to create validator payload retriever: %w", err)
	}

	return &TestClient{
		config:                    config,
		logger:                    logger,
		disperserClient:           disperserClient,
		payloadDispersers:         make(map[string]*clients.PayloadDisperser),
		relayClient:               relayClient,
		relayPayloadRetriever:     relayPayloadRetriever,
		indexedChainState:         indexedChainState,
		retrievalClient:           retrievalClient,
		validatorPayloadRetriever: validatorPayloadRetriever,
		certVerifier:              certVerifier,
		privateKey:                privateKeyString,
		metricsRegistry:           metrics.registry,
		metrics:                   metrics,
		blobCodec:                 blobCodec,
	}, nil
}

// GetConfig returns the test client's configuration.
func (c *TestClient) GetConfig() *TestClientConfig {
	return c.config
}

// GetLogger returns the test client's logger.
func (c *TestClient) GetLogger() logging.Logger {
	return c.logger
}

// GetDisperserClient returns the test client's disperser client.
func (c *TestClient) GetDisperserClient() clients.DisperserClient {
	return c.disperserClient
}

// GetPayloadDisperser returns the test client's payload disperser for a specific set of quorums.
func (c *TestClient) GetPayloadDisperser(quorums []core.QuorumID) (*clients.PayloadDisperser, error) {
	quorumsString := ""
	for _, quorum := range quorums {
		quorumsString += fmt.Sprintf("%d,", quorum)
	}

	c.payloadDisperserLock.Lock()
	defer c.payloadDisperserLock.Unlock()

	if payloadDisperser, ok := c.payloadDispersers[quorumsString]; ok {
		return payloadDisperser, nil
	}

	c.logger.Debugf("Creating payload disperser for quorums %v", quorums)

	payloadClientConfig := clients.GetDefaultPayloadClientConfig()
	payloadClientConfig.EigenDACertVerifierAddr = c.config.EigenDACertVerifierAddress

	payloadDisperserConfig := &clients.PayloadDisperserConfig{
		PayloadClientConfig: *payloadClientConfig,
		Quorums:             quorums,
		DisperseBlobTimeout: 1337 * time.Hour, // this suite enforces its own timeouts
	}

	blobCodec, err := codecs.CreateCodec(codecs.PolynomialFormEval, payloadDisperserConfig.BlobEncodingVersion)
	if err != nil {
		return nil, fmt.Errorf("failed to create blob codec: %w", err)
	}

	payloadDisperser, err := clients.NewPayloadDisperser(
		logger,
		*payloadDisperserConfig,
		blobCodec,
		c.disperserClient,
		c.certVerifier)
	if err != nil {
		return nil, fmt.Errorf("failed to create payload disperser: %w", err)
	}

	c.payloadDispersers[quorumsString] = payloadDisperser

	return payloadDisperser, nil
}

// GetRelayClient returns the test client's relay client.
func (c *TestClient) GetRelayClient() clients.RelayClient {
	return c.relayClient
}

// GetRelayPayloadRetriever returns the test client's relay payload retriever.
func (c *TestClient) GetRelayPayloadRetriever() *clients.RelayPayloadRetriever {
	return c.relayPayloadRetriever
}

// GetIndexedChainState returns the test client's indexed chain state.
func (c *TestClient) GetIndexedChainState() core.IndexedChainState {
	return c.indexedChainState
}

// GetRetrievalClient returns the test client's retrieval client.
func (c *TestClient) GetRetrievalClient() clients.RetrievalClient {
	return c.retrievalClient
}

// GetValidatorPayloadRetriever returns the test client's validator payload retriever.
func (c *TestClient) GetValidatorPayloadRetriever() *clients.ValidatorPayloadRetriever {
	return c.validatorPayloadRetriever
}

// GetCertVerifier returns the test client's cert verifier.
func (c *TestClient) GetCertVerifier() *verification.CertVerifier {
	return c.certVerifier
}

// GetPrivateKey returns the test client's private key.
func (c *TestClient) GetPrivateKey() string {
	return c.privateKey
}

// GetMetricsRegistry returns the test client's metrics registry.
func (c *TestClient) GetMetricsRegistry() *prometheus.Registry {
	return c.metricsRegistry
}

// Stop stops the test client.
func (c *TestClient) Stop() {
	c.metrics.stop()
}

// DisperseAndVerify sends a payload to the disperser. Waits until the payload is confirmed and then reads
// it back from the relays and the validators.
func (c *TestClient) DisperseAndVerify(
	ctx context.Context,
	quorums []core.QuorumID,
	payload []byte,
	salt uint32) error {

	start := time.Now()
	eigenDACert, err := c.DispersePayload(ctx, quorums, payload, salt)
	if err != nil {
		return fmt.Errorf("failed to disperse payload: %w", err)
	}
	c.metrics.reportCertificationTime(time.Since(start))

	blobKey, err := eigenDACert.ComputeBlobKey()
	if err != nil {
		return fmt.Errorf("failed to compute blob key: %w", err)
	}

	// read blob from a single relay (assuming success, otherwise will retry)
	payloadBytesFromRelayRetriever, err := c.relayPayloadRetriever.GetPayload(ctx, eigenDACert)
	if err != nil {
		return fmt.Errorf("failed to read blob from relay: %w", err)
	}
	if !bytes.Equal(payload, payloadBytesFromRelayRetriever) {
		return fmt.Errorf("payloads do not match")
	}

	// read blob from a single quorum (assuming success, otherwise will retry)
	payloadBytesFromValidatorRetriever, err := c.validatorPayloadRetriever.GetPayload(ctx, eigenDACert)
	if err != nil {
		return fmt.Errorf("failed to read blob from validators: %w", err)
	}
	if !bytes.Equal(payload, payloadBytesFromValidatorRetriever) {
		return fmt.Errorf("payloads do not match")
	}

	// read blob from ALL relays
	err = c.ReadBlobFromRelays(ctx, *blobKey, eigenDACert.BlobInclusionInfo.BlobCertificate.RelayKeys, payload)
	if err != nil {
		return fmt.Errorf("failed to read blob from relays: %w", err)
	}

	blobHeader := eigenDACert.BlobInclusionInfo.BlobCertificate.BlobHeader
	commitment, err := verification.BlobCommitmentsBindingToInternal(&blobHeader.Commitment)
	if err != nil {
		return fmt.Errorf("failed to convert blob commitments: %w", err)
	}

	// read blob from ALL quorums
	err = c.ReadBlobFromValidators(
		ctx,
		*blobKey,
		blobHeader.Version,
		*commitment,
		eigenDACert.BlobInclusionInfo.BlobCertificate.BlobHeader.QuorumNumbers,
		payload)
	if err != nil {
		return fmt.Errorf("failed to read blob from validators: %w", err)
	}

	return nil
}

// DispersePayload sends a payload to the disperser. Returns the blob key.
func (c *TestClient) DispersePayload(
	ctx context.Context,
	quorums []core.QuorumID,
	payload []byte,
	salt uint32) (*verification.EigenDACert, error) {

	c.logger.Debugf("Dispersing payload of length %d", len(payload))
	start := time.Now()

	payloadDisperser, err := c.GetPayloadDisperser(quorums)
	if err != nil {
		return nil, fmt.Errorf("failed to get payload disperser: %w", err)
	}
	cert, err := payloadDisperser.SendPayload(ctx, payload, salt)

	if err != nil {
		return nil, fmt.Errorf("failed to disperse payload: %w", err)
	}
	c.metrics.reportDispersalTime(time.Since(start))

	return cert, nil
}

// ReadBlobFromRelays reads a blob from the relays and compares it to the given payload.
func (c *TestClient) ReadBlobFromRelays(
	ctx context.Context,
	key corev2.BlobKey,
	relayKeys []corev2.RelayKey,
	expectedPayload []byte) error {

	for _, relayID := range relayKeys {
		start := time.Now()

		c.logger.Debugf("Reading blob from relay %d", relayID)
		blobFromRelay, err := c.relayClient.GetBlob(ctx, relayID, key)
		if err != nil {
			return fmt.Errorf("failed to read blob from relay: %w", err)
		}

		c.metrics.reportRelayReadTime(time.Since(start), relayID)

		payloadBytesFromRelay, err := c.blobCodec.DecodeBlob(blobFromRelay)
		if err != nil {
			return fmt.Errorf("failed to decode blob: %w", err)
		}

		if !bytes.Equal(payloadBytesFromRelay, expectedPayload) {
			return fmt.Errorf("payloads do not match")
		}
	}

	return nil
}

// ReadBlobFromValidators reads a blob from the validators and compares it to the given payload.
func (c *TestClient) ReadBlobFromValidators(
	ctx context.Context,
	blobKey corev2.BlobKey,
	blobVersion corev2.BlobVersion,
	blobCommitments encoding.BlobCommitments,
	quorums []core.QuorumID,
	expectedPayload []byte) error {

	currentBlockNumber, err := c.indexedChainState.GetCurrentBlockNumber()
	if err != nil {
		return fmt.Errorf("failed to get current block number: %w", err)
	}

	for _, quorumID := range quorums {
		c.logger.Debugf("Reading blob from validators for quorum %d", quorumID)

		start := time.Now()

		retrievedBlob, err := c.retrievalClient.GetBlob(
			ctx,
			blobKey,
			blobVersion,
			blobCommitments,
			uint64(currentBlockNumber),
			quorumID)
		if err != nil {
			return fmt.Errorf("failed to read blob from validators: %w", err)
		}

		c.metrics.reportValidatorReadTime(time.Since(start), quorumID)

		retrievedPayload, err := c.blobCodec.DecodeBlob(retrievedBlob)
		if err != nil {
			return fmt.Errorf("failed to decode blob: %w", err)
		}
		if !bytes.Equal(retrievedPayload, expectedPayload) {
			return fmt.Errorf("payloads do not match")
		}
	}

	return nil
}<|MERGE_RESOLUTION|>--- conflicted
+++ resolved
@@ -167,20 +167,6 @@
 		return nil, fmt.Errorf("failed to create cert verifier: %w", err)
 	}
 
-<<<<<<< HEAD
-	blobCodec, err := codecs.CreateCodec(codecs.PolynomialFormEval, payloadDisperserConfig.PayloadEncodingVersion)
-	require.NoError(t, err)
-
-	payloadDisperser, err := clients.NewPayloadDisperser(
-		logger,
-		*payloadDisperserConfig,
-		blobCodec,
-		disperserClient,
-		certVerifier)
-	require.NoError(t, err)
-
-=======
->>>>>>> c5851d65
 	// Construct the relay client
 
 	ethReader, err := eth.NewReader(
