--- conflicted
+++ resolved
@@ -151,11 +151,7 @@
 	}
 
 	accountant := clientsv2.NewUnpopulatedAccountant(accountId, metricsv2.NoopAccountantMetrics)
-<<<<<<< HEAD
-	disperserClient, err := clientsv2.NewDisperserClient(disperserConfig, signer, kzgProver, accountant, nil)
-=======
-	disperserClient, err := clientsv2.NewDisperserClient(logger, disperserConfig, signer, kzgProver, accountant)
->>>>>>> 7988573c
+	disperserClient, err := clientsv2.NewDisperserClient(logger, disperserConfig, signer, kzgProver, accountant, nil)
 	if err != nil {
 		return nil, fmt.Errorf("failed to create disperser client: %w", err)
 	}
