--- conflicted
+++ resolved
@@ -478,12 +478,7 @@
 		logger,
 		disperserConfig,
 		signer,
-<<<<<<< HEAD
-		nil,
-=======
 		kzgCommitter,
-		accountant,
->>>>>>> ba4635d8
 		metrics.NoopDispersalMetrics,
 	)
 	require.NoError(t, err)
