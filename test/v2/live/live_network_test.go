--- conflicted
+++ resolved
@@ -502,13 +502,9 @@
 		Port:              fmt.Sprintf("%d", c.GetConfig().DisperserPort),
 		UseSecureGrpcFlag: true,
 	}
-<<<<<<< HEAD
-	disperserClient, err := clients.NewDisperserClient(logger, disperserConfig, signer, nil, nil)
-=======
 
 	accountant := clients.NewUnpopulatedAccountant(accountId, metrics.NoopAccountantMetrics)
-	disperserClient, err := clients.NewDisperserClient(disperserConfig, signer, nil, accountant)
->>>>>>> 57ed95ce
+	disperserClient, err := clients.NewDisperserClient(logger, disperserConfig, signer, nil, accountant)
 	require.NoError(t, err)
 
 	payloadBytes := rand.VariableBytes(units.KiB, 2*units.KiB)
