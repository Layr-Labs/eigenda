--- conflicted
+++ resolved
@@ -386,40 +386,4 @@
 	if err != nil {
 		logger.Fatal("Failed to stop binaries", "error", err)
 	}
-<<<<<<< HEAD
-}
-
-func (env *Config) RunNodePluginBinary(operation string, operator OperatorVars) {
-	if err := changeDirectory(filepath.Join(env.rootPath, "inabox")); err != nil {
-		logger.Fatal("Error changing directories", "error", err)
-	}
-
-	// Log the current working directory (absolute path)
-	if cwd, err := os.Getwd(); err == nil {
-		logger.Info("Successfully changed to absolute path", "path", cwd)
-	}
-
-	socket := string(core.MakeOperatorSocket(operator.NODE_HOSTNAME, operator.NODE_DISPERSAL_PORT, operator.NODE_RETRIEVAL_PORT, operator.NODE_V2_DISPERSAL_PORT, operator.NODE_V2_RETRIEVAL_PORT))
-
-	envVars := []string{
-		"NODE_OPERATION=" + operation,
-		"NODE_ECDSA_KEY_FILE=" + operator.NODE_ECDSA_KEY_FILE,
-		"NODE_BLS_KEY_FILE=" + operator.NODE_BLS_KEY_FILE,
-		"NODE_ECDSA_KEY_PASSWORD=" + operator.NODE_ECDSA_KEY_PASSWORD,
-		"NODE_BLS_KEY_PASSWORD=" + operator.NODE_BLS_KEY_PASSWORD,
-		"NODE_SOCKET=" + socket,
-		"NODE_QUORUM_ID_LIST=" + operator.NODE_QUORUM_ID_LIST,
-		"NODE_CHAIN_RPC=" + operator.NODE_CHAIN_RPC,
-		"NODE_EIGENDA_DIRECTORY=" + operator.NODE_EIGENDA_DIRECTORY,
-		"NODE_CHURNER_URL=" + operator.NODE_CHURNER_URL,
-		"NODE_NUM_CONFIRMATIONS=0",
-	}
-
-	err := execCmd("./node-plugin.sh", []string{}, envVars, true)
-
-	if err != nil {
-		logger.Fatal("Failed to run node plugin", "error", err)
-	}
-=======
->>>>>>> 5c6fc0d8
 }