package integration

import (
	"context"
	"fmt"
	"time"

	"github.com/Layr-Labs/eigenda/core/payments/clientledger"
	"github.com/Layr-Labs/eigenda/inabox/deploy"
	"github.com/Layr-Labs/eigensdk-go/logging"
	"github.com/testcontainers/testcontainers-go/network"
)

// InfrastructureConfig contains the configuration for setting up the infrastructure
type InfrastructureConfig struct {
<<<<<<< HEAD
	TemplateName                    string
	TestName                        string
	InMemoryBlobStore               bool
	Logger                          logging.Logger
	RootPath                        string
	MetadataTableName               string
	BucketTableName                 string
	MetadataTableNameV2             string
	UserReservationSymbolsPerSecond uint64
	ClientLedgerMode                clientledger.ClientLedgerMode
	ControllerUseNewPayments        bool
=======
	TemplateName        string
	TestName            string
	InMemoryBlobStore   bool
	Logger              logging.Logger
	MetadataTableName   string
	BucketTableName     string
	S3BucketName        string
	MetadataTableNameV2 string

	// Number of relay instances to start, if not specified, no relays will be started.
	RelayCount int
>>>>>>> bf714cb0
}

// SetupInfrastructure creates the shared infrastructure that persists across all tests.
// This includes containers for Anvil, LocalStack, GraphNode, and the Churner server.
func SetupInfrastructure(ctx context.Context, config *InfrastructureConfig) (*InfrastructureHarness, error) {
	if config.MetadataTableName == "" {
		config.MetadataTableName = "test-BlobMetadata"
	}
	if config.BucketTableName == "" {
		config.BucketTableName = "test-BucketStore"
	}
	if config.MetadataTableNameV2 == "" {
		config.MetadataTableNameV2 = "test-BlobMetadata-v2"
	}

	logger := config.Logger

<<<<<<< HEAD
	// Create a timeout context for setup operations only
	setupCtx, setupCancel := context.WithTimeout(context.Background(), 5*time.Minute)
	defer setupCancel()
=======
	rootPath := "../../"
>>>>>>> bf714cb0

	// Create test directory if needed
	testName := config.TestName
	if testName == "" {
		var err error
		testName, err = deploy.CreateNewTestDirectory(config.TemplateName, config.RootPath)
		if err != nil {
			return nil, fmt.Errorf("failed to create test directory: %w", err)
		}
	}

	testConfig := deploy.ReadTestConfig(testName, config.RootPath)
	testConfig.UserReservationSymbolsPerSecond = config.UserReservationSymbolsPerSecond
	testConfig.ClientLedgerMode = config.ClientLedgerMode
	testConfig.UseControllerMediatedPayments = config.ControllerUseNewPayments

	// Create a long-lived context for the infrastructure lifecycle
	infraCtx, infraCancel := context.WithCancel(ctx)

	// Ensure we cancel the context if we return an error
	var setupErr error
	defer func() {
		if setupErr != nil && infraCancel != nil {
			infraCancel()
		}
	}()

	// Create shared Docker network, primarily for Anvil and Graph Node
	sharedDockerNetwork, err := network.New(
		infraCtx,
		network.WithDriver("bridge"),
		network.WithAttachable())
	if err != nil {
		setupErr = fmt.Errorf("failed to create docker network: %w", err)
		return nil, setupErr
	}
	logger.Info("Created Docker network", "name", sharedDockerNetwork.Name)

	// Create infrastructure harness early so we can populate it incrementally
	infra := &InfrastructureHarness{
		SharedNetwork:     sharedDockerNetwork,
		TestConfig:        testConfig,
		TemplateName:      config.TemplateName,
		TestName:          testName,
		InMemoryBlobStore: config.InMemoryBlobStore,
		LocalStackPort:    "4570",
		Logger:            config.Logger,
		Cancel:            infraCancel,
	}

	// Setup Chain Harness first (Anvil, Graph Node, Contracts, Churner)
	chainHarnessConfig := &ChainHarnessConfig{
		TestConfig: testConfig,
		TestName:   testName,
		Logger:     logger,
		Network:    sharedDockerNetwork,
	}
	chainHarness, err := SetupChainHarness(infraCtx, chainHarnessConfig)
	if err != nil {
		setupErr = fmt.Errorf("failed to setup chain harness: %w", err)
		return nil, setupErr
	}
	infra.ChainHarness = *chainHarness

	// Setup Disperser Harness second (LocalStack, DynamoDB tables, S3 buckets, relays)
	disperserHarnessConfig := &DisperserHarnessConfig{
		Logger:              logger,
		Network:             sharedDockerNetwork,
		TestConfig:          testConfig,
		TestName:            testName,
		InMemoryBlobStore:   config.InMemoryBlobStore,
		LocalStackPort:      infra.LocalStackPort,
		MetadataTableName:   config.MetadataTableName,
		BucketTableName:     config.BucketTableName,
		S3BucketName:        config.S3BucketName,
		MetadataTableNameV2: config.MetadataTableNameV2,
		EthClient:           infra.ChainHarness.EthClient,
		RelayCount:          config.RelayCount,
	}
	disperserHarness, err := SetupDisperserHarness(infraCtx, *disperserHarnessConfig)
	if err != nil {
		setupErr = fmt.Errorf("failed to setup disperser harness: %w", err)
		return nil, setupErr
	}
	infra.DisperserHarness = *disperserHarness

	// Setup Operator Harness third (requires chain and disperser to be ready)
	operatorHarnessConfig := &OperatorHarnessConfig{
		TestConfig: testConfig,
		TestName:   testName,
		Logger:     logger,
	}
	operatorHarness, err := SetupOperatorHarness(infraCtx, operatorHarnessConfig, &infra.ChainHarness)
	if err != nil {
		setupErr = fmt.Errorf("failed to setup operator harness: %w", err)
		return nil, setupErr
	}
	infra.OperatorHarness = *operatorHarness

	return infra, nil
}

// TeardownGlobalInfrastructure cleans up all global infrastructure
func TeardownInfrastructure(infra *InfrastructureHarness) {
	infra.Logger.Info("Tearing down global infrastructure")

	// Cancel the infrastructure context to signal all components to shut down
	if infra.Cancel != nil {
		infra.Logger.Info("Cancelling infrastructure context")
		infra.Cancel()
	}

	// Create a separate timeout context for cleanup operations
	cleanupCtx, cleanupCancel := context.WithTimeout(context.Background(), 5*time.Minute)
	defer cleanupCancel()

	// Stop operator goroutines using the harness cleanup
	infra.OperatorHarness.Cleanup(cleanupCtx, infra.Logger)

	// Stop test binaries
	infra.Logger.Info("Stopping binaries")
	infra.TestConfig.StopBinaries()

	// Clean up disperser harness (graph node and localstack)
	infra.DisperserHarness.Cleanup(cleanupCtx, infra.Logger)

	// Clean up chain harness (churner and anvil)
	infra.ChainHarness.Cleanup(cleanupCtx, infra.Logger)

	// Clean up the shared Docker network last since multiple harnesses use it
	if infra.SharedNetwork != nil {
		infra.Logger.Info("Removing shared Docker network")
		_ = infra.SharedNetwork.Remove(cleanupCtx)
	}

	infra.Logger.Info("Teardown completed")
}<|MERGE_RESOLUTION|>--- conflicted
+++ resolved
@@ -13,31 +13,21 @@
 
 // InfrastructureConfig contains the configuration for setting up the infrastructure
 type InfrastructureConfig struct {
-<<<<<<< HEAD
-	TemplateName                    string
-	TestName                        string
-	InMemoryBlobStore               bool
-	Logger                          logging.Logger
-	RootPath                        string
-	MetadataTableName               string
-	BucketTableName                 string
-	MetadataTableNameV2             string
-	UserReservationSymbolsPerSecond uint64
-	ClientLedgerMode                clientledger.ClientLedgerMode
-	ControllerUseNewPayments        bool
-=======
 	TemplateName        string
 	TestName            string
 	InMemoryBlobStore   bool
 	Logger              logging.Logger
+	RootPath            string
 	MetadataTableName   string
 	BucketTableName     string
 	S3BucketName        string
 	MetadataTableNameV2 string
 
 	// Number of relay instances to start, if not specified, no relays will be started.
-	RelayCount int
->>>>>>> bf714cb0
+	RelayCount                      int
+	UserReservationSymbolsPerSecond uint64
+	ClientLedgerMode                clientledger.ClientLedgerMode
+	ControllerUseNewPayments        bool
 }
 
 // SetupInfrastructure creates the shared infrastructure that persists across all tests.
@@ -54,14 +44,6 @@
 	}
 
 	logger := config.Logger
-
-<<<<<<< HEAD
-	// Create a timeout context for setup operations only
-	setupCtx, setupCancel := context.WithTimeout(context.Background(), 5*time.Minute)
-	defer setupCancel()
-=======
-	rootPath := "../../"
->>>>>>> bf714cb0
 
 	// Create test directory if needed
 	testName := config.TestName
