package integration

import (
	"context"
	"fmt"
	"time"

	"github.com/Layr-Labs/eigenda/inabox/deploy"
	"github.com/Layr-Labs/eigensdk-go/logging"
	"github.com/testcontainers/testcontainers-go/network"
)

// InfrastructureConfig contains the configuration for setting up the infrastructure
type InfrastructureConfig struct {
	TemplateName        string
	TestName            string
	Logger              logging.Logger
	RootPath            string
	MetadataTableName   string
	BucketTableName     string
	S3BucketName        string
	MetadataTableNameV2 string

	// Number of relay instances to start, if not specified, no relays will be started.
	RelayCount int

	// DisableDisperser disables the disperser deployment when set to true. This is useful for
	// tests that do not require the disperser infrastructure to be deployed (e.g. testing graph
	// node with operator registration)
	DisableDisperser bool

	// The following field is temporary, to be able to test different payments configurations. It will be removed
	// once legacy payments are removed.
	ControllerUseNewPayments bool
}

// SetupInfrastructure creates the shared infrastructure that persists across all tests.
// This includes containers for Anvil, LocalStack, GraphNode, and the Churner server.
func SetupInfrastructure(ctx context.Context, config *InfrastructureConfig) (*InfrastructureHarness, error) {
	var err error
	var infra *InfrastructureHarness
	if config.MetadataTableName == "" {
		config.MetadataTableName = "test-BlobMetadata"
	}
	if config.BucketTableName == "" {
		config.BucketTableName = "test-BucketStore"
	}
	if config.MetadataTableNameV2 == "" {
		config.MetadataTableNameV2 = "test-BlobMetadata-v2"
	}

	logger := config.Logger

	// Create test directory if needed
	testName := config.TestName
	if testName == "" {
		testName, err = deploy.CreateNewTestDirectory(config.TemplateName, config.RootPath)
		if err != nil {
			return nil, fmt.Errorf("failed to create test directory: %w", err)
		}
	}

	testConfig := deploy.ReadTestConfig(testName, config.RootPath)
	testConfig.UseControllerMediatedPayments = config.ControllerUseNewPayments

	// Create a long-lived context for the infrastructure lifecycle
	infraCtx, infraCancel := context.WithCancel(ctx)

	// Ensure we cancel the context if we return an error
	defer func() {
		if err != nil {
			infraCancel()
		}
	}()

	// Create shared Docker network, primarily for Anvil and Graph Node
	sharedDockerNetwork, err := network.New(
		infraCtx,
		network.WithDriver("bridge"),
		network.WithAttachable())
	if err != nil {
		return nil, fmt.Errorf("failed to create docker network: %w", err)
	}
	logger.Info("Created Docker network", "name", sharedDockerNetwork.Name)

	// Create infrastructure harness early so we can populate it incrementally
	infra = &InfrastructureHarness{
		SharedNetwork:  sharedDockerNetwork,
		TestConfig:     testConfig,
		TemplateName:   config.TemplateName,
		TestName:       testName,
		LocalStackPort: "4570",
		Logger:         config.Logger,
		Cancel:         infraCancel,
	}

	// Setup Chain Harness first (Anvil, Graph Node, Contracts, Churner)
	chainHarnessConfig := &ChainHarnessConfig{
		TestConfig: testConfig,
		TestName:   testName,
		Logger:     logger,
		Network:    sharedDockerNetwork,
	}
	chainHarness, err := SetupChainHarness(infraCtx, chainHarnessConfig)
	if err != nil {
		return nil, fmt.Errorf("failed to setup chain harness: %w", err)
	}
	infra.ChainHarness = *chainHarness

<<<<<<< HEAD
	// // Setup Disperser Harness second (LocalStack, DynamoDB tables, S3 buckets, relays)
	// disperserHarnessConfig := &DisperserHarnessConfig{
	// 	Network:             sharedDockerNetwork,
	// 	TestConfig:          testConfig,
	// 	TestName:            testName,
	// 	LocalStackPort:      infra.LocalStackPort,
	// 	MetadataTableName:   config.MetadataTableName,
	// 	BucketTableName:     config.BucketTableName,
	// 	S3BucketName:        config.S3BucketName,
	// 	MetadataTableNameV2: config.MetadataTableNameV2,
	// 	RelayCount:          config.RelayCount,
	// }
	// disperserHarness, err := 
	// SetupDisperserHarness(infraCtx, logger, infra.ChainHarness.EthClient, *disperserHarnessConfig)
	// if err != nil {
	// 	setupErr = fmt.Errorf("failed to setup disperser harness: %w", err)
	// 	return nil, setupErr
	// }
	// infra.DisperserHarness = *disperserHarness
=======
	// Setup Disperser Harness second (LocalStack, DynamoDB tables, S3 buckets, relays)
	if !config.DisableDisperser {
		disperserHarnessConfig := &DisperserHarnessConfig{
			Network:             sharedDockerNetwork,
			TestConfig:          testConfig,
			TestName:            testName,
			LocalStackPort:      infra.LocalStackPort,
			MetadataTableName:   config.MetadataTableName,
			BucketTableName:     config.BucketTableName,
			S3BucketName:        config.S3BucketName,
			MetadataTableNameV2: config.MetadataTableNameV2,
			RelayCount:          config.RelayCount,
		}
		disperserHarness, err := SetupDisperserHarness(
			infraCtx,
			logger,
			infra.ChainHarness.EthClient,
			*disperserHarnessConfig,
		)
		if err != nil {
			return nil, fmt.Errorf("failed to setup disperser harness: %w", err)
		}
		infra.DisperserHarness = *disperserHarness
	} else {
		logger.Info("Disperser deployment disabled, skipping disperser harness setup")
	}
>>>>>>> 4782f9b4

	// Setup Operator Harness third (requires chain and disperser to be ready)
	operatorHarnessConfig := &OperatorHarnessConfig{
		TestConfig: testConfig,
		TestName:   testName,
	}
	operatorHarness, err := SetupOperatorHarness(infraCtx, logger, &infra.ChainHarness, operatorHarnessConfig)
	if err != nil {
		return nil, fmt.Errorf("failed to setup operator harness: %w", err)
	}
	infra.OperatorHarness = *operatorHarness

	return infra, nil
}

// TeardownGlobalInfrastructure cleans up all global infrastructure
func TeardownInfrastructure(infra *InfrastructureHarness) {
	infra.Logger.Info("Tearing down global infrastructure")

	// Cancel the infrastructure context to signal all components to shut down
	if infra.Cancel != nil {
		infra.Logger.Info("Cancelling infrastructure context")
		infra.Cancel()
	}

	// Create a separate timeout context for cleanup operations
	cleanupCtx, cleanupCancel := context.WithTimeout(context.Background(), 5*time.Minute)
	defer cleanupCancel()

	// Stop operator goroutines using the harness cleanup
	infra.OperatorHarness.Cleanup(infra.Logger)

	// Stop test binaries
	infra.Logger.Info("Stopping binaries")
	infra.TestConfig.StopBinaries()

<<<<<<< HEAD
	// Clean up disperser harness (graph node and localstack)
	// infra.DisperserHarness.Cleanup(cleanupCtx, infra.Logger)
=======
	// Clean up disperser harness
	infra.DisperserHarness.Cleanup(cleanupCtx, infra.Logger)
>>>>>>> 4782f9b4

	// Clean up chain harness (churner and anvil)
	infra.ChainHarness.Cleanup(cleanupCtx, infra.Logger)

	// Clean up the shared Docker network last since multiple harnesses use it
	if infra.SharedNetwork != nil {
		infra.Logger.Info("Removing shared Docker network")
		_ = infra.SharedNetwork.Remove(cleanupCtx)
	}

	infra.Logger.Info("Teardown completed")
}<|MERGE_RESOLUTION|>--- conflicted
+++ resolved
@@ -107,54 +107,32 @@
 	}
 	infra.ChainHarness = *chainHarness
 
-<<<<<<< HEAD
 	// // Setup Disperser Harness second (LocalStack, DynamoDB tables, S3 buckets, relays)
-	// disperserHarnessConfig := &DisperserHarnessConfig{
-	// 	Network:             sharedDockerNetwork,
-	// 	TestConfig:          testConfig,
-	// 	TestName:            testName,
-	// 	LocalStackPort:      infra.LocalStackPort,
-	// 	MetadataTableName:   config.MetadataTableName,
-	// 	BucketTableName:     config.BucketTableName,
-	// 	S3BucketName:        config.S3BucketName,
-	// 	MetadataTableNameV2: config.MetadataTableNameV2,
-	// 	RelayCount:          config.RelayCount,
+	// if !config.DisableDisperser {
+	// 	disperserHarnessConfig := &DisperserHarnessConfig{
+	// 		Network:             sharedDockerNetwork,
+	// 		TestConfig:          testConfig,
+	// 		TestName:            testName,
+	// 		LocalStackPort:      infra.LocalStackPort,
+	// 		MetadataTableName:   config.MetadataTableName,
+	// 		BucketTableName:     config.BucketTableName,
+	// 		S3BucketName:        config.S3BucketName,
+	// 		MetadataTableNameV2: config.MetadataTableNameV2,
+	// 		RelayCount:          config.RelayCount,
+	// 	}
+	// 	disperserHarness, err := SetupDisperserHarness(
+	// 		infraCtx,
+	// 		logger,
+	// 		infra.ChainHarness.EthClient,
+	// 		*disperserHarnessConfig,
+	// 	)
+	// 	if err != nil {
+	// 		return nil, fmt.Errorf("failed to setup disperser harness: %w", err)
+	// 	}
+	// 	infra.DisperserHarness = *disperserHarness
+	// } else {
+	// 	logger.Info("Disperser deployment disabled, skipping disperser harness setup")
 	// }
-	// disperserHarness, err := 
-	// SetupDisperserHarness(infraCtx, logger, infra.ChainHarness.EthClient, *disperserHarnessConfig)
-	// if err != nil {
-	// 	setupErr = fmt.Errorf("failed to setup disperser harness: %w", err)
-	// 	return nil, setupErr
-	// }
-	// infra.DisperserHarness = *disperserHarness
-=======
-	// Setup Disperser Harness second (LocalStack, DynamoDB tables, S3 buckets, relays)
-	if !config.DisableDisperser {
-		disperserHarnessConfig := &DisperserHarnessConfig{
-			Network:             sharedDockerNetwork,
-			TestConfig:          testConfig,
-			TestName:            testName,
-			LocalStackPort:      infra.LocalStackPort,
-			MetadataTableName:   config.MetadataTableName,
-			BucketTableName:     config.BucketTableName,
-			S3BucketName:        config.S3BucketName,
-			MetadataTableNameV2: config.MetadataTableNameV2,
-			RelayCount:          config.RelayCount,
-		}
-		disperserHarness, err := SetupDisperserHarness(
-			infraCtx,
-			logger,
-			infra.ChainHarness.EthClient,
-			*disperserHarnessConfig,
-		)
-		if err != nil {
-			return nil, fmt.Errorf("failed to setup disperser harness: %w", err)
-		}
-		infra.DisperserHarness = *disperserHarness
-	} else {
-		logger.Info("Disperser deployment disabled, skipping disperser harness setup")
-	}
->>>>>>> 4782f9b4
 
 	// Setup Operator Harness third (requires chain and disperser to be ready)
 	operatorHarnessConfig := &OperatorHarnessConfig{
@@ -191,13 +169,8 @@
 	infra.Logger.Info("Stopping binaries")
 	infra.TestConfig.StopBinaries()
 
-<<<<<<< HEAD
-	// Clean up disperser harness (graph node and localstack)
+	// Clean up disperser harness
 	// infra.DisperserHarness.Cleanup(cleanupCtx, infra.Logger)
-=======
-	// Clean up disperser harness
-	infra.DisperserHarness.Cleanup(cleanupCtx, infra.Logger)
->>>>>>> 4782f9b4
 
 	// Clean up chain harness (churner and anvil)
 	infra.ChainHarness.Cleanup(cleanupCtx, infra.Logger)
