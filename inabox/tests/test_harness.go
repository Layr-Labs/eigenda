package integration

import (
	"context"
	"fmt"
	"math/big"
	"sync"
	"testing"
	"time"

	"github.com/Layr-Labs/eigenda/api/clients"
	clientsv2 "github.com/Layr-Labs/eigenda/api/clients/v2"
	"github.com/Layr-Labs/eigenda/api/clients/v2/metrics"
	"github.com/Layr-Labs/eigenda/api/clients/v2/payloaddispersal"
	"github.com/Layr-Labs/eigenda/api/clients/v2/payloadretrieval"
	"github.com/Layr-Labs/eigenda/api/clients/v2/verification"
	"github.com/Layr-Labs/eigenda/common"
	"github.com/Layr-Labs/eigenda/common/ratelimit"
	routerbindings "github.com/Layr-Labs/eigenda/contracts/bindings/EigenDACertVerifierRouter"
	verifierv1bindings "github.com/Layr-Labs/eigenda/contracts/bindings/EigenDACertVerifierV1"
	paymentvaultbindings "github.com/Layr-Labs/eigenda/contracts/bindings/PaymentVault"
	"github.com/Layr-Labs/eigenda/core"
	auth "github.com/Layr-Labs/eigenda/core/auth/v2"
	"github.com/Layr-Labs/eigenda/core/eth/directory"
	"github.com/Layr-Labs/eigenda/core/payments"
	"github.com/Layr-Labs/eigenda/core/payments/clientledger"
	"github.com/Layr-Labs/eigenda/core/payments/ondemand"
	"github.com/Layr-Labs/eigenda/core/payments/reservation"
	"github.com/Layr-Labs/eigenda/core/payments/vault"
	"github.com/Layr-Labs/eigenda/encoding/v2/kzg/committer"
	"github.com/Layr-Labs/eigenda/inabox/deploy"
	"github.com/Layr-Labs/eigensdk-go/logging"
	"github.com/ethereum/go-ethereum/accounts/abi/bind"
	gethcommon "github.com/ethereum/go-ethereum/common"
	"github.com/testcontainers/testcontainers-go"
)

// InfrastructureHarness contains the shared infrastructure components
// that are global across all tests (external dependencies)
type InfrastructureHarness struct {
	// Shared docker network. Currently the only users of this network are the anvil chain and the graph node.
	SharedNetwork *testcontainers.DockerNetwork

	// Chain related components
	ChainHarness ChainHarness

	// Operator related components
	OperatorHarness OperatorHarness

	// EigenDA V2 disperser components
	DisperserHarness DisperserHarness

	// Proxy
	// TODO: Add harness when we need it

	// Legacy deployment configuration
	TestConfig     *deploy.Config
	TemplateName   string
	TestName       string
	LocalStackPort string

	// Logger for the infrastructure components
	Logger logging.Logger

	// Context for managing infrastructure lifecycle
	Ctx    context.Context
	Cancel context.CancelFunc
}

// TestHarness contains all the components that should be created fresh for each test
type TestHarness struct {
	// Ethereum clients
	EthClient common.EthClient
	RPCClient common.RPCEthClient

	// Verifiers and builders
	CertBuilder                     *clientsv2.CertBuilder
	RouterCertVerifier              *verification.CertVerifier
	StaticCertVerifier              *verification.CertVerifier
	EigenDACertVerifierRouter       *routerbindings.ContractEigenDACertVerifierRouterTransactor
	EigenDACertVerifierRouterCaller *routerbindings.ContractEigenDACertVerifierRouterCaller
	EigenDACertVerifierV1           *verifierv1bindings.ContractEigenDACertVerifierV1

	// Retrieval clients
	RetrievalClient            clients.RetrievalClient
	RelayRetrievalClientV2     *payloadretrieval.RelayPayloadRetriever
	ValidatorRetrievalClientV2 *payloadretrieval.ValidatorPayloadRetriever
	// Tests can use this default payload disperser directly, or create custom payload dispersers via
	// CreatePayloadDisperser().
	PayloadDisperser *payloaddispersal.PayloadDisperser

	// Core components
	ChainReader       core.Reader
	ContractDirectory *directory.ContractDirectory

	// PaymentVault interaction
	PaymentVaultTransactor *paymentvaultbindings.ContractPaymentVaultTransactor

	// Transaction options - specific to test
	DeployerTransactorOpts *bind.TransactOpts
	// Access to the TransactOpts must be synchronized if transactions from the same account are submitted
	// in parallel. The internal logic for determining nonce isn't threadsafe.
	deployerTransactOptsLock sync.Mutex

	// Test-specific configuration
	NumConfirmations int
	NumRetries       int

	// Chain ID for this test context
	ChainID *big.Int

	// API Server address for the disperser
	APIServerAddress string
}

// Cleanup releases resources held by the TestHarness
func (tc *TestHarness) Cleanup() {
	// Clean up any test-specific resources if needed
	// Most will be garbage collected, but connections will be closed when EthClient is garbage collected
}

// Provides thread-safe access to the deployer TransactOpts.
//
// Returns the TransactOpts and an unlock function that MUST be called when done.
//
// TODO(litt3): This is a bit of a hack. The returned struct doesn't have a populated nonce field: the nonce is
// populated by the ethereum client iff the nonce within TransactOpts is nil. An alternate strategy to the one used here
// would be to keep track of nonce internally instead of relying on the eth client, thus hiding any synchronization
// logic from the user of the utility. But I struggled to get that working, and decided to go with what worked for now.
// A future task could be to improve the user experience by hiding the sync logic.
func (tc *TestHarness) GetDeployerTransactOpts() (*bind.TransactOpts, func()) {
	tc.deployerTransactOptsLock.Lock()
	return tc.DeployerTransactorOpts, func() {
		tc.deployerTransactOptsLock.Unlock()
	}
}

// Updates the reservation for the specified account on the PaymentVault contract
func (tc *TestHarness) UpdateReservationOnChain(
	t *testing.T,
	accountID gethcommon.Address,
	reservation *reservation.Reservation,
) error {
	quorumNumbers := reservation.GetQuorumNumbers()
	quorumSplits := calculateQuorumSplits(len(quorumNumbers))

	newReservation := paymentvaultbindings.IPaymentVaultReservation{
		SymbolsPerSecond: reservation.GetSymbolsPerSecond(),
		StartTimestamp:   uint64(reservation.GetStartTime().Unix()),
		EndTimestamp:     uint64(reservation.GetEndTime().Unix()),
		QuorumNumbers:    quorumNumbers,
		QuorumSplits:     quorumSplits,
	}

	opts, unlock := tc.GetDeployerTransactOpts()
	defer unlock()

	tx, err := tc.PaymentVaultTransactor.SetReservation(
		opts,
		accountID,
		newReservation,
	)
	if err != nil {
		return fmt.Errorf("set reservation: %w", err)
	}

	receipt, err := bind.WaitMined(t.Context(), tc.EthClient, tx)
	if err != nil {
		return fmt.Errorf("wait mined: %w", err)
	}

	if receipt.Status != 1 {
		return fmt.Errorf("transaction failed")
	}

	return nil
}

// Makes an on-demand deposit for an account
func (tc *TestHarness) DepositOnDemandOnChain(
	t *testing.T,
	accountID gethcommon.Address,
	depositAmount *big.Int,
) error {
	opts, unlock := tc.GetDeployerTransactOpts()
	defer unlock()

	opts.Value = depositAmount
	defer func() {
		// Reset the value to nil after the transaction to avoid affecting subsequent transactions, since transact ops
		// is being reused
		opts.Value = nil
	}()

	tx, err := tc.PaymentVaultTransactor.DepositOnDemand(opts, accountID)
	if err != nil {
		return fmt.Errorf("deposit on demand: %w", err)
	}

	receipt, err := bind.WaitMined(t.Context(), tc.EthClient, tx)
	if err != nil {
		return fmt.Errorf("wait mined: %w", err)
	}

	if receipt.Status != 1 {
		return fmt.Errorf("transaction failed")
	}

	return nil
}

// calculateQuorumSplits creates equal percentage splits for all quorums
// The splits will sum to 100, with any remainder going to the first quorum
func calculateQuorumSplits(numQuorums int) []byte {
	quorumSplits := make([]byte, numQuorums)
	if numQuorums > 0 {
		splitValue := byte(100 / numQuorums)
		remainder := byte(100 % numQuorums)
		for i := range quorumSplits {
			quorumSplits[i] = splitValue
			if i == 0 {
				quorumSplits[i] += remainder // Add remainder to first quorum
			}
		}
	}
	return quorumSplits
}

// Creates a new PayloadDisperser and configures the client according to the provided configuration.
func (tc *TestHarness) CreatePayloadDisperser(
	ctx context.Context,
	logger logging.Logger,
	config TestPayloadDisperserConfig,
) (*payloaddispersal.PayloadDisperser, error) {
	blockMonitor, err := verification.NewBlockNumberMonitor(logger, tc.EthClient, time.Second*1)
	if err != nil {
		return nil, fmt.Errorf("create block number monitor: %w", err)
	}

	if config.PrivateKey == "" {
		return nil, fmt.Errorf("private key must be provided")
	}

	signer, err := auth.NewLocalBlobRequestSigner(config.PrivateKey)
	if err != nil {
		return nil, fmt.Errorf("create blob request signer: %w", err)
	}

	if tc.APIServerAddress == "" {
		return nil, fmt.Errorf("APIServerAddress not set in test harness")
	}

	// Parse hostname:port from the address
	var hostname, port string
	for i := len(tc.APIServerAddress) - 1; i >= 0; i-- {
		if tc.APIServerAddress[i] == ':' {
			hostname = tc.APIServerAddress[:i]
			port = tc.APIServerAddress[i+1:]
			break
		}
	}
	if hostname == "" || port == "" {
		return nil, fmt.Errorf("invalid APIServerAddress format (expected hostname:port): %s", tc.APIServerAddress)
	}

	disperserClientConfig := &clientsv2.DisperserClientConfig{
		Hostname: hostname,
		Port:     port,
	}

	accountId, err := signer.GetAccountID()
	if err != nil {
		return nil, fmt.Errorf("error getting account ID: %w", err)
	}

<<<<<<< HEAD
=======
	accountant := clientsv2.NewAccountant(
		accountId,
		nil,
		nil,
		0,
		0,
		0,
		0,
		metrics.NoopAccountantMetrics,
	)

	g1Path, g2Path, g2TrailingPath, err := getSRSPaths()
	if err != nil {
		return nil, fmt.Errorf("get SRS paths: %w", err)
	}

	kzgCommitter, err := committer.NewFromConfig(committer.Config{
		SRSNumberToLoad:   10000,
		G1SRSPath:         g1Path,
		G2SRSPath:         g2Path,
		G2TrailingSRSPath: g2TrailingPath,
	})
	if err != nil {
		return nil, fmt.Errorf("create kzg committer: %w", err)
	}

>>>>>>> b1dc237a
	disperserClient, err := clientsv2.NewDisperserClient(
		logger,
		disperserClientConfig,
		signer,
<<<<<<< HEAD
		nil, // no prover so will query disperser for generating commitments
=======
		kzgCommitter,
		accountant,
>>>>>>> b1dc237a
		metrics.NoopDispersalMetrics,
	)
	if err != nil {
		return nil, fmt.Errorf("create disperser client: %w", err)
	}

	payloadDisperserConfig := payloaddispersal.PayloadDisperserConfig{
		PayloadClientConfig:    *clientsv2.GetDefaultPayloadClientConfig(),
		DisperseBlobTimeout:    2 * time.Minute,
		BlobCompleteTimeout:    2 * time.Minute,
		BlobStatusPollInterval: 1 * time.Second,
		ContractCallTimeout:    5 * time.Second,
	}

	paymentVaultAddr, err := tc.ContractDirectory.GetContractAddress(ctx, directory.PaymentVault)
	if err != nil {
		return nil, fmt.Errorf("get PaymentVault address: %w", err)
	}

	clientLedger, err := buildClientLedger(
		ctx,
		logger,
		tc.EthClient,
		paymentVaultAddr,
		accountId,
		config.ClientLedgerMode,
		disperserClient,
	)
	if err != nil {
		return nil, fmt.Errorf("build client ledger: %w", err)
	}

	payloadDisperser, err := payloaddispersal.NewPayloadDisperser(
		logger,
		payloadDisperserConfig,
		disperserClient,
		blockMonitor,
		tc.CertBuilder,
		tc.RouterCertVerifier,
		clientLedger,
		nil,
	)
	if err != nil {
		return nil, fmt.Errorf("create payload disperser: %w", err)
	}

	return payloadDisperser, nil
}

func buildClientLedger(
	ctx context.Context,
	logger logging.Logger,
	ethClient common.EthClient,
	paymentVaultAddr gethcommon.Address,
	accountID gethcommon.Address,
	mode clientledger.ClientLedgerMode,
	disperserClient *clientsv2.DisperserClient,
) (*clientledger.ClientLedger, error) {
	paymentVault, err := vault.NewPaymentVault(logger, ethClient, paymentVaultAddr)
	if err != nil {
		return nil, fmt.Errorf("new payment vault: %w", err)
	}

	minNumSymbols, err := paymentVault.GetMinNumSymbols(ctx)
	if err != nil {
		return nil, fmt.Errorf("get min num symbols: %w", err)
	}

	var reservationLedger *reservation.ReservationLedger
	var onDemandLedger *ondemand.OnDemandLedger

	// Build reservation ledger if needed
	needsReservation := mode == clientledger.ClientLedgerModeReservationOnly ||
		mode == clientledger.ClientLedgerModeReservationAndOnDemand
	if needsReservation {
		reservationLedger, err = buildReservationLedger(ctx, paymentVault, accountID, minNumSymbols)
		if err != nil {
			return nil, fmt.Errorf("build reservation ledger: %w", err)
		}
	}

	// Build on-demand ledger if needed
	needsOnDemand := mode == clientledger.ClientLedgerModeOnDemandOnly ||
		mode == clientledger.ClientLedgerModeReservationAndOnDemand
	if needsOnDemand {
		onDemandLedger, err = buildOnDemandLedger(ctx, paymentVault, accountID, minNumSymbols, disperserClient)
		if err != nil {
			return nil, fmt.Errorf("build on-demand ledger: %w", err)
		}
	}

	ledger := clientledger.NewClientLedger(
		ctx,
		logger,
		metrics.NoopAccountantMetrics,
		accountID,
		mode,
		reservationLedger,
		onDemandLedger,
		time.Now,
		paymentVault,
		1*time.Second, // update interval for vault monitoring
	)

	return ledger, nil
}

func buildReservationLedger(
	ctx context.Context,
	paymentVault payments.PaymentVault,
	accountID gethcommon.Address,
	minNumSymbols uint32,
) (*reservation.ReservationLedger, error) {
	reservationData, err := paymentVault.GetReservation(ctx, accountID)
	if err != nil {
		return nil, fmt.Errorf("get reservation: %w", err)
	}
	if reservationData == nil {
		return nil, fmt.Errorf("no reservation found for account %s", accountID.Hex())
	}

	clientReservation, err := reservation.NewReservation(
		reservationData.SymbolsPerSecond,
		time.Unix(int64(reservationData.StartTimestamp), 0),
		time.Unix(int64(reservationData.EndTimestamp), 0),
		reservationData.QuorumNumbers,
	)
	if err != nil {
		return nil, fmt.Errorf("new reservation: %w", err)
	}

	reservationConfig, err := reservation.NewReservationLedgerConfig(
		*clientReservation,
		minNumSymbols,
		true,
		ratelimit.OverfillOncePermitted,
		10*time.Second,
	)
	if err != nil {
		return nil, fmt.Errorf("new reservation ledger config: %w", err)
	}

	reservationLedger, err := reservation.NewReservationLedger(*reservationConfig, time.Now)
	if err != nil {
		return nil, fmt.Errorf("new reservation ledger: %w", err)
	}

	return reservationLedger, nil
}

func buildOnDemandLedger(
	ctx context.Context,
	paymentVault payments.PaymentVault,
	accountID gethcommon.Address,
	minNumSymbols uint32,
	disperserClient *clientsv2.DisperserClient,
) (*ondemand.OnDemandLedger, error) {
	pricePerSymbol, err := paymentVault.GetPricePerSymbol(ctx)
	if err != nil {
		return nil, fmt.Errorf("get price per symbol: %w", err)
	}

	totalDeposits, err := paymentVault.GetTotalDeposit(ctx, accountID)
	if err != nil {
		return nil, fmt.Errorf("get total deposit from vault: %w", err)
	}

	paymentState, err := disperserClient.GetPaymentState(ctx)
	if err != nil {
		return nil, fmt.Errorf("get payment state from disperser: %w", err)
	}

	var cumulativePayment *big.Int
	if paymentState.GetCumulativePayment() == nil {
		cumulativePayment = big.NewInt(0)
	} else {
		cumulativePayment = new(big.Int).SetBytes(paymentState.GetCumulativePayment())
	}

	onDemandLedger, err := ondemand.OnDemandLedgerFromValue(
		totalDeposits,
		new(big.Int).SetUint64(pricePerSymbol),
		minNumSymbols,
		cumulativePayment,
	)
	if err != nil {
		return nil, fmt.Errorf("on-demand ledger from value: %w", err)
	}

	return onDemandLedger, nil
}<|MERGE_RESOLUTION|>--- conflicted
+++ resolved
@@ -273,19 +273,6 @@
 		return nil, fmt.Errorf("error getting account ID: %w", err)
 	}
 
-<<<<<<< HEAD
-=======
-	accountant := clientsv2.NewAccountant(
-		accountId,
-		nil,
-		nil,
-		0,
-		0,
-		0,
-		0,
-		metrics.NoopAccountantMetrics,
-	)
-
 	g1Path, g2Path, g2TrailingPath, err := getSRSPaths()
 	if err != nil {
 		return nil, fmt.Errorf("get SRS paths: %w", err)
@@ -301,17 +288,11 @@
 		return nil, fmt.Errorf("create kzg committer: %w", err)
 	}
 
->>>>>>> b1dc237a
 	disperserClient, err := clientsv2.NewDisperserClient(
 		logger,
 		disperserClientConfig,
 		signer,
-<<<<<<< HEAD
-		nil, // no prover so will query disperser for generating commitments
-=======
 		kzgCommitter,
-		accountant,
->>>>>>> b1dc237a
 		metrics.NoopDispersalMetrics,
 	)
 	if err != nil {
