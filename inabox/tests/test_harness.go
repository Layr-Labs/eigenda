package integration

import (
	"context"
<<<<<<< HEAD
	"fmt"
	"math/big"
	"net"
	"testing"
=======
	"math/big"
>>>>>>> a01b4e58

	"github.com/Layr-Labs/eigenda/api/clients"
	clientsv2 "github.com/Layr-Labs/eigenda/api/clients/v2"
	"github.com/Layr-Labs/eigenda/api/clients/v2/payloaddispersal"
	"github.com/Layr-Labs/eigenda/api/clients/v2/payloadretrieval"
	"github.com/Layr-Labs/eigenda/api/clients/v2/verification"
	"github.com/Layr-Labs/eigenda/common"
	routerbindings "github.com/Layr-Labs/eigenda/contracts/bindings/EigenDACertVerifierRouter"
	verifierv1bindings "github.com/Layr-Labs/eigenda/contracts/bindings/EigenDACertVerifierV1"
	paymentvaultbindings "github.com/Layr-Labs/eigenda/contracts/bindings/PaymentVault"
	"github.com/Layr-Labs/eigenda/core"
	"github.com/Layr-Labs/eigenda/core/payments/reservation"
	"github.com/Layr-Labs/eigenda/inabox/deploy"
	"github.com/Layr-Labs/eigensdk-go/logging"
	"github.com/ethereum/go-ethereum/accounts/abi/bind"
	gethcommon "github.com/ethereum/go-ethereum/common"
	"github.com/testcontainers/testcontainers-go"
)

// InfrastructureHarness contains the shared infrastructure components
// that are global across all tests (external dependencies)
type InfrastructureHarness struct {
	// Shared docker network
	SharedNetwork *testcontainers.DockerNetwork

	// Chain related components
	ChainHarness ChainHarness

	// Operator related components
	OperatorHarness OperatorHarness

	// EigenDA components
	DisperserHarness DisperserHarness

	// Proxy
	// TODO: Add harness when we need it

	// Legacy deployment configuration
	TestConfig        *deploy.Config
	TemplateName      string
	TestName          string
	InMemoryBlobStore bool
	LocalStackPort    string

	// Logger for the infrastructure components
	Logger logging.Logger

	// Context for managing infrastructure lifecycle
	Ctx    context.Context
	Cancel context.CancelFunc
}

// TestHarness contains all the components that should be created fresh for each test
type TestHarness struct {
	// Ethereum clients
	EthClient common.EthClient
	RPCClient common.RPCEthClient

	// Verifiers and builders
	CertBuilder                     *clientsv2.CertBuilder
	RouterCertVerifier              *verification.CertVerifier
	StaticCertVerifier              *verification.CertVerifier
	EigenDACertVerifierRouter       *routerbindings.ContractEigenDACertVerifierRouterTransactor
	EigenDACertVerifierRouterCaller *routerbindings.ContractEigenDACertVerifierRouterCaller
	EigenDACertVerifierV1           *verifierv1bindings.ContractEigenDACertVerifierV1

	// Retrieval clients
	RetrievalClient            clients.RetrievalClient
	RelayRetrievalClientV2     *payloadretrieval.RelayPayloadRetriever
	ValidatorRetrievalClientV2 *payloadretrieval.ValidatorPayloadRetriever
	PayloadDisperser           *payloaddispersal.PayloadDisperser

	// Core components
	ChainReader core.Reader

	// PaymentVault interaction
	PaymentVaultTransactor *paymentvaultbindings.ContractPaymentVaultTransactor

	// Transaction options - specific to test
	DeployerTransactorOpts *bind.TransactOpts

	// Test-specific configuration
	NumConfirmations int
	NumRetries       int

	// Chain ID for this test context
	ChainID *big.Int

	// Test account ID used for dispersals and reservations
	TestAccountID gethcommon.Address
}

// Cleanup releases resources held by the TestHarness
func (tc *TestHarness) Cleanup() {
	// Clean up any test-specific resources if needed
	// Most will be garbage collected, but connections will be closed when EthClient is garbage collected
}

// Updates the reservation for the test account on the PaymentVault contract
func (tc *TestHarness) UpdateReservation(ctx context.Context, t *testing.T, r *reservation.Reservation) error {
	quorumNumbers := r.GetQuorumNumbers()
	quorumSplits := calculateQuorumSplits(len(quorumNumbers))

	newReservation := paymentvaultbindings.IPaymentVaultReservation{
		SymbolsPerSecond: r.GetSymbolsPerSecond(),
		StartTimestamp:   uint64(r.GetStartTime().Unix()),
		EndTimestamp:     uint64(r.GetEndTime().Unix()),
		QuorumNumbers:    quorumNumbers,
		QuorumSplits:     quorumSplits,
	}

	tx, err := tc.PaymentVaultTransactor.SetReservation(
		tc.DeployerTransactorOpts,
		tc.TestAccountID,
		newReservation,
	)
	if err != nil {
		return fmt.Errorf("set reservation: %w", err)
	}

	MineAnvilBlocks(t, tc.RPCClient, 1)
	receipt, err := bind.WaitMined(ctx, tc.EthClient, tx)
	if err != nil {
		return fmt.Errorf("wait mined: %w", err)
	}

	if receipt.Status != 1 {
		return fmt.Errorf("transaction failed")
	}

	return nil
}

// calculateQuorumSplits creates equal percentage splits for all quorums
// The splits will sum to 100, with any remainder going to the first quorum
func calculateQuorumSplits(numQuorums int) []byte {
	quorumSplits := make([]byte, numQuorums)
	if numQuorums > 0 {
		splitValue := byte(100 / numQuorums)
		remainder := byte(100 % numQuorums)
		for i := range quorumSplits {
			quorumSplits[i] = splitValue
			if i == 0 {
				quorumSplits[i] += remainder // Add remainder to first quorum
			}
		}
	}
	return quorumSplits
}<|MERGE_RESOLUTION|>--- conflicted
+++ resolved
@@ -2,14 +2,9 @@
 
 import (
 	"context"
-<<<<<<< HEAD
 	"fmt"
 	"math/big"
-	"net"
 	"testing"
-=======
-	"math/big"
->>>>>>> a01b4e58
 
 	"github.com/Layr-Labs/eigenda/api/clients"
 	clientsv2 "github.com/Layr-Labs/eigenda/api/clients/v2"
