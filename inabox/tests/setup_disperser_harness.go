package integration

import (
	"context"
	"fmt"
	"io"
	"log/slog"
	"net"
	"os"
	"time"

	"github.com/Layr-Labs/eigenda/api/clients/v2"
	"github.com/Layr-Labs/eigenda/common"
	"github.com/Layr-Labs/eigenda/common/aws/dynamodb"
	"github.com/Layr-Labs/eigenda/common/aws/s3"
	"github.com/Layr-Labs/eigenda/common/healthcheck"
	"github.com/Layr-Labs/eigenda/core"
	"github.com/Layr-Labs/eigenda/core/eth"
	"github.com/Layr-Labs/eigenda/core/eth/directory"
	"github.com/Layr-Labs/eigenda/core/thegraph"
	corev2 "github.com/Layr-Labs/eigenda/core/v2"
	"github.com/Layr-Labs/eigenda/disperser/common/v2/blobstore"
<<<<<<< HEAD
	"github.com/Layr-Labs/eigenda/disperser/encoder"
	"github.com/Layr-Labs/eigenda/encoding"
	proverv2 "github.com/Layr-Labs/eigenda/encoding/kzg/prover/v2"
=======
	"github.com/Layr-Labs/eigenda/disperser/controller"
	"github.com/Layr-Labs/eigenda/disperser/controller/metadata"
	"github.com/Layr-Labs/eigenda/disperser/controller/server"
	"github.com/Layr-Labs/eigenda/disperser/encoder"
>>>>>>> cbe0e813
	"github.com/Layr-Labs/eigenda/inabox/deploy"
	"github.com/Layr-Labs/eigenda/relay"
	"github.com/Layr-Labs/eigenda/relay/chunkstore"
	"github.com/Layr-Labs/eigenda/test/testbed"
	"github.com/Layr-Labs/eigensdk-go/logging"
<<<<<<< HEAD
	grpcprom "github.com/grpc-ecosystem/go-grpc-middleware/providers/prometheus"
=======
	gethcommon "github.com/ethereum/go-ethereum/common"
	"github.com/gammazero/workerpool"
>>>>>>> cbe0e813
	"github.com/prometheus/client_golang/prometheus"
)

// DisperserHarnessConfig contains the configuration for setting up the disperser harness
type DisperserHarnessConfig struct {
<<<<<<< HEAD
	TestConfig          *deploy.Config
	TestName            string
	LocalStackPort      string
	V2MetadataTableName string
	BlobStoreBucketName string // S3 bucket name for blob storage
=======
	Network        *testcontainers.DockerNetwork
	TestConfig     *deploy.Config
	TestName       string
	LocalStackPort string

	// LocalStack resources for blobstore and metadata store
	MetadataTableName string
	BucketTableName   string

	// S3 bucket name for blob storage
	S3BucketName string

	// V2 metadata table name
	MetadataTableNameV2 string

	// DynamoDB table name for on-demand payments, currently used by the controller.
	OnDemandTableName string
>>>>>>> cbe0e813

	// Number of relay instances to start, if not specified, no relays will be started.
	RelayCount int

	// OperatorStateSubgraphURL is the URL for the operator state subgraph
	OperatorStateSubgraphURL string
}

<<<<<<< HEAD
// TODO: Add api server, controller, batcher
=======
// DisperserHarness is the harness for spinning up the disperser infrastructure as goroutines.
// It will only support V2 components of the disperser.
// TODO: Add encoder, api server
>>>>>>> cbe0e813
type DisperserHarness struct {
	// LocalStack infrastructure for blobstore and metadata store
	LocalStack     *testbed.LocalStackContainer
	DynamoDBTables struct {
<<<<<<< HEAD
		BlobMetaV2 string
=======
		BlobMetadataV1 string
		BlobMetadataV2 string
>>>>>>> cbe0e813
	}
	S3Buckets struct {
		BlobStore string
	}
<<<<<<< HEAD
	RelayInstances    []*RelayInstance
	EncoderV2Instance *EncoderV2Instance
}

// setupLocalStackResources initializes LocalStack and deploys AWS resources
func setupV2LocalStackResources(
	ctx context.Context,
	logger logging.Logger,
	localstack *testbed.LocalStackContainer,
	config DisperserHarnessConfig,
) (*testbed.LocalStackContainer, error) {
	// Deploy AWS resources (DynamoDB tables and S3 buckets)
	logger.Info("Deploying AWS resources in LocalStack")
	deployConfig := testbed.DeployResourcesConfig{
		LocalStackEndpoint:  localstack.Endpoint(),
		V2MetadataTableName: config.V2MetadataTableName,
		BlobStoreBucketName: config.BlobStoreBucketName,
		AWSConfig:           localstack.GetAWSClientConfig(),
=======

	// Relay
	RelayServers []*relay.Server

	// Controller components
	// TODO: Refactor into a single struct for controller components
	EncodingManager  *controller.EncodingManager
	Dispatcher       *controller.Dispatcher
	ControllerServer *server.Server
}

// setupLocalStackResources initializes LocalStack and deploys AWS resources
func setupLocalStackResources(
	ctx context.Context,
	logger logging.Logger,
	config DisperserHarnessConfig,
) (*testbed.LocalStackContainer, error) {
	logger.Info("Setting up LocalStack for blob store")
	localstackContainer, err := testbed.NewLocalStackContainerWithOptions(
		ctx,
		testbed.LocalStackOptions{
			ExposeHostPort: true,
			HostPort:       config.LocalStackPort,
			Logger:         logger,
			Network:        config.Network,
		})
	if err != nil {
		return nil, fmt.Errorf("failed to start localstack: %w", err)
	}

	// Deploy AWS resources (DynamoDB tables and S3 buckets)
	logger.Info("Deploying AWS resources in LocalStack")
	deployConfig := testbed.DeployResourcesConfig{
		LocalStackEndpoint:  localstackContainer.Endpoint(),
		MetadataTableName:   config.MetadataTableName,
		BucketTableName:     config.BucketTableName,
		BlobStoreBucketName: config.S3BucketName,
		V2MetadataTableName: config.MetadataTableNameV2,
		AWSConfig:           localstackContainer.GetAWSClientConfig(),
>>>>>>> cbe0e813
		Logger:              logger,
	}
	if err := testbed.DeployResources(ctx, deployConfig); err != nil {
		return nil, fmt.Errorf("failed to deploy resources: %w", err)
	}
	logger.Info("AWS resources deployed successfully")

	return localstack, nil
}

// setupDisperserKeypairAndRegistrations generates disperser keypair and performs registrations
func setupDisperserKeypairAndRegistrations(
	logger logging.Logger,
	ethClient common.EthClient,
<<<<<<< HEAD
	config DisperserHarnessConfig,
) error {
=======
	config DisperserHarnessConfig) error {
>>>>>>> cbe0e813
	if config.TestConfig == nil {
		return nil
	}

	logger.Info("Attempting to generate disperser keypair with LocalStack running")
	if err := config.TestConfig.GenerateDisperserKeypair(); err != nil {
		return fmt.Errorf("failed to generate disperser keypair: %w", err)
	}

	// Register disperser keypair on chain
	if config.TestConfig.EigenDA.Deployer != "" && config.TestConfig.IsEigenDADeployed() {
		config.TestConfig.PerformDisperserRegistrations(ethClient)
	}

	return nil
}

// SetupDisperserHarness creates and initializes the disperser infrastructure
// (LocalStack, DynamoDB tables, S3 buckets, relays)
func SetupDisperserHarness(
	ctx context.Context,
	logger logging.Logger,
	ethClient common.EthClient,
<<<<<<< HEAD
	localstack *testbed.LocalStackContainer,
	config DisperserHarnessConfig,
) (*DisperserHarness, error) {
	// Check if localstack resources are empty
	if config.V2MetadataTableName == "" || config.BlobStoreBucketName == "" {
		return nil, fmt.Errorf("missing name for localstack resources")
=======
	config DisperserHarnessConfig,
) (*DisperserHarness, error) {
	harness := &DisperserHarness{
		RelayServers: make([]*relay.Server, 0),
	}

	if config.OperatorStateSubgraphURL == "" {
		return nil, fmt.Errorf("operator state subgraph URL is required")
>>>>>>> cbe0e813
	}

	harness := &DisperserHarness{
		RelayInstances: make([]*RelayInstance, 0),
	}
	if config.OnDemandTableName == "" {
		config.OnDemandTableName = "e2e_v2_ondemand"
	}

	// Populate the harness tables and buckets metadata
<<<<<<< HEAD
	harness.DynamoDBTables.BlobMetaV2 = config.V2MetadataTableName
	harness.S3Buckets.BlobStore = config.BlobStoreBucketName

	// Setup LocalStack if not using in-memory blob store
	localstack, err := setupV2LocalStackResources(ctx, logger, localstack, config)
=======
	harness.DynamoDBTables.BlobMetadataV1 = config.MetadataTableName
	harness.DynamoDBTables.BlobMetadataV2 = config.MetadataTableNameV2
	harness.S3Buckets.BlobStore = config.S3BucketName

	localstack, err := setupLocalStackResources(ctx, logger, config)
>>>>>>> cbe0e813
	if err != nil {
		return nil, err
	}
	harness.LocalStack = localstack

	// Generate disperser keypair and perform registrations
	if err := setupDisperserKeypairAndRegistrations(logger, ethClient, config); err != nil {
		return nil, err
	}

	// Start relay goroutines if relay count is specified
	if config.RelayCount > 0 {
		if err := startRelays(ctx, logger, ethClient, harness, config); err != nil {
			return nil, fmt.Errorf("failed to start relays: %w", err)
		}
	} else {
		logger.Warn("Relay count is not specified, skipping relay setup")
<<<<<<< HEAD
	}

	// Start encoder v2 instance
	logger.Info("Starting encoder v2 instance")
	encoderInstance, err := startEncoderV2(ctx, logger, harness, config)
	if err != nil {
		return nil, fmt.Errorf("failed to start encoder v2: %w", err)
=======
	}

	// Start controller goroutine
	if err := startController(ctx, ethClient, config.OperatorStateSubgraphURL, harness, config); err != nil {
		return nil, fmt.Errorf("failed to start controller: %w", err)
	}

	// Start remaining binaries (disperser, encoder, batcher, etc.)
	if config.TestConfig != nil {
		logger.Info("Starting remaining binaries")
		err := config.TestConfig.GenerateAllVariables()
		if err != nil {
			return nil, fmt.Errorf("could not generate environment variables: %w", err)
		}
		config.TestConfig.StartBinaries(true) // true = for tests, will skip churner and operators
>>>>>>> cbe0e813
	}
	harness.EncoderV2Instance = encoderInstance

	return harness, nil
}

<<<<<<< HEAD
// RelayInstance holds the state for a single relay
// TODO(dmanc): This (or something similar) should live in the relay package instead of here.
type RelayInstance struct {
	Server   *relay.Server
	Listener net.Listener
	Port     string
	URL      string
	Logger   logging.Logger
}

// EncoderV2Instance holds the state for a single encoder v2
type EncoderV2Instance struct {
	Server   *encoder.EncoderServerV2
	Listener net.Listener
	Port     string
	URL      string
	Logger   logging.Logger
}

=======
>>>>>>> cbe0e813
// startRelays starts all relay goroutines
func startRelays(
	ctx context.Context,
	logger logging.Logger,
	ethClient common.EthClient,
	harness *DisperserHarness,
	config DisperserHarnessConfig,
) error {
	logger.Info("Pre-creating listeners for relay goroutines", "count", config.RelayCount)

	// Pre-create all listeners with port 0 (OS assigns ports)
	listeners := make([]net.Listener, config.RelayCount)
	actualURLs := make([]string, config.RelayCount)

	for i := range config.RelayCount {
		listener, err := net.Listen("tcp", "0.0.0.0:0")
		if err != nil {
			// Clean up any listeners we created before failing
			for j := range i {
				err := listeners[j].Close()
				if err != nil {
					logger.Warn("Failed to close listener for relay", "index", j, "error", err)
				}
			}
			return fmt.Errorf("failed to create listener for relay %d: %w", i, err)
		}
		listeners[i] = listener

		// Extract the actual port assigned by the OS
		actualPort := listener.Addr().(*net.TCPAddr).Port
		actualURLs[i] = fmt.Sprintf("0.0.0.0:%d", actualPort)

		logger.Info("Created listener for relay", "index", i, "assigned_port", actualPort)
	}

	// Now that we have all the actual URLs, register them on-chain
	if config.TestConfig != nil && config.TestConfig.EigenDA.Deployer != "" && config.TestConfig.IsEigenDADeployed() {
		logger.Info("Registering relay URLs with actual ports", "urls", actualURLs)
		config.TestConfig.RegisterRelays(ethClient, actualURLs, ethClient.GetAccountAddress())
	}

	// Now start each relay with its pre-created listener
	for i, listener := range listeners {
<<<<<<< HEAD
		instance, err := startRelayWithListener(ctx, logger, ethClient, i, actualURLs[i], listener, harness, config)
		if err != nil {
			// Clean up any relays we started and all remaining listeners
			stopAllRelays(harness.RelayInstances, logger)
=======
		instance, err := startRelayWithListener(ctx, ethClient, i, listener, harness, config)
		if err != nil {
			// Clean up any relays we started and all remaining listeners
			stopAllRelays(harness.RelayServers, logger)
>>>>>>> cbe0e813
			for j := i; j < len(listeners); j++ {
				err := listeners[j].Close()
				if err != nil {
					logger.Warn("Failed to close listener for relay", "index", j, "error", err)
				}
			}
			return fmt.Errorf("failed to start relay %d (%s): %w", i, actualURLs[i], err)
		}
<<<<<<< HEAD
		harness.RelayInstances = append(harness.RelayInstances, instance)
=======
		harness.RelayServers = append(harness.RelayServers, instance)
>>>>>>> cbe0e813
		logger.Info("Started relay", "index", i, "url", actualURLs[i])
	}

	return nil
}

// Cleanup releases resources held by the DisperserHarness (excluding shared network)
func (dh *DisperserHarness) Cleanup(ctx context.Context, logger logging.Logger) {
	// Stop controller components
	if dh.ControllerServer != nil {
		logger.Info("Stopping controller gRPC server")
		dh.ControllerServer.Stop()
	}

	// Note: EncodingManager and Dispatcher don't have explicit Stop methods in the current implementation
	// They will be cleaned up when the context is cancelled or the process exits

	// Stop relay goroutines
	if len(dh.RelayServers) > 0 {
		logger.Info("Stopping relay goroutines")
		stopAllRelays(dh.RelayServers, logger)
	}

	// Stop encoder v2 instance
	if dh.EncoderV2Instance != nil {
		logger.Info("Stopping encoder v2 instance")
		dh.EncoderV2Instance.Logger.Info("Stopping encoder v2")
		dh.EncoderV2Instance.Server.Close()
	}
}

// startRelayWithListener starts a single relay with the given index and pre-created listener
func startRelayWithListener(
	ctx context.Context,
<<<<<<< HEAD
	logger logging.Logger,
=======
>>>>>>> cbe0e813
	ethClient common.EthClient,
	relayIndex int,
	listener net.Listener,
	harness *DisperserHarness,
	config DisperserHarnessConfig,
) (*relay.Server, error) {
	// Create logs directory
	// TODO(dmanc): If possible we should have a centralized place for creating loggers and injecting them into the config.
	logsDir := fmt.Sprintf("testdata/%s/logs", config.TestName)
	if err := os.MkdirAll(logsDir, 0755); err != nil {
		return nil, fmt.Errorf("failed to create logs directory: %w", err)
	}

	logFilePath := fmt.Sprintf("%s/relay_%d.log", logsDir, relayIndex)
	logFile, err := os.OpenFile(logFilePath, os.O_CREATE|os.O_APPEND|os.O_WRONLY, 0644)
	if err != nil {
		return nil, fmt.Errorf("failed to open relay log file: %w", err)
	}

	// Create relay logger config for file output
	loggerConfig := common.LoggerConfig{
		Format:       common.TextLogFormat,
		OutputWriter: io.MultiWriter(os.Stdout, logFile),
		HandlerOpts: logging.SLoggerOptions{
			Level:     slog.LevelDebug,
			NoColor:   true,
			AddSource: true,
		},
	}

	// Create AWS clients using LocalStack container's configuration
	awsConfig := harness.LocalStack.GetAWSClientConfig()

	// Create logger
	logger, err := common.NewLogger(&loggerConfig)
	if err != nil {
		_ = logFile.Close()
		return nil, fmt.Errorf("failed to create logger: %w", err)
	}

	// Create DynamoDB client
	dynamoClient, err := dynamodb.NewClient(awsConfig, logger)
	if err != nil {
		_ = logFile.Close()
		return nil, fmt.Errorf("failed to create dynamodb client: %w", err)
	}

	// Create S3 client
	s3Client, err := s3.NewClient(ctx, awsConfig, logger)
	if err != nil {
		_ = logFile.Close()
		return nil, fmt.Errorf("failed to create s3 client: %w", err)
	}

	// Create metrics registry
	metricsRegistry := prometheus.NewRegistry()

	// Create metadata store
<<<<<<< HEAD
	baseMetadataStore := blobstore.NewBlobMetadataStore(dynamoClient, relayLogger, config.V2MetadataTableName)
=======
	baseMetadataStore := blobstore.NewBlobMetadataStore(dynamoClient, logger, config.MetadataTableNameV2)
>>>>>>> cbe0e813
	metadataStore := blobstore.NewInstrumentedMetadataStore(baseMetadataStore, blobstore.InstrumentedMetadataStoreConfig{
		ServiceName: "relay",
		Registry:    metricsRegistry,
		Backend:     blobstore.BackendDynamoDB,
	})

	// Create blob store and chunk reader
	blobStore := blobstore.NewBlobStore(config.S3BucketName, s3Client, logger)
	chunkReader := chunkstore.NewChunkReader(logger, s3Client, config.S3BucketName)

<<<<<<< HEAD
	// Create eth writer and chain state
	tx, err := coreeth.NewWriter(
		relayLogger,
=======
	// Create eth writer
	tx, err := eth.NewWriter(
		logger,
>>>>>>> cbe0e813
		ethClient,
		config.TestConfig.EigenDA.OperatorStateRetriever,
		config.TestConfig.EigenDA.ServiceManager)
	if err != nil {
		_ = logFile.Close()
		return nil, fmt.Errorf("failed to create eth writer: %w", err)
	}

<<<<<<< HEAD
	cs := coreeth.NewChainState(tx, ethClient)
	ics := thegraph.MakeIndexedChainState(thegraph.Config{}, cs, relayLogger)

	// Create relay configuration
	// TODO(dmanc): In addition to loggers, we should have a centralized place for
	// setting up configuration and injecting it into the harness config.
	relayConfig := &relay.Config{
		RelayKeys:                  []v2.RelayKey{v2.RelayKey(relayIndex)}, // Serve data for any shard
		GRPCPort:                   mustParsePort(port),
		MaxGRPCMessageSize:         1024 * 1024 * 300,
		MetadataCacheSize:          1024 * 1024,
		MetadataMaxConcurrency:     32,
		BlobCacheBytes:             32 * 1024 * 1024,
		BlobMaxConcurrency:         32,
		ChunkCacheBytes:            32 * 1024 * 1024,
		ChunkMaxConcurrency:        32,
		MaxKeysPerGetChunksRequest: 1024,
		RateLimits: limiter.Config{
			MaxGetBlobOpsPerSecond:          1024,
			GetBlobOpsBurstiness:            1024,
			MaxGetBlobBytesPerSecond:        20 * 1024 * 1024,
			GetBlobBytesBurstiness:          20 * 1024 * 1024,
			MaxConcurrentGetBlobOps:         1024,
			MaxGetChunkOpsPerSecond:         1024,
			GetChunkOpsBurstiness:           1024,
			MaxGetChunkBytesPerSecond:       20 * 1024 * 1024,
			GetChunkBytesBurstiness:         20 * 1024 * 1024,
			MaxConcurrentGetChunkOps:        1024,
			MaxGetChunkOpsPerSecondClient:   8,
			GetChunkOpsBurstinessClient:     8,
			MaxGetChunkBytesPerSecondClient: 2 * 1024 * 1024,
			GetChunkBytesBurstinessClient:   2 * 1024 * 1024,
			MaxConcurrentGetChunkOpsClient:  1,
		},
		AuthenticationKeyCacheSize:   1024,
		AuthenticationDisabled:       true, // Disabled for testing
		GetChunksRequestMaxPastAge:   5 * time.Minute,
		GetChunksRequestMaxFutureAge: 1 * time.Minute,
		Timeouts: relay.TimeoutConfig{
			GetChunksTimeout:               20 * time.Second,
			GetBlobTimeout:                 20 * time.Second,
			InternalGetMetadataTimeout:     5 * time.Second,
			InternalGetBlobTimeout:         20 * time.Second,
			InternalGetProofsTimeout:       5 * time.Second,
			InternalGetCoefficientsTimeout: 20 * time.Second,
		},
		OnchainStateRefreshInterval: 10 * time.Second,
		MetricsPort:                 9100 + relayIndex,
		EnableMetrics:               true,
		EnablePprof:                 false,
		PprofHttpPort:               0,
		MaxConnectionAge:            0,
		MaxConnectionAgeGrace:       5 * time.Second,
		MaxIdleConnectionAge:        30 * time.Second,
	}
=======
	// Create chain state
	cs := eth.NewChainState(tx, ethClient)
	ics := thegraph.MakeIndexedChainState(thegraph.Config{}, cs, logger)
>>>>>>> cbe0e813

	// Create relay test configuration
	relayConfig := relay.NewTestConfig(relayIndex)

	// Create server
	server, err := relay.NewServer(
		ctx,
		metricsRegistry,
		logger,
		relayConfig,
		metadataStore,
		blobStore,
		chunkReader,
		tx,
		ics,
		listener,
	)
	if err != nil {
		_ = logFile.Close()
		return nil, fmt.Errorf("failed to create relay server: %w", err)
	}

	// Start server in background
	go func() {
		logger.Info("Starting relay server", "address", listener.Addr().String(), "logFile", logFilePath)
		if err := server.Start(ctx); err != nil {
			logger.Error("Relay server failed", "error", err)
		}
	}()

	// TODO(dmanc): Replace with proper health check endpoint
	logger.Info("Relay server started successfully", "port", listener.Addr().(*net.TCPAddr).Port, "logFile", logFilePath)

	return server, nil
}

// stopAllRelays stops all relay servers
func stopAllRelays(servers []*relay.Server, logger logging.Logger) {
	for i, server := range servers {
		if server == nil {
			continue
		}
		logger.Info("Stopping relay", "index", i)
		if err := server.Stop(); err != nil {
			logger.Warn("Error stopping relay server", "index", i, "error", err)
		}
	}
}

<<<<<<< HEAD
// startEncoderV2 starts a single encoder v2 instance
func startEncoderV2(
	ctx context.Context,
	logger logging.Logger,
	harness *DisperserHarness,
	config DisperserHarnessConfig,
) (*EncoderV2Instance, error) {
	logger.Info("Starting encoder v2 instance")

	// Get SRS paths using the same function as operator setup
	g1Path, _, err := getSRSPaths()
	if err != nil {
		return nil, fmt.Errorf("failed to determine SRS file paths: %w", err)
	}

	// Pre-create listener with port 0 (OS assigns port)
	listener, err := net.Listen("tcp", "0.0.0.0:0")
	if err != nil {
		return nil, fmt.Errorf("failed to create listener for encoder v2: %w", err)
	}

	// Extract the actual port assigned by the OS
	actualPort := listener.Addr().(*net.TCPAddr).Port
	encoderURL := fmt.Sprintf("0.0.0.0:%d", actualPort)
	port := fmt.Sprintf("%d", actualPort)

	logger.Info("Created listener for encoder v2", "assigned_port", actualPort)

	// Create logs directory
	logsDir := fmt.Sprintf("testdata/%s/logs", config.TestName)
	if err := os.MkdirAll(logsDir, 0755); err != nil {
		_ = listener.Close()
		return nil, fmt.Errorf("failed to create logs directory: %w", err)
	}

	logFilePath := fmt.Sprintf("%s/encoder_v2.log", logsDir)
	logFile, err := os.OpenFile(logFilePath, os.O_CREATE|os.O_APPEND|os.O_WRONLY, 0644)
	if err != nil {
		_ = listener.Close()
		return nil, fmt.Errorf("failed to open encoder v2 log file: %w", err)
	}

	// Create encoder logger
=======
// startController starts the controller components (encoding manager and dispatcher)
func startController(
	ctx context.Context,
	ethClient common.EthClient,
	operatorStateSubgraphURL string,
	harness *DisperserHarness,
	config DisperserHarnessConfig,
) error {
	if config.TestConfig == nil {
		return fmt.Errorf("test config is required to start controller")
	}

	// Create logs directory
	logsDir := fmt.Sprintf("testdata/%s/logs", config.TestName)
	if err := os.MkdirAll(logsDir, 0755); err != nil {
		return fmt.Errorf("failed to create logs directory: %w", err)
	}

	logFilePath := fmt.Sprintf("%s/controller.log", logsDir)
	logFile, err := os.OpenFile(logFilePath, os.O_CREATE|os.O_APPEND|os.O_WRONLY, 0644)
	if err != nil {
		return fmt.Errorf("failed to open controller log file: %w", err)
	}

	// Create controller logger config for file output
>>>>>>> cbe0e813
	loggerConfig := common.LoggerConfig{
		Format:       common.TextLogFormat,
		OutputWriter: io.MultiWriter(os.Stdout, logFile),
		HandlerOpts: logging.SLoggerOptions{
			Level:     slog.LevelDebug,
			NoColor:   true,
			AddSource: true,
		},
	}

<<<<<<< HEAD
	encoderLogger, err := common.NewLogger(&loggerConfig)
	if err != nil {
		_ = listener.Close()
		return nil, fmt.Errorf("failed to create encoder v2 logger: %w", err)
=======
	// Create logger
	controllerLogger, err := common.NewLogger(&loggerConfig)
	if err != nil {
		_ = logFile.Close()
		return fmt.Errorf("failed to create logger: %w", err)
>>>>>>> cbe0e813
	}

	// Create AWS clients using LocalStack container's configuration
	awsConfig := harness.LocalStack.GetAWSClientConfig()
<<<<<<< HEAD
	s3Client, err := s3.NewClient(ctx, awsConfig, encoderLogger)
	if err != nil {
		_ = listener.Close()
		return nil, fmt.Errorf("failed to create s3 client: %w", err)
	}

	// Create blob store and chunk writer
	blobStore := blobstore.NewBlobStore(harness.S3Buckets.BlobStore, s3Client, encoderLogger)
	chunkWriter := chunkstore.NewChunkWriter(encoderLogger, s3Client, harness.S3Buckets.BlobStore, 4*1024*1024)

	// Create prover with dynamically determined paths
	// TODO(dmanc): Make these configurable
	kzgConfig := &proverv2.KzgConfig{
		SRSNumberToLoad: 10000,
		G1Path:          g1Path,
		LoadG2Points:    false, // Encoder doesn't need G2 points
		PreloadEncoder:  false,
		CacheDir:        fmt.Sprintf("testdata/%s/cache/encoder", config.TestName),
		NumWorker:       1,
		Verbose:         false,
	}
	encodingConfig := &encoding.Config{
		BackendType: encoding.GnarkBackend,
		GPUEnable:   false,
		NumWorker:   1,
	}

	prover, err := proverv2.NewProver(kzgConfig, encodingConfig)
	if err != nil {
		_ = listener.Close()
		return nil, fmt.Errorf("failed to create prover: %w", err)
	}

	// Create metrics registry
	metricsRegistry := prometheus.NewRegistry()
	metrics := encoder.NewMetrics(metricsRegistry, "9200", encoderLogger)
	grpcMetrics := grpcprom.NewServerMetrics()
	metricsRegistry.MustRegister(grpcMetrics)

	// Create encoder server configuration
	serverConfig := encoder.ServerConfig{
		GrpcPort:              port,
		MaxConcurrentRequests: 32,
		RequestQueueSize:      100,
		PreventReencoding:     false,
		Backend:               "gnark",
		GPUEnable:             false,
	}

	// Create encoder server
	server := encoder.NewEncoderServerV2(
		serverConfig,
		blobStore,
		chunkWriter,
		encoderLogger,
		prover,
		metrics,
		grpcMetrics,
	)

	// Start the encoder server in a goroutine using the pre-created listener
	go func() {
		encoderLogger.Info("Starting encoder v2 server with listener", "port", port)
		if err := server.StartWithListener(listener); err != nil {
			encoderLogger.Error("Encoder v2 server failed", "error", err)
		}
	}()

	// Wait for server to be ready
	time.Sleep(100 * time.Millisecond)
	encoderLogger.Info("Encoder v2 server started successfully", "port", port, "logFile", logFilePath)

	return &EncoderV2Instance{
		Server:   server,
		Listener: listener,
		Port:     port,
		URL:      encoderURL,
		Logger:   encoderLogger,
	}, nil
}

// mustParsePort parses a port string to an int, panicking on error
func mustParsePort(portStr string) int {
	var port int
	_, err := fmt.Sscanf(portStr, "%d", &port)
=======

	// Create DynamoDB client
	dynamoClient, err := dynamodb.NewClient(awsConfig, controllerLogger)
	if err != nil {
		_ = logFile.Close()
		return fmt.Errorf("failed to create dynamodb client: %w", err)
	}

	// Create metrics registry
	metricsRegistry := prometheus.NewRegistry()

	// Get available relays from config
	availableRelays := make([]corev2.RelayKey, config.RelayCount)
	for i := range config.RelayCount {
		availableRelays[i] = corev2.RelayKey(i)
	}

	requestSigner, err := clients.NewDispersalRequestSigner(
		ctx,
		clients.DispersalRequestSignerConfig{
			Region:   awsConfig.Region,
			Endpoint: awsConfig.EndpointURL,
			KeyID:    config.TestConfig.DisperserKMSKeyID,
		})
	if err != nil {
		_ = logFile.Close()
		return fmt.Errorf("failed to create dispersal request signer: %w", err)
	}

	// Build encoding manager configs
	encodingManagerConfig := controller.DefaultEncodingManagerConfig()
	encodingManagerConfig.NumRelayAssignment = uint16(config.RelayCount)
	encodingManagerConfig.AvailableRelays = availableRelays
	encodingManagerConfig.EncoderAddress = "localhost:34001"

	// Build dispatcher configs
	dispatcherConfig := controller.DefaultDispatcherConfig()
	dispatcherConfig.FinalizationBlockDelay = 5
	dispatcherConfig.BatchMetadataUpdatePeriod = 100 * time.Millisecond

	// Chain state config
	chainStateConfig := thegraph.Config{
		PullInterval: 100 * time.Millisecond,
		MaxRetries:   5,
	}
	chainStateConfig.Endpoint = operatorStateSubgraphURL

	// Create metadata store
	baseMetadataStore := blobstore.NewBlobMetadataStore(dynamoClient, controllerLogger, config.MetadataTableNameV2)
	metadataStore := blobstore.NewInstrumentedMetadataStore(baseMetadataStore, blobstore.InstrumentedMetadataStoreConfig{
		ServiceName: "controller",
		Registry:    metricsRegistry,
		Backend:     blobstore.BackendDynamoDB,
	})

	// Create chain reader
	chainReader, err := eth.NewReader(
		controllerLogger,
		ethClient,
		config.TestConfig.EigenDA.OperatorStateRetriever,
		config.TestConfig.EigenDA.ServiceManager)
	if err != nil {
		_ = logFile.Close()
		return fmt.Errorf("failed to create chain reader: %w", err)
	}

	// Create heartbeat channel
	controllerLivenessChan := make(chan healthcheck.HeartbeatMessage, 10)

	// Create encoder client
	encoderClient, err := encoder.NewEncoderClientV2(encodingManagerConfig.EncoderAddress)
	if err != nil {
		_ = logFile.Close()
		return fmt.Errorf("failed to create encoder client: %w", err)
	}

	// Create encoding manager with workerpool and blob set
	encodingPool := workerpool.New(encodingManagerConfig.NumConcurrentRequests)
	encodingManagerBlobSet := controller.NewBlobSet()
	encodingManager, err := controller.NewEncodingManager(
		encodingManagerConfig,
		metadataStore,
		encodingPool,
		encoderClient,
		chainReader,
		controllerLogger,
		metricsRegistry,
		encodingManagerBlobSet,
		controllerLivenessChan,
	)
	if err != nil {
		_ = logFile.Close()
		return fmt.Errorf("failed to create encoding manager: %w", err)
	}

	// Create signature aggregator
	sigAgg, err := core.NewStdSignatureAggregator(controllerLogger, chainReader)
	if err != nil {
		_ = logFile.Close()
		return fmt.Errorf("failed to create signature aggregator: %w", err)
	}

	// Create dispatcher pool
	dispatcherPool := workerpool.New(dispatcherConfig.NumConcurrentRequests)

	// Create indexed chain state
	chainState := eth.NewChainState(chainReader, ethClient)
	ics := thegraph.MakeIndexedChainState(chainStateConfig, chainState, controllerLogger)

	// Create node client manager
	nodeClientManager, err := controller.NewNodeClientManager(
		dispatcherConfig.NodeClientCacheSize,
		requestSigner,
		controllerLogger,
	)
	if err != nil {
		_ = logFile.Close()
		return fmt.Errorf("failed to create node client manager: %w", err)
	}

	// Create batch metadata manager
	batchMetadataManager, err := metadata.NewBatchMetadataManager(
		ctx,
		controllerLogger,
		ethClient,
		ics,
		gethcommon.HexToAddress(config.TestConfig.EigenDA.RegistryCoordinator),
		dispatcherConfig.BatchMetadataUpdatePeriod,
		dispatcherConfig.FinalizationBlockDelay,
	)
>>>>>>> cbe0e813
	if err != nil {
		_ = logFile.Close()
		return fmt.Errorf("failed to create batch metadata manager: %w", err)
	}

	// Create beforeDispatch callback to remove blobs from encoding manager's set
	beforeDispatch := func(blobKey corev2.BlobKey) error {
		encodingManagerBlobSet.RemoveBlob(blobKey)
		return nil
	}
	dispatcherBlobSet := controller.NewBlobSet()

	// Create dispatcher
	dispatcher, err := controller.NewDispatcher(
		dispatcherConfig,
		metadataStore,
		dispatcherPool,
		ics,
		batchMetadataManager,
		sigAgg,
		nodeClientManager,
		controllerLogger,
		metricsRegistry,
		beforeDispatch,
		dispatcherBlobSet,
		controllerLivenessChan,
	)
	if err != nil {
		_ = logFile.Close()
		return fmt.Errorf("failed to create dispatcher: %w", err)
	}

	// Recover state before starting
	if err := controller.RecoverState(ctx, metadataStore, controllerLogger); err != nil {
		_ = logFile.Close()
		return fmt.Errorf("failed to recover state: %w", err)
	}

	// Start encoding manager
	if err := encodingManager.Start(ctx); err != nil {
		_ = logFile.Close()
		return fmt.Errorf("failed to start encoding manager: %w", err)
	}

	// Start dispatcher
	if err := dispatcher.Start(ctx); err != nil {
		_ = logFile.Close()
		return fmt.Errorf("failed to start dispatcher: %w", err)
	}

	// Store components in harness
	harness.EncodingManager = encodingManager
	harness.Dispatcher = dispatcher

	// Build and start gRPC server if payments are enabled
	if config.TestConfig.UseControllerMediatedPayments {
		controllerLogger.Info("UseControllerMediatedPayments enabled - starting gRPC server")

		// Create contract directory
		contractDirectory, err := directory.NewContractDirectory(
			ctx,
			controllerLogger,
			ethClient,
			gethcommon.HexToAddress(config.TestConfig.EigenDA.EigenDADirectory),
		)
		if err != nil {
			_ = logFile.Close()
			return fmt.Errorf("failed to create contract directory: %w", err)
		}

		// Build payment authorization handler
		paymentAuthConfig := controller.DefaultPaymentAuthorizationConfig()
		paymentAuthConfig.OnDemandConfig.OnDemandTableName = config.OnDemandTableName
		paymentAuthConfig.OnDemandConfig.UpdateInterval = 1 * time.Second
		paymentAuthConfig.ReservationConfig.UpdateInterval = 1 * time.Second

		paymentAuthorizationHandler, err := controller.BuildPaymentAuthorizationHandler(
			ctx,
			controllerLogger,
			*paymentAuthConfig,
			contractDirectory,
			ethClient,
			dynamoClient.GetAwsClient(),
			metricsRegistry,
		)
		if err != nil {
			_ = logFile.Close()
			return fmt.Errorf("failed to build payment authorization handler: %w", err)
		}

		// Create server config
		grpcServerConfig, err := common.NewGRPCServerConfig(
			true,
			30000, // TODO(dmanc): inject listener instead
			1024*1024,
			5*time.Minute,
			5*time.Minute,
			3*time.Minute,
		)
		if err != nil {
			_ = logFile.Close()
			return fmt.Errorf("failed to create gRPC server config: %w", err)
		}

		serverConfig, err := server.NewConfig(
			grpcServerConfig,
			true, // EnablePaymentAuthentication
		)
		if err != nil {
			_ = logFile.Close()
			return fmt.Errorf("failed to create server config: %w", err)
		}

		// Create and start gRPC server
		grpcServer, err := server.NewServer(
			ctx,
			serverConfig,
			controllerLogger,
			metricsRegistry,
			paymentAuthorizationHandler,
		)
		if err != nil {
			_ = logFile.Close()
			return fmt.Errorf("failed to create gRPC server: %w", err)
		}

		go func() {
			controllerLogger.Info("Starting controller gRPC server", "port", serverConfig.GrpcPort)
			if err := grpcServer.Start(); err != nil {
				controllerLogger.Error("gRPC server failed", "error", err)
			}
		}()

		harness.ControllerServer = grpcServer
		controllerLogger.Info("Controller gRPC server started successfully")
	} else {
		controllerLogger.Info("UseControllerMediatedPayments disabled - controller will not have server")
	}

	controllerLogger.Info("Controller components started successfully", "logFile", logFilePath)

	return nil
}<|MERGE_RESOLUTION|>--- conflicted
+++ resolved
@@ -20,48 +20,28 @@
 	"github.com/Layr-Labs/eigenda/core/thegraph"
 	corev2 "github.com/Layr-Labs/eigenda/core/v2"
 	"github.com/Layr-Labs/eigenda/disperser/common/v2/blobstore"
-<<<<<<< HEAD
-	"github.com/Layr-Labs/eigenda/disperser/encoder"
-	"github.com/Layr-Labs/eigenda/encoding"
-	proverv2 "github.com/Layr-Labs/eigenda/encoding/kzg/prover/v2"
-=======
 	"github.com/Layr-Labs/eigenda/disperser/controller"
 	"github.com/Layr-Labs/eigenda/disperser/controller/metadata"
 	"github.com/Layr-Labs/eigenda/disperser/controller/server"
 	"github.com/Layr-Labs/eigenda/disperser/encoder"
->>>>>>> cbe0e813
 	"github.com/Layr-Labs/eigenda/inabox/deploy"
 	"github.com/Layr-Labs/eigenda/relay"
 	"github.com/Layr-Labs/eigenda/relay/chunkstore"
 	"github.com/Layr-Labs/eigenda/test/testbed"
 	"github.com/Layr-Labs/eigensdk-go/logging"
-<<<<<<< HEAD
-	grpcprom "github.com/grpc-ecosystem/go-grpc-middleware/providers/prometheus"
-=======
 	gethcommon "github.com/ethereum/go-ethereum/common"
 	"github.com/gammazero/workerpool"
->>>>>>> cbe0e813
 	"github.com/prometheus/client_golang/prometheus"
+	"github.com/testcontainers/testcontainers-go"
 )
 
 // DisperserHarnessConfig contains the configuration for setting up the disperser harness
 type DisperserHarnessConfig struct {
-<<<<<<< HEAD
-	TestConfig          *deploy.Config
-	TestName            string
-	LocalStackPort      string
-	V2MetadataTableName string
-	BlobStoreBucketName string // S3 bucket name for blob storage
-=======
 	Network        *testcontainers.DockerNetwork
 	TestConfig     *deploy.Config
 	TestName       string
 	LocalStackPort string
 
-	// LocalStack resources for blobstore and metadata store
-	MetadataTableName string
-	BucketTableName   string
-
 	// S3 bucket name for blob storage
 	S3BucketName string
 
@@ -70,7 +50,6 @@
 
 	// DynamoDB table name for on-demand payments, currently used by the controller.
 	OnDemandTableName string
->>>>>>> cbe0e813
 
 	// Number of relay instances to start, if not specified, no relays will be started.
 	RelayCount int
@@ -79,47 +58,18 @@
 	OperatorStateSubgraphURL string
 }
 
-<<<<<<< HEAD
-// TODO: Add api server, controller, batcher
-=======
 // DisperserHarness is the harness for spinning up the disperser infrastructure as goroutines.
 // It will only support V2 components of the disperser.
 // TODO: Add encoder, api server
->>>>>>> cbe0e813
 type DisperserHarness struct {
 	// LocalStack infrastructure for blobstore and metadata store
 	LocalStack     *testbed.LocalStackContainer
 	DynamoDBTables struct {
-<<<<<<< HEAD
-		BlobMetaV2 string
-=======
-		BlobMetadataV1 string
 		BlobMetadataV2 string
->>>>>>> cbe0e813
 	}
 	S3Buckets struct {
 		BlobStore string
 	}
-<<<<<<< HEAD
-	RelayInstances    []*RelayInstance
-	EncoderV2Instance *EncoderV2Instance
-}
-
-// setupLocalStackResources initializes LocalStack and deploys AWS resources
-func setupV2LocalStackResources(
-	ctx context.Context,
-	logger logging.Logger,
-	localstack *testbed.LocalStackContainer,
-	config DisperserHarnessConfig,
-) (*testbed.LocalStackContainer, error) {
-	// Deploy AWS resources (DynamoDB tables and S3 buckets)
-	logger.Info("Deploying AWS resources in LocalStack")
-	deployConfig := testbed.DeployResourcesConfig{
-		LocalStackEndpoint:  localstack.Endpoint(),
-		V2MetadataTableName: config.V2MetadataTableName,
-		BlobStoreBucketName: config.BlobStoreBucketName,
-		AWSConfig:           localstack.GetAWSClientConfig(),
-=======
 
 	// Relay
 	RelayServers []*relay.Server
@@ -154,12 +104,9 @@
 	logger.Info("Deploying AWS resources in LocalStack")
 	deployConfig := testbed.DeployResourcesConfig{
 		LocalStackEndpoint:  localstackContainer.Endpoint(),
-		MetadataTableName:   config.MetadataTableName,
-		BucketTableName:     config.BucketTableName,
 		BlobStoreBucketName: config.S3BucketName,
 		V2MetadataTableName: config.MetadataTableNameV2,
 		AWSConfig:           localstackContainer.GetAWSClientConfig(),
->>>>>>> cbe0e813
 		Logger:              logger,
 	}
 	if err := testbed.DeployResources(ctx, deployConfig); err != nil {
@@ -167,19 +114,14 @@
 	}
 	logger.Info("AWS resources deployed successfully")
 
-	return localstack, nil
+	return localstackContainer, nil
 }
 
 // setupDisperserKeypairAndRegistrations generates disperser keypair and performs registrations
 func setupDisperserKeypairAndRegistrations(
 	logger logging.Logger,
 	ethClient common.EthClient,
-<<<<<<< HEAD
-	config DisperserHarnessConfig,
-) error {
-=======
 	config DisperserHarnessConfig) error {
->>>>>>> cbe0e813
 	if config.TestConfig == nil {
 		return nil
 	}
@@ -203,14 +145,6 @@
 	ctx context.Context,
 	logger logging.Logger,
 	ethClient common.EthClient,
-<<<<<<< HEAD
-	localstack *testbed.LocalStackContainer,
-	config DisperserHarnessConfig,
-) (*DisperserHarness, error) {
-	// Check if localstack resources are empty
-	if config.V2MetadataTableName == "" || config.BlobStoreBucketName == "" {
-		return nil, fmt.Errorf("missing name for localstack resources")
-=======
 	config DisperserHarnessConfig,
 ) (*DisperserHarness, error) {
 	harness := &DisperserHarness{
@@ -219,30 +153,27 @@
 
 	if config.OperatorStateSubgraphURL == "" {
 		return nil, fmt.Errorf("operator state subgraph URL is required")
->>>>>>> cbe0e813
-	}
-
-	harness := &DisperserHarness{
-		RelayInstances: make([]*RelayInstance, 0),
+	}
+
+	// Set default values if not provided
+	if config.LocalStackPort == "" {
+		config.LocalStackPort = "4570"
+	}
+	if config.S3BucketName == "" {
+		config.S3BucketName = "test-eigenda-blobstore"
+	}
+	if config.MetadataTableNameV2 == "" {
+		config.MetadataTableNameV2 = "test-BlobMetadata-v2"
 	}
 	if config.OnDemandTableName == "" {
 		config.OnDemandTableName = "e2e_v2_ondemand"
 	}
 
 	// Populate the harness tables and buckets metadata
-<<<<<<< HEAD
-	harness.DynamoDBTables.BlobMetaV2 = config.V2MetadataTableName
-	harness.S3Buckets.BlobStore = config.BlobStoreBucketName
-
-	// Setup LocalStack if not using in-memory blob store
-	localstack, err := setupV2LocalStackResources(ctx, logger, localstack, config)
-=======
-	harness.DynamoDBTables.BlobMetadataV1 = config.MetadataTableName
 	harness.DynamoDBTables.BlobMetadataV2 = config.MetadataTableNameV2
 	harness.S3Buckets.BlobStore = config.S3BucketName
 
 	localstack, err := setupLocalStackResources(ctx, logger, config)
->>>>>>> cbe0e813
 	if err != nil {
 		return nil, err
 	}
@@ -260,15 +191,6 @@
 		}
 	} else {
 		logger.Warn("Relay count is not specified, skipping relay setup")
-<<<<<<< HEAD
-	}
-
-	// Start encoder v2 instance
-	logger.Info("Starting encoder v2 instance")
-	encoderInstance, err := startEncoderV2(ctx, logger, harness, config)
-	if err != nil {
-		return nil, fmt.Errorf("failed to start encoder v2: %w", err)
-=======
 	}
 
 	// Start controller goroutine
@@ -279,40 +201,16 @@
 	// Start remaining binaries (disperser, encoder, batcher, etc.)
 	if config.TestConfig != nil {
 		logger.Info("Starting remaining binaries")
-		err := config.TestConfig.GenerateAllVariables()
+		err := config.TestConfig.GenerateAllVariables("", "")
 		if err != nil {
 			return nil, fmt.Errorf("could not generate environment variables: %w", err)
 		}
 		config.TestConfig.StartBinaries(true) // true = for tests, will skip churner and operators
->>>>>>> cbe0e813
-	}
-	harness.EncoderV2Instance = encoderInstance
+	}
 
 	return harness, nil
 }
 
-<<<<<<< HEAD
-// RelayInstance holds the state for a single relay
-// TODO(dmanc): This (or something similar) should live in the relay package instead of here.
-type RelayInstance struct {
-	Server   *relay.Server
-	Listener net.Listener
-	Port     string
-	URL      string
-	Logger   logging.Logger
-}
-
-// EncoderV2Instance holds the state for a single encoder v2
-type EncoderV2Instance struct {
-	Server   *encoder.EncoderServerV2
-	Listener net.Listener
-	Port     string
-	URL      string
-	Logger   logging.Logger
-}
-
-=======
->>>>>>> cbe0e813
 // startRelays starts all relay goroutines
 func startRelays(
 	ctx context.Context,
@@ -356,17 +254,10 @@
 
 	// Now start each relay with its pre-created listener
 	for i, listener := range listeners {
-<<<<<<< HEAD
-		instance, err := startRelayWithListener(ctx, logger, ethClient, i, actualURLs[i], listener, harness, config)
-		if err != nil {
-			// Clean up any relays we started and all remaining listeners
-			stopAllRelays(harness.RelayInstances, logger)
-=======
 		instance, err := startRelayWithListener(ctx, ethClient, i, listener, harness, config)
 		if err != nil {
 			// Clean up any relays we started and all remaining listeners
 			stopAllRelays(harness.RelayServers, logger)
->>>>>>> cbe0e813
 			for j := i; j < len(listeners); j++ {
 				err := listeners[j].Close()
 				if err != nil {
@@ -375,11 +266,7 @@
 			}
 			return fmt.Errorf("failed to start relay %d (%s): %w", i, actualURLs[i], err)
 		}
-<<<<<<< HEAD
-		harness.RelayInstances = append(harness.RelayInstances, instance)
-=======
 		harness.RelayServers = append(harness.RelayServers, instance)
->>>>>>> cbe0e813
 		logger.Info("Started relay", "index", i, "url", actualURLs[i])
 	}
 
@@ -402,22 +289,11 @@
 		logger.Info("Stopping relay goroutines")
 		stopAllRelays(dh.RelayServers, logger)
 	}
-
-	// Stop encoder v2 instance
-	if dh.EncoderV2Instance != nil {
-		logger.Info("Stopping encoder v2 instance")
-		dh.EncoderV2Instance.Logger.Info("Stopping encoder v2")
-		dh.EncoderV2Instance.Server.Close()
-	}
 }
 
 // startRelayWithListener starts a single relay with the given index and pre-created listener
 func startRelayWithListener(
 	ctx context.Context,
-<<<<<<< HEAD
-	logger logging.Logger,
-=======
->>>>>>> cbe0e813
 	ethClient common.EthClient,
 	relayIndex int,
 	listener net.Listener,
@@ -476,11 +352,7 @@
 	metricsRegistry := prometheus.NewRegistry()
 
 	// Create metadata store
-<<<<<<< HEAD
-	baseMetadataStore := blobstore.NewBlobMetadataStore(dynamoClient, relayLogger, config.V2MetadataTableName)
-=======
 	baseMetadataStore := blobstore.NewBlobMetadataStore(dynamoClient, logger, config.MetadataTableNameV2)
->>>>>>> cbe0e813
 	metadataStore := blobstore.NewInstrumentedMetadataStore(baseMetadataStore, blobstore.InstrumentedMetadataStoreConfig{
 		ServiceName: "relay",
 		Registry:    metricsRegistry,
@@ -491,15 +363,9 @@
 	blobStore := blobstore.NewBlobStore(config.S3BucketName, s3Client, logger)
 	chunkReader := chunkstore.NewChunkReader(logger, s3Client, config.S3BucketName)
 
-<<<<<<< HEAD
-	// Create eth writer and chain state
-	tx, err := coreeth.NewWriter(
-		relayLogger,
-=======
 	// Create eth writer
 	tx, err := eth.NewWriter(
 		logger,
->>>>>>> cbe0e813
 		ethClient,
 		config.TestConfig.EigenDA.OperatorStateRetriever,
 		config.TestConfig.EigenDA.ServiceManager)
@@ -508,67 +374,9 @@
 		return nil, fmt.Errorf("failed to create eth writer: %w", err)
 	}
 
-<<<<<<< HEAD
-	cs := coreeth.NewChainState(tx, ethClient)
-	ics := thegraph.MakeIndexedChainState(thegraph.Config{}, cs, relayLogger)
-
-	// Create relay configuration
-	// TODO(dmanc): In addition to loggers, we should have a centralized place for
-	// setting up configuration and injecting it into the harness config.
-	relayConfig := &relay.Config{
-		RelayKeys:                  []v2.RelayKey{v2.RelayKey(relayIndex)}, // Serve data for any shard
-		GRPCPort:                   mustParsePort(port),
-		MaxGRPCMessageSize:         1024 * 1024 * 300,
-		MetadataCacheSize:          1024 * 1024,
-		MetadataMaxConcurrency:     32,
-		BlobCacheBytes:             32 * 1024 * 1024,
-		BlobMaxConcurrency:         32,
-		ChunkCacheBytes:            32 * 1024 * 1024,
-		ChunkMaxConcurrency:        32,
-		MaxKeysPerGetChunksRequest: 1024,
-		RateLimits: limiter.Config{
-			MaxGetBlobOpsPerSecond:          1024,
-			GetBlobOpsBurstiness:            1024,
-			MaxGetBlobBytesPerSecond:        20 * 1024 * 1024,
-			GetBlobBytesBurstiness:          20 * 1024 * 1024,
-			MaxConcurrentGetBlobOps:         1024,
-			MaxGetChunkOpsPerSecond:         1024,
-			GetChunkOpsBurstiness:           1024,
-			MaxGetChunkBytesPerSecond:       20 * 1024 * 1024,
-			GetChunkBytesBurstiness:         20 * 1024 * 1024,
-			MaxConcurrentGetChunkOps:        1024,
-			MaxGetChunkOpsPerSecondClient:   8,
-			GetChunkOpsBurstinessClient:     8,
-			MaxGetChunkBytesPerSecondClient: 2 * 1024 * 1024,
-			GetChunkBytesBurstinessClient:   2 * 1024 * 1024,
-			MaxConcurrentGetChunkOpsClient:  1,
-		},
-		AuthenticationKeyCacheSize:   1024,
-		AuthenticationDisabled:       true, // Disabled for testing
-		GetChunksRequestMaxPastAge:   5 * time.Minute,
-		GetChunksRequestMaxFutureAge: 1 * time.Minute,
-		Timeouts: relay.TimeoutConfig{
-			GetChunksTimeout:               20 * time.Second,
-			GetBlobTimeout:                 20 * time.Second,
-			InternalGetMetadataTimeout:     5 * time.Second,
-			InternalGetBlobTimeout:         20 * time.Second,
-			InternalGetProofsTimeout:       5 * time.Second,
-			InternalGetCoefficientsTimeout: 20 * time.Second,
-		},
-		OnchainStateRefreshInterval: 10 * time.Second,
-		MetricsPort:                 9100 + relayIndex,
-		EnableMetrics:               true,
-		EnablePprof:                 false,
-		PprofHttpPort:               0,
-		MaxConnectionAge:            0,
-		MaxConnectionAgeGrace:       5 * time.Second,
-		MaxIdleConnectionAge:        30 * time.Second,
-	}
-=======
 	// Create chain state
 	cs := eth.NewChainState(tx, ethClient)
 	ics := thegraph.MakeIndexedChainState(thegraph.Config{}, cs, logger)
->>>>>>> cbe0e813
 
 	// Create relay test configuration
 	relayConfig := relay.NewTestConfig(relayIndex)
@@ -618,51 +426,6 @@
 	}
 }
 
-<<<<<<< HEAD
-// startEncoderV2 starts a single encoder v2 instance
-func startEncoderV2(
-	ctx context.Context,
-	logger logging.Logger,
-	harness *DisperserHarness,
-	config DisperserHarnessConfig,
-) (*EncoderV2Instance, error) {
-	logger.Info("Starting encoder v2 instance")
-
-	// Get SRS paths using the same function as operator setup
-	g1Path, _, err := getSRSPaths()
-	if err != nil {
-		return nil, fmt.Errorf("failed to determine SRS file paths: %w", err)
-	}
-
-	// Pre-create listener with port 0 (OS assigns port)
-	listener, err := net.Listen("tcp", "0.0.0.0:0")
-	if err != nil {
-		return nil, fmt.Errorf("failed to create listener for encoder v2: %w", err)
-	}
-
-	// Extract the actual port assigned by the OS
-	actualPort := listener.Addr().(*net.TCPAddr).Port
-	encoderURL := fmt.Sprintf("0.0.0.0:%d", actualPort)
-	port := fmt.Sprintf("%d", actualPort)
-
-	logger.Info("Created listener for encoder v2", "assigned_port", actualPort)
-
-	// Create logs directory
-	logsDir := fmt.Sprintf("testdata/%s/logs", config.TestName)
-	if err := os.MkdirAll(logsDir, 0755); err != nil {
-		_ = listener.Close()
-		return nil, fmt.Errorf("failed to create logs directory: %w", err)
-	}
-
-	logFilePath := fmt.Sprintf("%s/encoder_v2.log", logsDir)
-	logFile, err := os.OpenFile(logFilePath, os.O_CREATE|os.O_APPEND|os.O_WRONLY, 0644)
-	if err != nil {
-		_ = listener.Close()
-		return nil, fmt.Errorf("failed to open encoder v2 log file: %w", err)
-	}
-
-	// Create encoder logger
-=======
 // startController starts the controller components (encoding manager and dispatcher)
 func startController(
 	ctx context.Context,
@@ -688,7 +451,6 @@
 	}
 
 	// Create controller logger config for file output
->>>>>>> cbe0e813
 	loggerConfig := common.LoggerConfig{
 		Format:       common.TextLogFormat,
 		OutputWriter: io.MultiWriter(os.Stdout, logFile),
@@ -699,109 +461,15 @@
 		},
 	}
 
-<<<<<<< HEAD
-	encoderLogger, err := common.NewLogger(&loggerConfig)
-	if err != nil {
-		_ = listener.Close()
-		return nil, fmt.Errorf("failed to create encoder v2 logger: %w", err)
-=======
 	// Create logger
 	controllerLogger, err := common.NewLogger(&loggerConfig)
 	if err != nil {
 		_ = logFile.Close()
 		return fmt.Errorf("failed to create logger: %w", err)
->>>>>>> cbe0e813
 	}
 
 	// Create AWS clients using LocalStack container's configuration
 	awsConfig := harness.LocalStack.GetAWSClientConfig()
-<<<<<<< HEAD
-	s3Client, err := s3.NewClient(ctx, awsConfig, encoderLogger)
-	if err != nil {
-		_ = listener.Close()
-		return nil, fmt.Errorf("failed to create s3 client: %w", err)
-	}
-
-	// Create blob store and chunk writer
-	blobStore := blobstore.NewBlobStore(harness.S3Buckets.BlobStore, s3Client, encoderLogger)
-	chunkWriter := chunkstore.NewChunkWriter(encoderLogger, s3Client, harness.S3Buckets.BlobStore, 4*1024*1024)
-
-	// Create prover with dynamically determined paths
-	// TODO(dmanc): Make these configurable
-	kzgConfig := &proverv2.KzgConfig{
-		SRSNumberToLoad: 10000,
-		G1Path:          g1Path,
-		LoadG2Points:    false, // Encoder doesn't need G2 points
-		PreloadEncoder:  false,
-		CacheDir:        fmt.Sprintf("testdata/%s/cache/encoder", config.TestName),
-		NumWorker:       1,
-		Verbose:         false,
-	}
-	encodingConfig := &encoding.Config{
-		BackendType: encoding.GnarkBackend,
-		GPUEnable:   false,
-		NumWorker:   1,
-	}
-
-	prover, err := proverv2.NewProver(kzgConfig, encodingConfig)
-	if err != nil {
-		_ = listener.Close()
-		return nil, fmt.Errorf("failed to create prover: %w", err)
-	}
-
-	// Create metrics registry
-	metricsRegistry := prometheus.NewRegistry()
-	metrics := encoder.NewMetrics(metricsRegistry, "9200", encoderLogger)
-	grpcMetrics := grpcprom.NewServerMetrics()
-	metricsRegistry.MustRegister(grpcMetrics)
-
-	// Create encoder server configuration
-	serverConfig := encoder.ServerConfig{
-		GrpcPort:              port,
-		MaxConcurrentRequests: 32,
-		RequestQueueSize:      100,
-		PreventReencoding:     false,
-		Backend:               "gnark",
-		GPUEnable:             false,
-	}
-
-	// Create encoder server
-	server := encoder.NewEncoderServerV2(
-		serverConfig,
-		blobStore,
-		chunkWriter,
-		encoderLogger,
-		prover,
-		metrics,
-		grpcMetrics,
-	)
-
-	// Start the encoder server in a goroutine using the pre-created listener
-	go func() {
-		encoderLogger.Info("Starting encoder v2 server with listener", "port", port)
-		if err := server.StartWithListener(listener); err != nil {
-			encoderLogger.Error("Encoder v2 server failed", "error", err)
-		}
-	}()
-
-	// Wait for server to be ready
-	time.Sleep(100 * time.Millisecond)
-	encoderLogger.Info("Encoder v2 server started successfully", "port", port, "logFile", logFilePath)
-
-	return &EncoderV2Instance{
-		Server:   server,
-		Listener: listener,
-		Port:     port,
-		URL:      encoderURL,
-		Logger:   encoderLogger,
-	}, nil
-}
-
-// mustParsePort parses a port string to an int, panicking on error
-func mustParsePort(portStr string) int {
-	var port int
-	_, err := fmt.Sscanf(portStr, "%d", &port)
-=======
 
 	// Create DynamoDB client
 	dynamoClient, err := dynamodb.NewClient(awsConfig, controllerLogger)
@@ -932,7 +600,6 @@
 		dispatcherConfig.BatchMetadataUpdatePeriod,
 		dispatcherConfig.FinalizationBlockDelay,
 	)
->>>>>>> cbe0e813
 	if err != nil {
 		_ = logFile.Close()
 		return fmt.Errorf("failed to create batch metadata manager: %w", err)
