package integration

import (
	"context"
	"fmt"
	"io"
	"log/slog"
	"net"
	"os"
	"path/filepath"
	"time"

	"github.com/Layr-Labs/eigenda/api/clients/v2"
	grpccontroller "github.com/Layr-Labs/eigenda/api/grpc/controller"
	"github.com/Layr-Labs/eigenda/common"
	"github.com/Layr-Labs/eigenda/common/aws/dynamodb"
	"github.com/Layr-Labs/eigenda/common/aws/s3"
	"github.com/Layr-Labs/eigenda/common/healthcheck"
	"github.com/Layr-Labs/eigenda/core"
	authv2 "github.com/Layr-Labs/eigenda/core/auth/v2"
	"github.com/Layr-Labs/eigenda/core/eth"
	"github.com/Layr-Labs/eigenda/core/eth/directory"
	"github.com/Layr-Labs/eigenda/core/meterer"
	"github.com/Layr-Labs/eigenda/core/thegraph"
	corev2 "github.com/Layr-Labs/eigenda/core/v2"
	"github.com/Layr-Labs/eigenda/disperser"
	"github.com/Layr-Labs/eigenda/disperser/apiserver"
	"github.com/Layr-Labs/eigenda/disperser/common/v2/blobstore"
	"github.com/Layr-Labs/eigenda/disperser/controller"
	"github.com/Layr-Labs/eigenda/disperser/controller/metadata"
	"github.com/Layr-Labs/eigenda/disperser/controller/server"
	"github.com/Layr-Labs/eigenda/disperser/encoder"
	"github.com/Layr-Labs/eigenda/encoding"
	"github.com/Layr-Labs/eigenda/encoding/v2/kzg/committer"
	"github.com/Layr-Labs/eigenda/encoding/v2/kzg/prover"
	"github.com/Layr-Labs/eigenda/inabox/deploy"
	"github.com/Layr-Labs/eigenda/relay"
	"github.com/Layr-Labs/eigenda/relay/chunkstore"
	"github.com/Layr-Labs/eigenda/test/testbed"
	"github.com/Layr-Labs/eigensdk-go/logging"
	gethcommon "github.com/ethereum/go-ethereum/common"
	"github.com/gammazero/workerpool"
	grpcprom "github.com/grpc-ecosystem/go-grpc-middleware/providers/prometheus"
	"github.com/prometheus/client_golang/prometheus"
	"github.com/testcontainers/testcontainers-go"
	"google.golang.org/grpc"
	"google.golang.org/grpc/credentials/insecure"
)

// DisperserHarnessConfig contains the configuration for setting up the disperser harness
type DisperserHarnessConfig struct {
	Network        *testcontainers.DockerNetwork
	TestConfig     *deploy.Config
	TestName       string
	LocalStackPort string

	// LocalStack resources for blobstore and metadata store
	MetadataTableName string
	BucketTableName   string

	// S3 bucket name for blob storage
	S3BucketName string

	// V2 metadata table name
	MetadataTableNameV2 string

	// DynamoDB table name for on-demand payments, currently used by the controller.
	OnDemandTableName string

	// Number of relay instances to start, if not specified, no relays will be started.
	RelayCount int

	// OperatorStateSubgraphURL is the URL for the operator state subgraph
	OperatorStateSubgraphURL string
}

// DisperserHarness is the harness for spinning up the disperser infrastructure as goroutines.
// It will only support V2 components of the disperser.
type DisperserHarness struct {
	// LocalStack infrastructure for blobstore and metadata store
	LocalStack     *testbed.LocalStackContainer
	DynamoDBTables struct {
		BlobMetadataV1 string
		BlobMetadataV2 string
	}
	S3Buckets struct {
		BlobStore string
	}

	// Relay
	RelayServers []*relay.Server

	// Encoder
	EncoderServer *encoder.EncoderServerV2

	// API Server
	APIServer        *apiserver.DispersalServerV2
	APIServerAddress string

	// Controller components
	// TODO: Refactor into a single struct for controller components
	EncodingManager  *controller.EncodingManager
	Dispatcher       *controller.Dispatcher
	ControllerServer *server.Server
}

// TODO: Consider refactoring these component structs into the underlying packages (relay, encoder, controller,
// apiserver). This would reduce maintenance burden on tests - if the production code changes, the component structs
// would be updated alongside it. Currently these exist here because production code runs each service as a separate
// binary, while the test harness runs them as goroutines and needs to return/track the created objects.

// RelayComponents contains the components created by startRelays
type RelayComponents struct {
	Servers []*relay.Server
}

// EncoderComponents contains the components created by startEncoder
type EncoderComponents struct {
	Server  *encoder.EncoderServerV2
	Address string
}

// ControllerComponents contains the components created by startController
type ControllerComponents struct {
	EncodingManager  *controller.EncodingManager
	Dispatcher       *controller.Dispatcher
	ControllerServer *server.Server
	Address          string
}

// APIServerComponents contains the components created by startAPIServer
type APIServerComponents struct {
	Server  *apiserver.DispersalServerV2
	Address string
}

// setupLocalStackResources initializes LocalStack and deploys AWS resources
func setupLocalStackResources(
	ctx context.Context,
	logger logging.Logger,
	config DisperserHarnessConfig,
) (*testbed.LocalStackContainer, error) {
	logger.Info("Setting up LocalStack for blob store")
	localstackContainer, err := testbed.NewLocalStackContainerWithOptions(
		ctx,
		testbed.LocalStackOptions{
			ExposeHostPort: true,
			HostPort:       config.LocalStackPort,
			Logger:         logger,
			Network:        config.Network,
		})
	if err != nil {
		return nil, fmt.Errorf("failed to start localstack: %w", err)
	}

	// Deploy AWS resources (DynamoDB tables and S3 buckets)
	logger.Info("Deploying AWS resources in LocalStack")
	deployConfig := testbed.DeployResourcesConfig{
		LocalStackEndpoint:  localstackContainer.Endpoint(),
		BlobStoreBucketName: config.S3BucketName,
		MetadataTableName:   config.MetadataTableName,
		BucketTableName:     config.BucketTableName,
		V2MetadataTableName: config.MetadataTableNameV2,
		AWSConfig:           localstackContainer.GetAWSClientConfig(),
		Logger:              logger,
	}
	if err := testbed.DeployResources(ctx, deployConfig); err != nil {
		return nil, fmt.Errorf("failed to deploy resources: %w", err)
	}
	logger.Info("AWS resources deployed successfully")

	return localstackContainer, nil
}

// setupDisperserKeypairAndRegistrations generates disperser keypair and performs registrations
func setupDisperserKeypairAndRegistrations(
	logger logging.Logger,
	ethClient common.EthClient,
	config DisperserHarnessConfig) error {
	if config.TestConfig == nil {
		return nil
	}

	logger.Info("Attempting to generate disperser keypair with LocalStack running")
	if err := config.TestConfig.GenerateDisperserKeypair(); err != nil {
		return fmt.Errorf("failed to generate disperser keypair: %w", err)
	}

	// Register disperser keypair on chain
	if config.TestConfig.EigenDA.Deployer != "" && config.TestConfig.IsEigenDADeployed() {
		config.TestConfig.PerformDisperserRegistrations(ethClient)
	}

	return nil
}

// SetupDisperserHarness creates and initializes the disperser infrastructure
// (LocalStack, DynamoDB tables, S3 buckets, relays)
func SetupDisperserHarness(
	ctx context.Context,
	logger logging.Logger,
	ethClient common.EthClient,
	config DisperserHarnessConfig,
) (*DisperserHarness, error) {
	harness := &DisperserHarness{
		RelayServers: make([]*relay.Server, 0),
	}

	if config.OperatorStateSubgraphURL == "" {
		return nil, fmt.Errorf("operator state subgraph URL is required")
	}

	// Set default values if not provided
	if config.LocalStackPort == "" {
		config.LocalStackPort = "4570"
	}
	if config.MetadataTableName == "" {
		config.MetadataTableName = "test-BlobMetadata"
	}
	if config.BucketTableName == "" {
		config.BucketTableName = "test-BucketStore"
	}
	if config.S3BucketName == "" {
		config.S3BucketName = "test-eigenda-blobstore"
	}
	if config.MetadataTableNameV2 == "" {
		config.MetadataTableNameV2 = "test-BlobMetadata-v2"
	}
	if config.OnDemandTableName == "" {
		config.OnDemandTableName = "e2e_v2_ondemand"
	}

	// Populate the harness tables and buckets metadata
	harness.DynamoDBTables.BlobMetadataV1 = config.MetadataTableName
	harness.DynamoDBTables.BlobMetadataV2 = config.MetadataTableNameV2
	harness.S3Buckets.BlobStore = config.S3BucketName

	localstack, err := setupLocalStackResources(ctx, logger, config)
	if err != nil {
		return nil, err
	}
	harness.LocalStack = localstack

	// Generate disperser keypair and perform registrations
	if err := setupDisperserKeypairAndRegistrations(logger, ethClient, config); err != nil {
		return nil, err
	}

	// Start relay goroutines if relay count is specified
	if config.RelayCount > 0 {
		relayComponents, err := startRelays(ctx, logger, ethClient, harness.LocalStack, config)
		if err != nil {
			return nil, fmt.Errorf("failed to start relays: %w", err)
		}
		harness.RelayServers = relayComponents.Servers
	} else {
		logger.Warn("Relay count is not specified, skipping relay setup")
	}

	// Start encoder goroutine
	encoderComponents, err := startEncoder(ctx, harness.LocalStack, config)
	if err != nil {
		return nil, fmt.Errorf("failed to start encoder: %w", err)
	}
	harness.EncoderServer = encoderComponents.Server
	encoderAddress := encoderComponents.Address

	// Start controller goroutine
	controllerComponents, err := startController(
		ctx,
		ethClient,
		config.OperatorStateSubgraphURL,
		encoderAddress,
		harness.LocalStack,
		config,
	)
	if err != nil {
		return nil, fmt.Errorf("failed to start controller: %w", err)
	}
	harness.EncodingManager = controllerComponents.EncodingManager
	harness.Dispatcher = controllerComponents.Dispatcher
	harness.ControllerServer = controllerComponents.ControllerServer

	// Start API server goroutine
	apiServerComponents, err := startAPIServer(
		ctx,
		ethClient,
		controllerComponents.Address,
		harness.LocalStack,
		config,
	)
	if err != nil {
		return nil, fmt.Errorf("failed to start API server: %w", err)
	}
	harness.APIServer = apiServerComponents.Server
	harness.APIServerAddress = apiServerComponents.Address

	// Start remaining binaries (disperser, batcher, etc.)
	if config.TestConfig != nil {
		logger.Info("Starting remaining binaries")
		err := config.TestConfig.GenerateAllVariables()
		if err != nil {
			return nil, fmt.Errorf("could not generate environment variables: %w", err)
		}

		// Start binaries for tests, will skip churner, operators, encoder, controller, and relays
		config.TestConfig.StartBinaries(true)
	}

	return harness, nil
}

// startRelays starts all relay goroutines
func startRelays(
	ctx context.Context,
	logger logging.Logger,
	ethClient common.EthClient,
	localStack *testbed.LocalStackContainer,
	config DisperserHarnessConfig,
) (*RelayComponents, error) {
	logger.Info("Pre-creating listeners for relay goroutines", "count", config.RelayCount)

	// Pre-create all listeners with port 0 (OS assigns ports)
	listeners := make([]net.Listener, config.RelayCount)
	assignedURLs := make([]string, config.RelayCount)

	for i := range config.RelayCount {
		listener, err := net.Listen("tcp", "0.0.0.0:0")
		if err != nil {
			// Clean up any listeners we created before failing
			for j := range i {
				err := listeners[j].Close()
				if err != nil {
					logger.Warn("Failed to close listener for relay", "index", j, "error", err)
				}
			}
			return nil, fmt.Errorf("failed to create listener for relay %d: %w", i, err)
		}
		listeners[i] = listener

		// Extract the port assigned by the OS
		assignedPort := listener.Addr().(*net.TCPAddr).Port
		assignedURLs[i] = fmt.Sprintf("0.0.0.0:%d", assignedPort)

		logger.Info("Created listener for relay", "index", i, "assigned_port", assignedPort)
	}

	// Now that we have all the assigned URLs, register them on-chain
	if config.TestConfig != nil && config.TestConfig.EigenDA.Deployer != "" && config.TestConfig.IsEigenDADeployed() {
		logger.Info("Registering relay URLs with assigned ports", "urls", assignedURLs)
		config.TestConfig.RegisterRelays(ethClient, assignedURLs, ethClient.GetAccountAddress())
	}

	// Now start each relay with its pre-created listener
	relayServers := make([]*relay.Server, 0, config.RelayCount)
	for i, listener := range listeners {
		instance, err := startRelayWithListener(ctx, ethClient, i, listener, localStack, config)
		if err != nil {
			// Clean up any relays we started and all remaining listeners
			stopAllRelays(relayServers, logger)
			for j := i; j < len(listeners); j++ {
				err := listeners[j].Close()
				if err != nil {
					logger.Warn("Failed to close listener for relay", "index", j, "error", err)
				}
			}
			return nil, fmt.Errorf("failed to start relay %d (%s): %w", i, assignedURLs[i], err)
		}
		relayServers = append(relayServers, instance)
		logger.Info("Started relay", "index", i, "url", assignedURLs[i])
	}

	return &RelayComponents{
		Servers: relayServers,
	}, nil
}

// Cleanup releases resources held by the DisperserHarness (excluding shared network)
func (dh *DisperserHarness) Cleanup(ctx context.Context, logger logging.Logger) {
	// Stop encoder server
	if dh.EncoderServer != nil {
		logger.Info("Stopping encoder server")
		dh.EncoderServer.Close()
	}

	// Stop API server
	if dh.APIServer != nil {
		logger.Info("Stopping API server")
		if err := dh.APIServer.Stop(); err != nil {
			logger.Error("Failed to stop API server", "error", err)
		}
	}

	// Stop controller components
	if dh.ControllerServer != nil {
		logger.Info("Stopping controller gRPC server")
		dh.ControllerServer.Stop()
	}

	// Note: EncodingManager and Dispatcher don't have explicit Stop methods in the current implementation
	// They will be cleaned up when the context is cancelled or the process exits

	// Stop relay goroutines
	if len(dh.RelayServers) > 0 {
		logger.Info("Stopping relay goroutines")
		stopAllRelays(dh.RelayServers, logger)
	}

	// Clean up LocalStack
	if dh.LocalStack != nil {
		logger.Info("Terminating LocalStack container")
		if err := dh.LocalStack.Terminate(ctx); err != nil {
			logger.Error("Failed to terminate LocalStack container", "error", err)
		}
	}
}

// startRelayWithListener starts a single relay with the given index and pre-created listener
func startRelayWithListener(
	ctx context.Context,
	ethClient common.EthClient,
	relayIndex int,
	listener net.Listener,
	localStack *testbed.LocalStackContainer,
	config DisperserHarnessConfig,
) (*relay.Server, error) {
	// Create logs directory
	// TODO(dmanc): If possible we should have a centralized place for creating loggers and injecting them into the config.
	logsDir := fmt.Sprintf("testdata/%s/logs", config.TestName)
	if err := os.MkdirAll(logsDir, 0755); err != nil {
		return nil, fmt.Errorf("failed to create logs directory: %w", err)
	}

	logFilePath := fmt.Sprintf("%s/relay_%d.log", logsDir, relayIndex)
	logFile, err := os.OpenFile(logFilePath, os.O_CREATE|os.O_APPEND|os.O_WRONLY, 0644)
	if err != nil {
		return nil, fmt.Errorf("failed to open relay log file: %w", err)
	}
	defer func() {
		if err != nil {
			_ = logFile.Close()
		}
	}()

	// Create relay logger config for file output
	loggerConfig := common.LoggerConfig{
		Format:       common.TextLogFormat,
		OutputWriter: io.MultiWriter(os.Stdout, logFile),
		HandlerOpts: logging.SLoggerOptions{
			Level:     slog.LevelDebug,
			NoColor:   true,
			AddSource: true,
		},
	}

	// Create AWS clients using LocalStack container's configuration
	awsConfig := localStack.GetAWSClientConfig()

	// Create logger
	logger, err := common.NewLogger(&loggerConfig)
	if err != nil {
		return nil, fmt.Errorf("failed to create logger: %w", err)
	}

	// Create DynamoDB client
	dynamoClient, err := dynamodb.NewClient(awsConfig, logger)
	if err != nil {
		return nil, fmt.Errorf("failed to create dynamodb client: %w", err)
	}

	// Create S3 client
	s3Client, err := s3.NewClient(ctx, awsConfig, logger)
	if err != nil {
		return nil, fmt.Errorf("failed to create s3 client: %w", err)
	}

	// Create metrics registry
	metricsRegistry := prometheus.NewRegistry()

	// Create metadata store
	baseMetadataStore := blobstore.NewBlobMetadataStore(dynamoClient, logger, config.MetadataTableNameV2)
	metadataStore := blobstore.NewInstrumentedMetadataStore(baseMetadataStore, blobstore.InstrumentedMetadataStoreConfig{
		ServiceName: "relay",
		Registry:    metricsRegistry,
		Backend:     blobstore.BackendDynamoDB,
	})

	// Create blob store and chunk reader
	blobStore := blobstore.NewBlobStore(config.S3BucketName, s3Client, logger)
	chunkReader := chunkstore.NewChunkReader(logger, s3Client, config.S3BucketName)

	// Create eth writer
	tx, err := eth.NewWriter(
		logger,
		ethClient,
		config.TestConfig.EigenDA.OperatorStateRetriever,
		config.TestConfig.EigenDA.ServiceManager)
	if err != nil {
		return nil, fmt.Errorf("failed to create eth writer: %w", err)
	}

	// Create chain state
	cs := eth.NewChainState(tx, ethClient)
	ics := thegraph.MakeIndexedChainState(thegraph.Config{}, cs, logger)

	// Create relay test configuration
	relayConfig := relay.NewTestConfig(relayIndex)

	// Create server
	server, err := relay.NewServer(
		ctx,
		metricsRegistry,
		logger,
		relayConfig,
		metadataStore,
		blobStore,
		chunkReader,
		tx,
		ics,
		listener,
	)
	if err != nil {
		return nil, fmt.Errorf("failed to create relay server: %w", err)
	}

	// Start server in background
	go func() {
		logger.Info("Starting relay server", "address", listener.Addr().String(), "logFile", logFilePath)
		if err := server.Start(ctx); err != nil {
			logger.Error("Relay server failed", "error", err)
		}
	}()

	// TODO(dmanc): Replace with proper health check endpoint
	logger.Info("Relay server started successfully", "port", listener.Addr().(*net.TCPAddr).Port, "logFile", logFilePath)

	return server, nil
}

// stopAllRelays stops all relay servers
func stopAllRelays(servers []*relay.Server, logger logging.Logger) {
	for i, server := range servers {
		if server == nil {
			continue
		}
		logger.Info("Stopping relay", "index", i)
		if err := server.Stop(); err != nil {
			logger.Warn("Error stopping relay server", "index", i, "error", err)
		}
	}
}

// startEncoder starts the encoder server as a goroutine and returns the encoder components
func startEncoder(
	ctx context.Context,
	localStack *testbed.LocalStackContainer,
	config DisperserHarnessConfig,
) (*EncoderComponents, error) {
	if config.TestConfig == nil {
		return nil, fmt.Errorf("test config is required to start encoder")
	}

	// Create logs directory
	logsDir := fmt.Sprintf("testdata/%s/logs", config.TestName)
	if err := os.MkdirAll(logsDir, 0755); err != nil {
		return nil, fmt.Errorf("failed to create logs directory: %w", err)
	}

	logFilePath := fmt.Sprintf("%s/enc1.log", logsDir)
	logFile, err := os.OpenFile(logFilePath, os.O_CREATE|os.O_APPEND|os.O_WRONLY, 0644)
	if err != nil {
		return nil, fmt.Errorf("failed to open encoder log file: %w", err)
	}
	defer func() {
		if err != nil {
			_ = logFile.Close()
		}
	}()

	// Create encoder logger config for file output
	loggerConfig := common.LoggerConfig{
		Format:       common.TextLogFormat,
		OutputWriter: io.MultiWriter(os.Stdout, logFile),
		HandlerOpts: logging.SLoggerOptions{
			Level:     slog.LevelDebug,
			NoColor:   true,
			AddSource: true,
		},
	}

	// Create logger
	encoderLogger, err := common.NewLogger(&loggerConfig)
	if err != nil {
		return nil, fmt.Errorf("failed to create logger: %w", err)
	}

	// Create AWS clients using LocalStack container's configuration
	awsConfig := localStack.GetAWSClientConfig()

	// Create S3 client
	s3Client, err := s3.NewClient(ctx, awsConfig, encoderLogger)
	if err != nil {
		return nil, fmt.Errorf("failed to create s3 client: %w", err)
	}

	// Create metrics registry
	metricsRegistry := prometheus.NewRegistry()

	// Create encoder metrics
	encoderMetrics := encoder.NewMetrics(metricsRegistry, "9099", encoderLogger)
	grpcMetrics := grpcprom.NewServerMetrics()
	metricsRegistry.MustRegister(grpcMetrics)

	// Start metrics server
	encoderMetrics.Start(ctx)

	// Get SRS paths using the utility function
	g1Path, _, _, err := getSRSPaths()
	if err != nil {
		return nil, fmt.Errorf("failed to determine SRS file paths: %w", err)
	}

	// Construct cache directory path from g1Path
	srsDir := filepath.Dir(g1Path)
	cacheDir := filepath.Join(srsDir, "SRSTables")

	// Create prover
	kzgConfig := prover.KzgConfig{
		G1Path:          g1Path,
		CacheDir:        cacheDir,
		SRSNumberToLoad: 10000,
		NumWorker:       1,
	}

	encodingConfig := &encoding.Config{
		BackendType: encoding.GnarkBackend,
		GPUEnable:   false,
		NumWorker:   1,
	}

	prover, err := prover.NewProver(encoderLogger, &kzgConfig, encodingConfig)
	if err != nil {
		return nil, fmt.Errorf("failed to create prover: %w", err)
	}

	// Create blob store
	blobStore := blobstore.NewBlobStore(config.S3BucketName, s3Client, encoderLogger)

	// Create chunk writer
	const DefaultFragmentSizeBytes = 4 * 1024 * 1024
	chunkWriter := chunkstore.NewChunkWriter(encoderLogger, s3Client, config.S3BucketName, DefaultFragmentSizeBytes)

	// Create encoder server config
	serverConfig := encoder.ServerConfig{
		MaxConcurrentRequestsDangerous: 16,
		RequestQueueSize:               32,
		PreventReencoding:              true,
		Backend:                        "gnark",
		GPUEnable:                      false,
	}

	// Create encoder server
	encoderServer := encoder.NewEncoderServerV2(
		serverConfig,
		blobStore,
		chunkWriter,
		encoderLogger,
		prover,
		encoderMetrics,
		grpcMetrics,
	)

	// Pre-create listener with port 0 (OS assigns random port)
	listener, err := net.Listen("tcp", "0.0.0.0:0")
	if err != nil {
		return nil, fmt.Errorf("failed to create listener for encoder: %w", err)
	}

	// Extract the port assigned by the OS
	assignedPort := listener.Addr().(*net.TCPAddr).Port
	assignedAddress := fmt.Sprintf("localhost:%d", assignedPort)

	encoderLogger.Info("Created listener for encoder", "assigned_port", assignedPort, "address", assignedAddress)

	// Start encoder server in background
	go func() {
		encoderLogger.Info("Starting encoder server", "address", listener.Addr().String(), "logFile", logFilePath)
		if err := encoderServer.StartWithListener(listener); err != nil {
			encoderLogger.Error("Encoder server failed", "error", err)
		}
	}()

	encoderLogger.Info("Encoder server started successfully", "address", assignedAddress, "logFile", logFilePath)

	return &EncoderComponents{
		Server:  encoderServer,
		Address: assignedAddress,
	}, nil
}

// startController starts the controller components (encoding manager and dispatcher)
// and returns the controller components
func startController(
	ctx context.Context,
	ethClient common.EthClient,
	operatorStateSubgraphURL string,
	encoderAddress string,
	localStack *testbed.LocalStackContainer,
	config DisperserHarnessConfig,
) (*ControllerComponents, error) {
	if config.TestConfig == nil {
		return nil, fmt.Errorf("test config is required to start controller")
	}

	// Create logs directory
	logsDir := fmt.Sprintf("testdata/%s/logs", config.TestName)
	if err := os.MkdirAll(logsDir, 0755); err != nil {
		return nil, fmt.Errorf("failed to create logs directory: %w", err)
	}

	logFilePath := fmt.Sprintf("%s/controller.log", logsDir)
	logFile, err := os.OpenFile(logFilePath, os.O_CREATE|os.O_APPEND|os.O_WRONLY, 0644)
	if err != nil {
		return nil, fmt.Errorf("failed to open controller log file: %w", err)
	}
	defer func() {
		if err != nil {
			_ = logFile.Close()
		}
	}()

	// Create controller logger config for file output
	loggerConfig := common.LoggerConfig{
		Format:       common.TextLogFormat,
		OutputWriter: io.MultiWriter(os.Stdout, logFile),
		HandlerOpts: logging.SLoggerOptions{
			Level:     slog.LevelDebug,
			NoColor:   true,
			AddSource: true,
		},
	}

	// Create logger
	controllerLogger, err := common.NewLogger(&loggerConfig)
	if err != nil {
		return nil, fmt.Errorf("failed to create logger: %w", err)
	}

	// Create AWS clients using LocalStack container's configuration
	awsConfig := localStack.GetAWSClientConfig()

	// Create DynamoDB client
	dynamoClient, err := dynamodb.NewClient(awsConfig, controllerLogger)
	if err != nil {
		return nil, fmt.Errorf("failed to create dynamodb client: %w", err)
	}

	// Create metrics registry
	metricsRegistry := prometheus.NewRegistry()

	// Get available relays from config
	availableRelays := make([]corev2.RelayKey, config.RelayCount)
	for i := range config.RelayCount {
		availableRelays[i] = corev2.RelayKey(i)
	}

	requestSigner, err := clients.NewDispersalRequestSigner(
		ctx,
		clients.DispersalRequestSignerConfig{
			Region:   awsConfig.Region,
			Endpoint: awsConfig.EndpointURL,
			KeyID:    config.TestConfig.DisperserKMSKeyID,
		})
	if err != nil {
		return nil, fmt.Errorf("failed to create dispersal request signer: %w", err)
	}

	// Build encoding manager configs
	encodingManagerConfig := controller.DefaultEncodingManagerConfig()
	encodingManagerConfig.NumRelayAssignment = uint16(config.RelayCount)
	encodingManagerConfig.AvailableRelays = availableRelays
	encodingManagerConfig.EncoderAddress = encoderAddress

	// Build dispatcher configs
	dispatcherConfig := controller.DefaultDispatcherConfig()
	dispatcherConfig.FinalizationBlockDelay = 5
	dispatcherConfig.BatchMetadataUpdatePeriod = 100 * time.Millisecond

	// Chain state config
	chainStateConfig := thegraph.Config{
		PullInterval: 100 * time.Millisecond,
		MaxRetries:   5,
	}
	chainStateConfig.Endpoint = operatorStateSubgraphURL

	// Create metadata store
	baseMetadataStore := blobstore.NewBlobMetadataStore(dynamoClient, controllerLogger, config.MetadataTableNameV2)
	metadataStore := blobstore.NewInstrumentedMetadataStore(baseMetadataStore, blobstore.InstrumentedMetadataStoreConfig{
		ServiceName: "controller",
		Registry:    metricsRegistry,
		Backend:     blobstore.BackendDynamoDB,
	})

	// Create chain reader
	chainReader, err := eth.NewReader(
		controllerLogger,
		ethClient,
		config.TestConfig.EigenDA.OperatorStateRetriever,
		config.TestConfig.EigenDA.ServiceManager)
	if err != nil {
		return nil, fmt.Errorf("failed to create chain reader: %w", err)
	}

	// Create heartbeat channel
	controllerLivenessChan := make(chan healthcheck.HeartbeatMessage, 10)

	// Create encoder client
	encoderClient, err := encoder.NewEncoderClientV2(encodingManagerConfig.EncoderAddress)
	if err != nil {
		return nil, fmt.Errorf("failed to create encoder client: %w", err)
	}

	// Create encoding manager with workerpool and blob set
	encodingPool := workerpool.New(encodingManagerConfig.NumConcurrentRequests)
	encodingManagerBlobSet := controller.NewBlobSet()
	encodingManager, err := controller.NewEncodingManager(
		encodingManagerConfig,
		metadataStore,
		encodingPool,
		encoderClient,
		chainReader,
		controllerLogger,
		metricsRegistry,
		encodingManagerBlobSet,
		controllerLivenessChan,
	)
	if err != nil {
		return nil, fmt.Errorf("failed to create encoding manager: %w", err)
	}

	// Create signature aggregator
	sigAgg, err := core.NewStdSignatureAggregator(controllerLogger, chainReader)
	if err != nil {
		return nil, fmt.Errorf("failed to create signature aggregator: %w", err)
	}

	// Create dispatcher pool
	dispatcherPool := workerpool.New(dispatcherConfig.NumConcurrentRequests)

	// Create indexed chain state
	chainState := eth.NewChainState(chainReader, ethClient)
	ics := thegraph.MakeIndexedChainState(chainStateConfig, chainState, controllerLogger)

	// Create node client manager
	nodeClientManager, err := controller.NewNodeClientManager(
		dispatcherConfig.NodeClientCacheSize,
		requestSigner,
		controllerLogger,
	)
	if err != nil {
		return nil, fmt.Errorf("failed to create node client manager: %w", err)
	}

	// Create batch metadata manager
	batchMetadataManager, err := metadata.NewBatchMetadataManager(
		ctx,
		controllerLogger,
		ethClient,
		ics,
		gethcommon.HexToAddress(config.TestConfig.EigenDA.RegistryCoordinator),
		dispatcherConfig.BatchMetadataUpdatePeriod,
		dispatcherConfig.FinalizationBlockDelay,
	)
	if err != nil {
		return nil, fmt.Errorf("failed to create batch metadata manager: %w", err)
	}

	// Create beforeDispatch callback to remove blobs from encoding manager's set
	beforeDispatch := func(blobKey corev2.BlobKey) error {
		encodingManagerBlobSet.RemoveBlob(blobKey)
		return nil
	}
	dispatcherBlobSet := controller.NewBlobSet()

	// Create dispatcher
	dispatcher, err := controller.NewDispatcher(
		dispatcherConfig,
		metadataStore,
		dispatcherPool,
		ics,
		batchMetadataManager,
		sigAgg,
		nodeClientManager,
		controllerLogger,
		metricsRegistry,
		beforeDispatch,
		dispatcherBlobSet,
		controllerLivenessChan,
	)
	if err != nil {
		return nil, fmt.Errorf("failed to create dispatcher: %w", err)
	}

	// Recover state before starting
	if err := controller.RecoverState(ctx, metadataStore, controllerLogger); err != nil {
		return nil, fmt.Errorf("failed to recover state: %w", err)
	}

	// Start encoding manager
	if err := encodingManager.Start(ctx); err != nil {
		return nil, fmt.Errorf("failed to start encoding manager: %w", err)
	}

	// Start dispatcher
	if err := dispatcher.Start(ctx); err != nil {
		return nil, fmt.Errorf("failed to start dispatcher: %w", err)
	}

	// Build and start gRPC server if payments are enabled
	var controllerServer *server.Server
	var controllerAddress string
	//nolint:nestif // Complex nested block is temporary until old payment system is removed
	if config.TestConfig.UseNewPayments {
		controllerLogger.Info("UseNewPayments enabled - starting gRPC server")

		// Create contract directory
		contractDirectory, err := directory.NewContractDirectory(
			ctx,
			controllerLogger,
			ethClient,
			gethcommon.HexToAddress(config.TestConfig.EigenDA.EigenDADirectory),
		)
		if err != nil {
			return nil, fmt.Errorf("failed to create contract directory: %w", err)
		}

		// Build payment authorization handler
		paymentAuthConfig := controller.DefaultPaymentAuthorizationConfig()
		paymentAuthConfig.OnDemandConfig.OnDemandTableName = config.OnDemandTableName
		paymentAuthConfig.OnDemandConfig.UpdateInterval = 1 * time.Second
		paymentAuthConfig.ReservationConfig.UpdateInterval = 1 * time.Second

		paymentAuthorizationHandler, err := controller.BuildPaymentAuthorizationHandler(
			ctx,
			controllerLogger,
			*paymentAuthConfig,
			contractDirectory,
			ethClient,
			dynamoClient.GetAwsClient(),
			metricsRegistry,
		)
		if err != nil {
			return nil, fmt.Errorf("failed to build payment authorization handler: %w", err)
		}

		// Pre-create listener with port 0 (OS assigns random port)
		listener, err := net.Listen("tcp", "0.0.0.0:0")
		if err != nil {
			return nil, fmt.Errorf("failed to create listener for controller: %w", err)
		}
		defer func() {
			if err != nil {
				_ = listener.Close()
			}
		}()

		// Extract the port assigned by the OS
		assignedPort := listener.Addr().(*net.TCPAddr).Port
		controllerLogger.Info("Created listener for controller", "assigned_port", assignedPort)

		// Create server config
		grpcServerConfig, err := common.NewGRPCServerConfig(
			true,
			uint16(assignedPort),
			1024*1024,
			5*time.Minute,
			5*time.Minute,
			3*time.Minute,
		)
		if err != nil {
			return nil, fmt.Errorf("failed to create gRPC server config: %w", err)
		}

		serverConfig, err := server.NewConfig(
			grpcServerConfig,
			true, // EnablePaymentAuthentication
		)
		if err != nil {
			return nil, fmt.Errorf("failed to create server config: %w", err)
		}

		// Create and start gRPC server
		grpcServer, err := server.NewServer(
			ctx,
			serverConfig,
			controllerLogger,
			metricsRegistry,
			paymentAuthorizationHandler,
			listener,
		)
		if err != nil {
			return nil, fmt.Errorf("failed to create gRPC server: %w", err)
		}

		go func() {
			controllerLogger.Info("Starting controller gRPC server", "address", listener.Addr().String())
			if err := grpcServer.Start(); err != nil {
				controllerLogger.Error("gRPC server failed", "error", err)
			}
		}()

		controllerServer = grpcServer
		controllerAddress = fmt.Sprintf("localhost:%d", assignedPort)
		controllerLogger.Info("Controller gRPC server started successfully", "address", controllerAddress)
	} else {
		// When server is disabled, use empty address
		controllerAddress = ""
		controllerLogger.Info("UseNewPayments disabled - controller will not have server")
	}

	controllerLogger.Info("Controller components started successfully",
		"address", controllerAddress, "logFile", logFilePath)

	return &ControllerComponents{
		EncodingManager:  encodingManager,
		Dispatcher:       dispatcher,
		ControllerServer: controllerServer,
		Address:          controllerAddress,
	}, nil
}

// startAPIServer starts the API server as a goroutine and returns the API server components
func startAPIServer(
	ctx context.Context,
	ethClient common.EthClient,
	controllerAddress string,
	localStack *testbed.LocalStackContainer,
	config DisperserHarnessConfig,
) (*APIServerComponents, error) {
	if config.TestConfig == nil {
		return nil, fmt.Errorf("test config is required to start API server")
	}

	// Create logs directory
	logsDir := fmt.Sprintf("testdata/%s/logs", config.TestName)
	if err := os.MkdirAll(logsDir, 0755); err != nil {
		return nil, fmt.Errorf("failed to create logs directory: %w", err)
	}

	logFilePath := fmt.Sprintf("%s/apiserver.log", logsDir)
	logFile, err := os.OpenFile(logFilePath, os.O_CREATE|os.O_APPEND|os.O_WRONLY, 0644)
	if err != nil {
		return nil, fmt.Errorf("failed to open API server log file: %w", err)
	}
	defer func() {
		if err != nil {
			_ = logFile.Close()
		}
	}()

	// Create API server logger config for file output
	loggerConfig := common.LoggerConfig{
		Format:       common.TextLogFormat,
		OutputWriter: io.MultiWriter(os.Stdout, logFile),
		HandlerOpts: logging.SLoggerOptions{
			Level:     slog.LevelDebug,
			NoColor:   true,
			AddSource: true,
		},
	}

	// Create logger
	apiServerLogger, err := common.NewLogger(&loggerConfig)
	if err != nil {
		return nil, fmt.Errorf("failed to create logger: %w", err)
	}

	// Create AWS clients using LocalStack container's configuration
	awsConfig := localStack.GetAWSClientConfig()

	// Create DynamoDB client
	dynamoClient, err := dynamodb.NewClient(awsConfig, apiServerLogger)
	if err != nil {
		return nil, fmt.Errorf("failed to create dynamodb client: %w", err)
	}

	// Create S3 client
	s3Client, err := s3.NewClient(ctx, awsConfig, apiServerLogger)
	if err != nil {
		return nil, fmt.Errorf("failed to create s3 client: %w", err)
	}

	// Create metrics registry
	metricsRegistry := prometheus.NewRegistry()

	// Create metadata store
	baseMetadataStore := blobstore.NewBlobMetadataStore(dynamoClient, apiServerLogger, config.MetadataTableNameV2)
	metadataStore := blobstore.NewInstrumentedMetadataStore(baseMetadataStore, blobstore.InstrumentedMetadataStoreConfig{
		ServiceName: "apiserver",
		Registry:    metricsRegistry,
		Backend:     blobstore.BackendDynamoDB,
	})

	// Create blob store
	blobStore := blobstore.NewBlobStore(config.S3BucketName, s3Client, apiServerLogger)

	// Create committer
	g1Path, g2Path, g2TrailingPath, err := getSRSPaths()
	if err != nil {
		return nil, fmt.Errorf("failed to determine SRS file paths: %w", err)
	}

	committerConfig := committer.Config{
		SRSNumberToLoad:   10000,
		G1SRSPath:         g1Path,
		G2SRSPath:         g2Path,
		G2TrailingSRSPath: g2TrailingPath,
	}

	kzgCommitter, err := committer.NewFromConfig(committerConfig)
	if err != nil {
		return nil, fmt.Errorf("failed to create committer: %w", err)
	}

	// Create chain reader
	chainReader, err := eth.NewReader(
		apiServerLogger,
		ethClient,
		config.TestConfig.EigenDA.OperatorStateRetriever,
		config.TestConfig.EigenDA.ServiceManager)
	if err != nil {
		return nil, fmt.Errorf("failed to create chain reader: %w", err)
	}

	// Create blob request authenticator
	authenticator := authv2.NewPaymentStateAuthenticator(
		5*time.Minute, // AuthPmtStateRequestMaxPastAge
		5*time.Minute, // AuthPmtStateRequestMaxFutureAge
	)

	// Create meterer
	// Note: The meterer is always created to serve GetPaymentState calls, even when using
	// controller-mediated payments. The UseNewPayments flag controls which
	// payment system is used for authorization during dispersals, but doesn't affect
	// whether the meterer is available for querying payment state.
	apiServerLogger.Info("Creating meterer")

	mtConfig := meterer.Config{
		ChainReadTimeout: 5 * time.Second,
		UpdateInterval:   1 * time.Second, // Match deploy config for tests
	}

	paymentChainState, err := meterer.NewOnchainPaymentState(ctx, chainReader, apiServerLogger)
	if err != nil {
		return nil, fmt.Errorf("failed to create onchain payment state: %w", err)
	}
	if err := paymentChainState.RefreshOnchainPaymentState(ctx); err != nil {
		return nil, fmt.Errorf("failed to make initial query to the on-chain state: %w", err)
	}

	// Use the standard v2 payment table prefix
	const v2PaymentPrefix = "e2e_v2_"
	meteringStore, err := meterer.NewDynamoDBMeteringStore(
		awsConfig,
		v2PaymentPrefix+"reservation",        // ReservationsTableName
		v2PaymentPrefix+"ondemand",           // OnDemandTableName
		v2PaymentPrefix+"global_reservation", // GlobalRateTableName
		apiServerLogger,
	)
	if err != nil {
		return nil, fmt.Errorf("failed to create offchain store: %w", err)
	}

	mt := meterer.NewMeterer(
		mtConfig,
		paymentChainState,
		meteringStore,
		apiServerLogger,
	)
	mt.Start(ctx)

	// Pre-create listener with port 0 (OS assigns random port)
	listener, err := net.Listen("tcp", "0.0.0.0:0")
	if err != nil {
		return nil, fmt.Errorf("failed to create listener for API server: %w", err)
	}
	defer func() {
		if err != nil {
			_ = listener.Close()
		}
	}()

	// Extract the port assigned by the OS
	assignedPort := listener.Addr().(*net.TCPAddr).Port
	apiServerLogger.Info("Created listener for API server", "assigned_port", assignedPort)

	// Create server config
	serverConfig := disperser.ServerConfig{
		GrpcPort:              fmt.Sprintf("%d", assignedPort),
		GrpcTimeout:           10 * time.Second,
		MaxConnectionAge:      5 * time.Minute,
		MaxConnectionAgeGrace: 30 * time.Second,
		MaxIdleConnectionAge:  1 * time.Minute,
	}

	metricsConfig := disperser.MetricsConfig{
		HTTPPort:      "9100",
		EnableMetrics: true,
	}

	// Max number of symbols per blob (based on typical config)
	const maxNumSymbolsPerBlob = 16 * 1024 * 1024

	// Onchain state refresh interval
	onchainStateRefreshInterval := 1 * time.Second

<<<<<<< HEAD
	// Create controller client if using new payments
	var controllerConnection *grpc.ClientConn
	var controllerClient grpccontroller.ControllerServiceClient
	if config.TestConfig.UseNewPayments {
		if controllerAddress == "" {
			_ = logFile.Close()
			return nil, fmt.Errorf("controller address is empty but UseNewPayments is true")
		}
		connection, err := grpc.NewClient(
			controllerAddress,
			grpc.WithTransportCredentials(insecure.NewCredentials()),
		)
		if err != nil {
			_ = logFile.Close()
			return nil, fmt.Errorf("create controller connection: %w", err)
		}
		controllerConnection = connection
		controllerClient = grpccontroller.NewControllerServiceClient(connection)
	}

	// Create API server v2
=======
	// Create API server
>>>>>>> 2489f588
	// Note: meterer is nil when using controller-mediated payments, otherwise it's the legacy meterer
	apiServer, err := apiserver.NewDispersalServerV2(
		serverConfig,
		blobStore,
		metadataStore,
		chainReader,
		mt,
		authenticator,
		kzgCommitter,
		maxNumSymbolsPerBlob,
		onchainStateRefreshInterval,
		apiServerLogger,
		metricsRegistry,
		metricsConfig,
<<<<<<< HEAD
		false,                           // ReservedOnly
		config.TestConfig.UseNewPayments, // useControllerMediatedPayments
		controllerConnection,
		controllerClient,
=======
		false, // ReservedOnly
		config.TestConfig.UseNewPayments,
		controllerAddress,
		listener,
>>>>>>> 2489f588
	)
	if err != nil {
		return nil, fmt.Errorf("failed to create API server: %w", err)
	}

	// Start API server in background
	go func() {
		apiServerLogger.Info("Starting API server", "address", listener.Addr().String(), "logFile", logFilePath)
		if err := apiServer.Start(ctx); err != nil {
			apiServerLogger.Error("API server failed", "error", err)
		}
	}()

	actualAddress := fmt.Sprintf("localhost:%d", assignedPort)
	apiServerLogger.Info("API server started successfully", "address", actualAddress, "logFile", logFilePath)

	return &APIServerComponents{
		Server:  apiServer,
		Address: actualAddress,
	}, nil
}<|MERGE_RESOLUTION|>--- conflicted
+++ resolved
@@ -1214,7 +1214,6 @@
 	// Onchain state refresh interval
 	onchainStateRefreshInterval := 1 * time.Second
 
-<<<<<<< HEAD
 	// Create controller client if using new payments
 	var controllerConnection *grpc.ClientConn
 	var controllerClient grpccontroller.ControllerServiceClient
@@ -1235,10 +1234,7 @@
 		controllerClient = grpccontroller.NewControllerServiceClient(connection)
 	}
 
-	// Create API server v2
-=======
 	// Create API server
->>>>>>> 2489f588
 	// Note: meterer is nil when using controller-mediated payments, otherwise it's the legacy meterer
 	apiServer, err := apiserver.NewDispersalServerV2(
 		serverConfig,
@@ -1253,17 +1249,11 @@
 		apiServerLogger,
 		metricsRegistry,
 		metricsConfig,
-<<<<<<< HEAD
-		false,                           // ReservedOnly
+		false,                            // ReservedOnly
 		config.TestConfig.UseNewPayments, // useControllerMediatedPayments
 		controllerConnection,
 		controllerClient,
-=======
-		false, // ReservedOnly
-		config.TestConfig.UseNewPayments,
-		controllerAddress,
 		listener,
->>>>>>> 2489f588
 	)
 	if err != nil {
 		return nil, fmt.Errorf("failed to create API server: %w", err)
