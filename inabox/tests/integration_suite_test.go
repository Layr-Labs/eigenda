package integration_test

import (
	"context"
	"flag"
	"fmt"
	"log"
	"math/big"
	"math/rand"
	"strconv"
	"strings"
	"testing"
	"time"

	"github.com/Layr-Labs/eigenda/api/clients"
	clientsv2 "github.com/Layr-Labs/eigenda/api/clients/v2"
	"github.com/Layr-Labs/eigenda/api/clients/v2/payloadretrieval"
	"github.com/Layr-Labs/eigenda/api/clients/v2/relay"
	validatorclientsv2 "github.com/Layr-Labs/eigenda/api/clients/v2/validator"
	"github.com/Layr-Labs/eigenda/api/clients/v2/verification"
	"github.com/Layr-Labs/eigenda/common"
	"github.com/Layr-Labs/eigenda/common/geth"
	routerbindings "github.com/Layr-Labs/eigenda/contracts/bindings/EigenDACertVerifierRouter"
	verifierv1bindings "github.com/Layr-Labs/eigenda/contracts/bindings/EigenDACertVerifierV1"

	"github.com/Layr-Labs/eigenda/core"
	"github.com/Layr-Labs/eigenda/core/eth"
	"github.com/Layr-Labs/eigenda/encoding/kzg"
	"github.com/Layr-Labs/eigenda/encoding/kzg/verifier"
	"github.com/Layr-Labs/eigenda/inabox/deploy"
	"github.com/Layr-Labs/eigensdk-go/logging"
	"github.com/ethereum/go-ethereum/accounts/abi/bind"
	gethcommon "github.com/ethereum/go-ethereum/common"
	"github.com/ethereum/go-ethereum/crypto"
	ethrpc "github.com/ethereum/go-ethereum/rpc"
	. "github.com/onsi/ginkgo/v2"
	. "github.com/onsi/gomega"
	"github.com/ory/dockertest/v3"
)

/*
These global vars are shared across tests in the integration suite to provide
communication entrypoints into the local inabox test environment
*/
var (
	templateName      string
	testName          string
	inMemoryBlobStore bool

	testConfig         *deploy.Config
	dockertestPool     *dockertest.Pool
	dockertestResource *dockertest.Resource
	localStackPort     string

	metadataTableName               = "test-BlobMetadata"
	bucketTableName                 = "test-BucketStore"
	metadataTableNameV2             = "test-BlobMetadata-v2"
	logger                          logging.Logger
	ethClient                       common.EthClient
	rpcClient                       common.RPCEthClient
	certBuilder                     *clientsv2.CertBuilder
	routerCertVerifier              *verification.CertVerifier
	staticCertVerifier              *verification.CertVerifier
	eigenDACertVerifierRouter       *routerbindings.ContractEigenDACertVerifierRouterTransactor
	eigenDACertVerifierRouterCaller *routerbindings.ContractEigenDACertVerifierRouterCaller
	eigenDACertVerifierV1           *verifierv1bindings.ContractEigenDACertVerifierV1
	deployerTransactorOpts          *bind.TransactOpts

	retrievalClient clients.RetrievalClient

	relayRetrievalClientV2     *payloadretrieval.RelayPayloadRetriever
	validatorRetrievalClientV2 *payloadretrieval.ValidatorPayloadRetriever
	numConfirmations           int = 3
	numRetries                     = 0
	chainReader                core.Reader

	cancel context.CancelFunc
)

func init() {
	flag.StringVar(&templateName, "config", "testconfig-anvil-nograph.yaml", "Name of the config file (in `inabox/templates`)")
	flag.StringVar(&testName, "testname", "", "Name of the test (in `inabox/testdata`)")
	flag.BoolVar(&inMemoryBlobStore, "inMemoryBlobStore", false, "whether to use in-memory blob store")
}

func TestInaboxIntegration(t *testing.T) {
	RegisterFailHandler(Fail)

	if testing.Short() {
		t.Skip()
	}

	RunSpecs(t, "Integration Suite")
}

var _ = BeforeSuite(func() {
	By("bootstrapping test environment")

	rootPath := "../../"

	var err error
	if testName == "" {
		testName, err = deploy.CreateNewTestDirectory(templateName, rootPath)
		if err != nil {
			Expect(err).To(BeNil())
		}
	}

	testConfig = deploy.NewTestConfig(testName, rootPath)
	if testConfig.Environment.IsLocal() {
		if !inMemoryBlobStore {
			fmt.Println("Using shared Blob Store")
			localStackPort = "4570"
			pool, resource, err := deploy.StartDockertestWithLocalstackContainer(localStackPort)
			Expect(err).To(BeNil())
			dockertestPool = pool
			dockertestResource = resource

			err = deploy.DeployResources(pool, localStackPort, metadataTableName, bucketTableName, metadataTableNameV2)
			Expect(err).To(BeNil())
		} else {
			fmt.Println("Using in-memory Blob Store")
		}

		fmt.Println("Starting anvil")
		testConfig.StartAnvil()

		deployer, ok := testConfig.GetDeployer(testConfig.EigenDA.Deployer)
		if ok && deployer.DeploySubgraphs {
			fmt.Println("Starting graph node")
			testConfig.StartGraphNode()
		}

		loggerConfig := common.DefaultLoggerConfig()
		logger, err = common.NewLogger(loggerConfig)
		Expect(err).To(BeNil())

		fmt.Println("Deploying experiment")
		testConfig.DeployExperiment()
<<<<<<< HEAD
		pk := testConfig.Pks.EcdsaMap["default"].PrivateKey
=======

		pk := testConfig.Pks.EcdsaMap[deployer.Name].PrivateKey
>>>>>>> 61e46ac4
		pk = strings.TrimPrefix(pk, "0x")
		pk = strings.TrimPrefix(pk, "0X")
		ethClient, err = geth.NewMultiHomingClient(geth.EthClientConfig{
			RPCURLs:          []string{testConfig.Deployers[0].RPC},
			PrivateKeyString: pk,
			NumConfirmations: numConfirmations,
			NumRetries:       numRetries,
		}, gethcommon.Address{}, logger)
		Expect(err).To(BeNil())

		rpcClient, err = ethrpc.Dial(testConfig.Deployers[0].RPC)
		Expect(err).To(BeNil())

		fmt.Println("Registering blob versions and relays")
		testConfig.RegisterBlobVersionAndRelays(ethClient)

		fmt.Println("Registering disperser keypair")
		err = testConfig.RegisterDisperserKeypair(ethClient)
		if err != nil {
			panic(err)
		}

		fmt.Println("Starting binaries")
		testConfig.StartBinaries()

		eigenDACertVerifierV1, err = verifierv1bindings.NewContractEigenDACertVerifierV1(gethcommon.HexToAddress(testConfig.EigenDAV1CertVerifier), ethClient)
		Expect(err).To(BeNil())
		err = setupRetrievalClients(testConfig)
		Expect(err).To(BeNil())

		fmt.Println("Building client verification and interaction components")

		certBuilder, err = clientsv2.NewCertBuilder(
			logger,
			gethcommon.HexToAddress(testConfig.EigenDA.OperatorStateRetriever),
			gethcommon.HexToAddress(testConfig.EigenDA.RegistryCoordinator),
			ethClient,
		)

		Expect(err).To(BeNil())

		routerAddressProvider, err := verification.BuildRouterAddressProvider(
			gethcommon.HexToAddress(testConfig.EigenDA.CertVerifierRouter),
			ethClient,
			logger)

		Expect(err).To(BeNil())

		staticAddressProvider := verification.NewStaticCertVerifierAddressProvider(
			gethcommon.HexToAddress(testConfig.EigenDA.CertVerifier))

		Expect(err).To(BeNil())

		staticCertVerifier, err = verification.NewCertVerifier(
			logger,
			ethClient,
			staticAddressProvider)

		Expect(err).To(BeNil())

		routerCertVerifier, err = verification.NewCertVerifier(
			logger,
			ethClient,
			routerAddressProvider)

		Expect(err).To(BeNil())

		eigenDACertVerifierRouter, err = routerbindings.NewContractEigenDACertVerifierRouterTransactor(gethcommon.HexToAddress(testConfig.EigenDA.CertVerifierRouter), ethClient)
		Expect(err).To(BeNil())

		eigenDACertVerifierRouterCaller, err = routerbindings.NewContractEigenDACertVerifierRouterCaller(gethcommon.HexToAddress(testConfig.EigenDA.CertVerifierRouter), ethClient)
		Expect(err).To(BeNil())

		chainID, err := ethClient.ChainID(context.Background())
		Expect(err).To(BeNil())

		deployerTransactorOpts = newTransactOptsFromPrivateKey(pk, chainID)

	}
})

func newTransactOptsFromPrivateKey(privateKeyHex string, chainID *big.Int) *bind.TransactOpts {
	privateKey, err := crypto.HexToECDSA(privateKeyHex)
	if err != nil {
		log.Fatalf("invalid private key: %v", err)
	}

	opts, err := bind.NewKeyedTransactorWithChainID(privateKey, chainID)
	if err != nil {
		log.Fatalf("failed to create transactor: %v", err)
	}

	return opts
}

func setupRetrievalClients(testConfig *deploy.Config) error {
	ethClientConfig := geth.EthClientConfig{
		RPCURLs:          []string{testConfig.Deployers[0].RPC},
		PrivateKeyString: "351b8eca372e64f64d514f90f223c5c4f86a04ff3dcead5c27293c547daab4ca", // just random private key
		NumConfirmations: numConfirmations,
		NumRetries:       numRetries,
	}
	var err error
	if ethClient == nil {
		ethClient, err = geth.NewMultiHomingClient(ethClientConfig, gethcommon.Address{}, logger)
		if err != nil {
			return err
		}
	}
	if rpcClient == nil {
		rpcClient, err = ethrpc.Dial(testConfig.Deployers[0].RPC)
		if err != nil {
			log.Fatalln("could not start tcp listener", err)
		}
	}
	tx, err := eth.NewWriter(logger, ethClient, testConfig.Retriever.RETRIEVER_BLS_OPERATOR_STATE_RETRIEVER, testConfig.Retriever.RETRIEVER_EIGENDA_SERVICE_MANAGER)
	if err != nil {
		return err
	}

	cs := eth.NewChainState(tx, ethClient)
	agn := &core.StdAssignmentCoordinator{}
	nodeClient := clients.NewNodeClient(20 * time.Second)
	srsOrder, err := strconv.Atoi(testConfig.Retriever.RETRIEVER_SRS_ORDER)
	if err != nil {
		return err
	}
	kzgConfig := &kzg.KzgConfig{
		G1Path:          testConfig.Retriever.RETRIEVER_G1_PATH,
		G2Path:          testConfig.Retriever.RETRIEVER_G2_PATH,
		G2PowerOf2Path:  testConfig.Retriever.RETRIEVER_G2_POWER_OF_2_PATH,
		CacheDir:        testConfig.Retriever.RETRIEVER_CACHE_PATH,
		SRSOrder:        uint64(srsOrder),
		SRSNumberToLoad: uint64(srsOrder),
		NumWorker:       1,
		PreloadEncoder:  false,
		LoadG2Points:    true,
	}

	kzgVerifier, err := verifier.NewVerifier(kzgConfig, nil)
	if err != nil {
		return err
	}

	retrievalClient, err = clients.NewRetrievalClient(logger, cs, agn, nodeClient, kzgVerifier, 10)
	if err != nil {
		return err
	}
	chainReader, err = eth.NewReader(
		logger,
		ethClient,
		testConfig.Retriever.RETRIEVER_BLS_OPERATOR_STATE_RETRIEVER,
		testConfig.Retriever.RETRIEVER_EIGENDA_SERVICE_MANAGER)
	if err != nil {
		return err
	}

	clientConfig := validatorclientsv2.DefaultClientConfig()
	retrievalClientV2 := validatorclientsv2.NewValidatorClient(logger, chainReader, cs, kzgVerifier, clientConfig, nil)

	validatorPayloadRetrieverConfig := payloadretrieval.ValidatorPayloadRetrieverConfig{
		PayloadClientConfig: *clientsv2.GetDefaultPayloadClientConfig(),
		RetrievalTimeout:    1 * time.Minute,
	}

	validatorRetrievalClientV2, err = payloadretrieval.NewValidatorPayloadRetriever(
		logger,
		validatorPayloadRetrieverConfig,
		retrievalClientV2,
		kzgVerifier.Srs.G1)

	if err != nil {
		return err
	}

	relayClientConfig := &relay.RelayClientConfig{
		MaxGRPCMessageSize: 100 * 1024 * 1024, // 100 MB message size limit,
	}

	relayUrlProvider, err := relay.NewRelayUrlProvider(ethClient, chainReader.GetRelayRegistryAddress())
	if err != nil {
		return err
	}

	relayClient, err := relay.NewRelayClient(relayClientConfig, logger, relayUrlProvider)
	if err != nil {
		return err
	}

	relayPayloadRetrieverConfig := payloadretrieval.RelayPayloadRetrieverConfig{
		PayloadClientConfig: *clientsv2.GetDefaultPayloadClientConfig(),
		RelayTimeout:        5 * time.Second,
	}

	relayRetrievalClientV2, err = payloadretrieval.NewRelayPayloadRetriever(
		logger,
		rand.New(rand.NewSource(time.Now().UnixNano())),
		relayPayloadRetrieverConfig,
		relayClient,
		kzgVerifier.Srs.G1)

	return err
}

var _ = AfterSuite(func() {
	if testConfig.Environment.IsLocal() {
		if cancel != nil {
			cancel()
		}

		fmt.Println("Stopping binaries")
		testConfig.StopBinaries()

		fmt.Println("Stopping anvil")
		testConfig.StopAnvil()

		fmt.Println("Stopping graph node")
		testConfig.StopGraphNode()

		deploy.PurgeDockertestResources(dockertestPool, dockertestResource)
	}
})<|MERGE_RESOLUTION|>--- conflicted
+++ resolved
@@ -137,12 +137,7 @@
 
 		fmt.Println("Deploying experiment")
 		testConfig.DeployExperiment()
-<<<<<<< HEAD
-		pk := testConfig.Pks.EcdsaMap["default"].PrivateKey
-=======
-
 		pk := testConfig.Pks.EcdsaMap[deployer.Name].PrivateKey
->>>>>>> 61e46ac4
 		pk = strings.TrimPrefix(pk, "0x")
 		pk = strings.TrimPrefix(pk, "0X")
 		ethClient, err = geth.NewMultiHomingClient(geth.EthClientConfig{
