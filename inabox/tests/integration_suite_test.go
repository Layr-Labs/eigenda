package integration_test

import (
	"context"
	"flag"
	"fmt"
	"log"
	"math/big"
	"math/rand"
	"strconv"
	"strings"
	"testing"
	"time"

	"github.com/Layr-Labs/eigenda/api/clients"
	clientsv2 "github.com/Layr-Labs/eigenda/api/clients/v2"
	"github.com/Layr-Labs/eigenda/api/clients/v2/metrics"
	"github.com/Layr-Labs/eigenda/api/clients/v2/payloaddispersal"
	"github.com/Layr-Labs/eigenda/api/clients/v2/payloadretrieval"
	"github.com/Layr-Labs/eigenda/api/clients/v2/relay"
	validatorclientsv2 "github.com/Layr-Labs/eigenda/api/clients/v2/validator"
	"github.com/Layr-Labs/eigenda/api/clients/v2/verification"
	"github.com/Layr-Labs/eigenda/common"
	"github.com/Layr-Labs/eigenda/common/geth"
	routerbindings "github.com/Layr-Labs/eigenda/contracts/bindings/EigenDACertVerifierRouter"
	verifierv1bindings "github.com/Layr-Labs/eigenda/contracts/bindings/EigenDACertVerifierV1"

	"github.com/Layr-Labs/eigenda/core"
	auth "github.com/Layr-Labs/eigenda/core/auth/v2"
	"github.com/Layr-Labs/eigenda/core/eth"
	"github.com/Layr-Labs/eigenda/encoding/kzg"
	"github.com/Layr-Labs/eigenda/encoding/kzg/verifier"
	"github.com/Layr-Labs/eigenda/inabox/deploy"
	"github.com/Layr-Labs/eigensdk-go/logging"
	"github.com/ethereum/go-ethereum/accounts/abi/bind"
	gethcommon "github.com/ethereum/go-ethereum/common"
	"github.com/ethereum/go-ethereum/crypto"
	ethrpc "github.com/ethereum/go-ethereum/rpc"
	. "github.com/onsi/ginkgo/v2"
	. "github.com/onsi/gomega"
	"github.com/ory/dockertest/v3"
)

/*
These global vars are shared across tests in the integration suite to provide
communication entrypoints into the local inabox test environment
TODO: Put these into a testSuite object which is initialized per inabox E2E test. Currently this would only enable

	a client suite per test given the inabox eigenda devnet is only spun-up as a singleton and would be shared across test executions (for now).
*/
var (
	templateName      string
	testName          string
	inMemoryBlobStore bool

	testConfig         *deploy.Config
	dockertestPool     *dockertest.Pool
	dockertestResource *dockertest.Resource
	localStackPort     string

	metadataTableName               = "test-BlobMetadata"
	bucketTableName                 = "test-BucketStore"
	metadataTableNameV2             = "test-BlobMetadata-v2"
	logger                          logging.Logger
	ethClient                       common.EthClient
	rpcClient                       common.RPCEthClient
	certBuilder                     *clientsv2.CertBuilder
	routerCertVerifier              *verification.CertVerifier
	staticCertVerifier              *verification.CertVerifier
	eigenDACertVerifierRouter       *routerbindings.ContractEigenDACertVerifierRouterTransactor
	eigenDACertVerifierRouterCaller *routerbindings.ContractEigenDACertVerifierRouterCaller
	eigenDACertVerifierV1           *verifierv1bindings.ContractEigenDACertVerifierV1
	deployerTransactorOpts          *bind.TransactOpts

	retrievalClient clients.RetrievalClient

	relayRetrievalClientV2     *payloadretrieval.RelayPayloadRetriever
	validatorRetrievalClientV2 *payloadretrieval.ValidatorPayloadRetriever
	payloadDisperser           *payloaddispersal.PayloadDisperser
	numConfirmations           int = 3
	numRetries                     = 0
	chainReader                core.Reader

	cancel context.CancelFunc
)

func init() {
	flag.StringVar(&templateName, "config", "testconfig-anvil-nograph.yaml", "Name of the config file (in `inabox/templates`)")
	flag.StringVar(&testName, "testname", "", "Name of the test (in `inabox/testdata`)")
	flag.BoolVar(&inMemoryBlobStore, "inMemoryBlobStore", false, "whether to use in-memory blob store")
}

func TestInaboxIntegration(t *testing.T) {
	RegisterFailHandler(Fail)

	if testing.Short() {
		t.Skip()
	}

	RunSpecs(t, "Integration Suite")
}

var _ = BeforeSuite(func() {
	By("bootstrapping test environment")

	rootPath := "../../"

	var err error
	if testName == "" {
		testName, err = deploy.CreateNewTestDirectory(templateName, rootPath)
		if err != nil {
			Expect(err).To(BeNil())
		}
	}

	testConfig = deploy.NewTestConfig(testName, rootPath)
	if testConfig.Environment.IsLocal() {
		if !inMemoryBlobStore {
			fmt.Println("Using shared Blob Store")
			localStackPort = "4570"
			pool, resource, err := deploy.StartDockertestWithLocalstackContainer(localStackPort)
			Expect(err).To(BeNil())
			dockertestPool = pool
			dockertestResource = resource

			err = deploy.DeployResources(pool, localStackPort, metadataTableName, bucketTableName, metadataTableNameV2)
			Expect(err).To(BeNil())
		} else {
			fmt.Println("Using in-memory Blob Store")
		}

		fmt.Println("Starting anvil")
		testConfig.StartAnvil()

		deployer, ok := testConfig.GetDeployer(testConfig.EigenDA.Deployer)
		if ok && deployer.DeploySubgraphs {
			fmt.Println("Starting graph node")
			testConfig.StartGraphNode()
		}

		loggerConfig := common.DefaultLoggerConfig()
		logger, err = common.NewLogger(loggerConfig)
		Expect(err).To(BeNil())

		fmt.Println("Deploying experiment")
		testConfig.DeployExperiment()
		pk := testConfig.Pks.EcdsaMap[deployer.Name].PrivateKey
		pk = strings.TrimPrefix(pk, "0x")
		pk = strings.TrimPrefix(pk, "0X")
		ethClient, err = geth.NewMultiHomingClient(geth.EthClientConfig{
			RPCURLs:          []string{testConfig.Deployers[0].RPC},
			PrivateKeyString: pk,
			NumConfirmations: numConfirmations,
			NumRetries:       numRetries,
		}, gethcommon.Address{}, logger)
		Expect(err).To(BeNil())

		rpcClient, err = ethrpc.Dial(testConfig.Deployers[0].RPC)
		Expect(err).To(BeNil())

		fmt.Println("Registering blob versions and relays")
		testConfig.RegisterBlobVersionAndRelays(ethClient)

		fmt.Println("Registering disperser keypair")
		err = testConfig.RegisterDisperserKeypair(ethClient)
		if err != nil {
			panic(err)
		}

		fmt.Println("Starting binaries")
		testConfig.StartBinaries()

		eigenDACertVerifierV1, err = verifierv1bindings.NewContractEigenDACertVerifierV1(gethcommon.HexToAddress(testConfig.EigenDAV1CertVerifier), ethClient)
		Expect(err).To(BeNil())
		err = setupRetrievalClients(testConfig)
		Expect(err).To(BeNil())

		fmt.Println("Building client verification and interaction components")

		certBuilder, err = clientsv2.NewCertBuilder(
			logger,
			gethcommon.HexToAddress(testConfig.EigenDA.OperatorStateRetriever),
			gethcommon.HexToAddress(testConfig.EigenDA.RegistryCoordinator),
			ethClient,
		)

		Expect(err).To(BeNil())

		routerAddressProvider, err := verification.BuildRouterAddressProvider(
			gethcommon.HexToAddress(testConfig.EigenDA.CertVerifierRouter),
			ethClient,
			logger)

		Expect(err).To(BeNil())

		staticAddressProvider := verification.NewStaticCertVerifierAddressProvider(
			gethcommon.HexToAddress(testConfig.EigenDA.CertVerifier))

		Expect(err).To(BeNil())

		staticCertVerifier, err = verification.NewCertVerifier(
			logger,
			ethClient,
			staticAddressProvider)

		Expect(err).To(BeNil())

		routerCertVerifier, err = verification.NewCertVerifier(
			logger,
			ethClient,
			routerAddressProvider)

		Expect(err).To(BeNil())

		eigenDACertVerifierRouter, err = routerbindings.NewContractEigenDACertVerifierRouterTransactor(gethcommon.HexToAddress(testConfig.EigenDA.CertVerifierRouter), ethClient)
		Expect(err).To(BeNil())

		eigenDACertVerifierRouterCaller, err = routerbindings.NewContractEigenDACertVerifierRouterCaller(gethcommon.HexToAddress(testConfig.EigenDA.CertVerifierRouter), ethClient)
		Expect(err).To(BeNil())

		chainID, err := ethClient.ChainID(context.Background())
		Expect(err).To(BeNil())

		deployerTransactorOpts = newTransactOptsFromPrivateKey(pk, chainID)

		err = setupPayloadDisperserWithRouter()
		Expect(err).To(BeNil())

	}
})

func setupPayloadDisperserWithRouter() error {
	// Set up the block monitor
	blockMonitor, err := verification.NewBlockNumberMonitor(logger, ethClient, time.Second*1)
	if err != nil {
		return err
	}

	// Set up the PayloadDisperser
	privateKeyHex := "0x0123456789abcdef0123456789abcdef0123456789abcdef0123456789abcded"
	signer, err := auth.NewLocalBlobRequestSigner(privateKeyHex)
	if err != nil {
		return err
	}

	disperserClientConfig := &clientsv2.DisperserClientConfig{
		Hostname: "localhost",
		Port:     "32005",
	}

<<<<<<< HEAD
	disperserClient, err := clientsv2.NewDisperserClient(logger, disperserClientConfig, signer, nil, nil)
=======
	accountId, err := signer.GetAccountID()
	if err != nil {
		return fmt.Errorf("error getting account ID: %w", err)
	}

	accountant := clientsv2.NewAccountant(
		accountId,
		nil,
		nil,
		0,
		0,
		0,
		0,
		metrics.NoopAccountantMetrics,
	)
	disperserClient, err := clientsv2.NewDisperserClient(disperserClientConfig, signer, nil, accountant)
>>>>>>> 57ed95ce
	if err != nil {
		return err
	}

	payloadDisperserConfig := payloaddispersal.PayloadDisperserConfig{
		PayloadClientConfig:    *clientsv2.GetDefaultPayloadClientConfig(),
		DisperseBlobTimeout:    2 * time.Minute,
		BlobCompleteTimeout:    2 * time.Minute,
		BlobStatusPollInterval: 1 * time.Second,
		ContractCallTimeout:    5 * time.Second,
	}

	payloadDisperser, err = payloaddispersal.NewPayloadDisperser(
		logger,
		payloadDisperserConfig,
		disperserClient,
		blockMonitor,
		certBuilder,
		routerCertVerifier,
		nil,
	)

	return err
}

func newTransactOptsFromPrivateKey(privateKeyHex string, chainID *big.Int) *bind.TransactOpts {
	privateKey, err := crypto.HexToECDSA(privateKeyHex)
	if err != nil {
		log.Fatalf("invalid private key: %v", err)
	}

	opts, err := bind.NewKeyedTransactorWithChainID(privateKey, chainID)
	if err != nil {
		log.Fatalf("failed to create transactor: %v", err)
	}

	return opts
}

func setupRetrievalClients(testConfig *deploy.Config) error {
	ethClientConfig := geth.EthClientConfig{
		RPCURLs:          []string{testConfig.Deployers[0].RPC},
		PrivateKeyString: "351b8eca372e64f64d514f90f223c5c4f86a04ff3dcead5c27293c547daab4ca", // just random private key
		NumConfirmations: numConfirmations,
		NumRetries:       numRetries,
	}
	var err error
	if ethClient == nil {
		ethClient, err = geth.NewMultiHomingClient(ethClientConfig, gethcommon.Address{}, logger)
		if err != nil {
			return err
		}
	}
	if rpcClient == nil {
		rpcClient, err = ethrpc.Dial(testConfig.Deployers[0].RPC)
		if err != nil {
			log.Fatalln("could not start tcp listener", err)
		}
	}
	tx, err := eth.NewWriter(
		logger, ethClient, testConfig.EigenDA.OperatorStateRetriever, testConfig.EigenDA.ServiceManager)
	if err != nil {
		return err
	}

	cs := eth.NewChainState(tx, ethClient)
	agn := &core.StdAssignmentCoordinator{}
	nodeClient := clients.NewNodeClient(20 * time.Second)
	srsOrder, err := strconv.Atoi(testConfig.Retriever.RETRIEVER_SRS_ORDER)
	if err != nil {
		return err
	}
	kzgConfig := &kzg.KzgConfig{
		G1Path:          testConfig.Retriever.RETRIEVER_G1_PATH,
		G2Path:          testConfig.Retriever.RETRIEVER_G2_PATH,
		G2PowerOf2Path:  testConfig.Retriever.RETRIEVER_G2_POWER_OF_2_PATH,
		CacheDir:        testConfig.Retriever.RETRIEVER_CACHE_PATH,
		SRSOrder:        uint64(srsOrder),
		SRSNumberToLoad: uint64(srsOrder),
		NumWorker:       1,
		PreloadEncoder:  false,
		LoadG2Points:    true,
	}

	kzgVerifier, err := verifier.NewVerifier(kzgConfig, nil)
	if err != nil {
		return err
	}

	retrievalClient, err = clients.NewRetrievalClient(logger, cs, agn, nodeClient, kzgVerifier, 10)
	if err != nil {
		return err
	}
	chainReader, err = eth.NewReader(
		logger,
		ethClient,
		testConfig.EigenDA.OperatorStateRetriever,
		testConfig.EigenDA.ServiceManager,
	)
	if err != nil {
		return err
	}

	clientConfig := validatorclientsv2.DefaultClientConfig()
	retrievalClientV2 := validatorclientsv2.NewValidatorClient(logger, chainReader, cs, kzgVerifier, clientConfig, nil)

	validatorPayloadRetrieverConfig := payloadretrieval.ValidatorPayloadRetrieverConfig{
		PayloadClientConfig: *clientsv2.GetDefaultPayloadClientConfig(),
		RetrievalTimeout:    1 * time.Minute,
	}

	validatorRetrievalClientV2, err = payloadretrieval.NewValidatorPayloadRetriever(
		logger,
		validatorPayloadRetrieverConfig,
		retrievalClientV2,
		kzgVerifier.Srs.G1)

	if err != nil {
		return err
	}

	relayClientConfig := &relay.RelayClientConfig{
		MaxGRPCMessageSize: 100 * 1024 * 1024, // 100 MB message size limit,
	}

	relayUrlProvider, err := relay.NewRelayUrlProvider(ethClient, chainReader.GetRelayRegistryAddress())
	if err != nil {
		return err
	}

	relayClient, err := relay.NewRelayClient(relayClientConfig, logger, relayUrlProvider)
	if err != nil {
		return err
	}

	relayPayloadRetrieverConfig := payloadretrieval.RelayPayloadRetrieverConfig{
		PayloadClientConfig: *clientsv2.GetDefaultPayloadClientConfig(),
		RelayTimeout:        5 * time.Second,
	}

	relayRetrievalClientV2, err = payloadretrieval.NewRelayPayloadRetriever(
		logger,
		rand.New(rand.NewSource(time.Now().UnixNano())),
		relayPayloadRetrieverConfig,
		relayClient,
		kzgVerifier.Srs.G1)

	return err
}

var _ = AfterSuite(func() {
	if testConfig.Environment.IsLocal() {
		if cancel != nil {
			cancel()
		}

		fmt.Println("Stopping binaries")
		testConfig.StopBinaries()

		fmt.Println("Stopping anvil")
		testConfig.StopAnvil()

		fmt.Println("Stopping graph node")
		testConfig.StopGraphNode()

		deploy.PurgeDockertestResources(dockertestPool, dockertestResource)
	}
})<|MERGE_RESOLUTION|>--- conflicted
+++ resolved
@@ -248,9 +248,6 @@
 		Port:     "32005",
 	}
 
-<<<<<<< HEAD
-	disperserClient, err := clientsv2.NewDisperserClient(logger, disperserClientConfig, signer, nil, nil)
-=======
 	accountId, err := signer.GetAccountID()
 	if err != nil {
 		return fmt.Errorf("error getting account ID: %w", err)
@@ -266,8 +263,7 @@
 		0,
 		metrics.NoopAccountantMetrics,
 	)
-	disperserClient, err := clientsv2.NewDisperserClient(disperserClientConfig, signer, nil, accountant)
->>>>>>> 57ed95ce
+	disperserClient, err := clientsv2.NewDisperserClient(logger, disperserClientConfig, signer, nil, accountant)
 	if err != nil {
 		return err
 	}
