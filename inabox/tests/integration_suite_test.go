package integration_test

import (
	"context"
	"flag"
	"fmt"
	"os"
	"testing"

	integration "github.com/Layr-Labs/eigenda/inabox/tests"
	"github.com/Layr-Labs/eigenda/test"
	"github.com/Layr-Labs/eigensdk-go/logging"
)

// Global infrastructure that is shared across all tests
var globalInfra *integration.InfrastructureHarness

// Configuration constants from command line flags
var (
	templateName string
	testName     string
)

func init() {
	flag.StringVar(&templateName, "config", "testconfig-anvil.yaml", "Name of the config file (in `inabox/templates`)")
	flag.StringVar(&testName, "testname", "", "Name of the test (in `inabox/testdata`)")
}

func TestMain(m *testing.M) {
	flag.Parse()

	// Create logger used for setup and teardown operations
	logger := test.GetLogger()

	if testing.Short() {
		logger.Info("Skipping inabox integration tests in short mode")
		os.Exit(0)
	}

	// Run suite setup
	if err := setupSuite(logger); err != nil {
		logger.Error("Setup failed:", err)
		teardownSuite(logger)
		os.Exit(1)
	}

	// Run all tests
	code := m.Run()

	// Run suite teardown
	teardownSuite(logger)

	// Exit with test result code
	os.Exit(code)
}

func setupSuite(logger logging.Logger) error {
	logger.Info("bootstrapping test environment")

	// Setup the global infrastructure
	config := &integration.InfrastructureConfig{
<<<<<<< HEAD
		TemplateName:      templateName,
		TestName:          testName,
		InMemoryBlobStore: inMemoryBlobStore,
		Logger:            logger,
		RelayCount:        4,
		RootPath:          "../../",
=======
		TemplateName:     templateName,
		TestName:         testName,
		Logger:           logger,
		RelayCount:       4,
		RootPath:         "../../",
		ClientLedgerMode: clientledger.ClientLedgerModeLegacy,
>>>>>>> 58d45180
	}
	var err error
	globalInfra, err = integration.SetupInfrastructure(context.Background(), config)
	if err != nil {
		return fmt.Errorf("failed to setup global infrastructure: %w", err)
	}

	return nil
}

func teardownSuite(logger logging.Logger) {
	logger.Info("Tearing down test environment")

	// Teardown the global infrastructure
	if globalInfra != nil {
		integration.TeardownInfrastructure(globalInfra)
	}

	logger.Info("Teardown completed")
}<|MERGE_RESOLUTION|>--- conflicted
+++ resolved
@@ -59,21 +59,11 @@
 
 	// Setup the global infrastructure
 	config := &integration.InfrastructureConfig{
-<<<<<<< HEAD
-		TemplateName:      templateName,
-		TestName:          testName,
-		InMemoryBlobStore: inMemoryBlobStore,
-		Logger:            logger,
-		RelayCount:        4,
-		RootPath:          "../../",
-=======
-		TemplateName:     templateName,
-		TestName:         testName,
-		Logger:           logger,
-		RelayCount:       4,
-		RootPath:         "../../",
-		ClientLedgerMode: clientledger.ClientLedgerModeLegacy,
->>>>>>> 58d45180
+		TemplateName: templateName,
+		TestName:     testName,
+		Logger:       logger,
+		RelayCount:   4,
+		RootPath:     "../../",
 	}
 	var err error
 	globalInfra, err = integration.SetupInfrastructure(context.Background(), config)
