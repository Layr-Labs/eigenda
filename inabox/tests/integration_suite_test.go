package integration_test

import (
	"context"
	"flag"
	"fmt"
	"os"
	"testing"

	"github.com/Layr-Labs/eigenda/core/payments/clientledger"
	integration "github.com/Layr-Labs/eigenda/inabox/tests"
	"github.com/Layr-Labs/eigenda/test"
	"github.com/Layr-Labs/eigensdk-go/logging"
)

// Global infrastructure that is shared across all tests
var globalInfra *integration.InfrastructureHarness

// Configuration constants from command line flags
var (
	templateName      string
	testName          string
	inMemoryBlobStore bool
)

func init() {
	flag.StringVar(&templateName, "config", "testconfig-anvil.yaml", "Name of the config file (in `inabox/templates`)")
	flag.StringVar(&testName, "testname", "", "Name of the test (in `inabox/testdata`)")
	flag.BoolVar(&inMemoryBlobStore, "inMemoryBlobStore", false, "whether to use in-memory blob store")
}

func TestMain(m *testing.M) {
	flag.Parse()

	// Create logger used for setup and teardown operations
	logger := test.GetLogger()

	if testing.Short() {
		logger.Info("Skipping inabox integration tests in short mode")
		os.Exit(0)
	}

	// Run suite setup
	if err := setupSuite(logger); err != nil {
		logger.Error("Setup failed:", err)
		teardownSuite(logger)
		os.Exit(1)
	}

	// Run all tests
	code := m.Run()

	// Run suite teardown
	teardownSuite(logger)

	// Exit with test result code
	os.Exit(code)
}

func setupSuite(logger logging.Logger) error {
	logger.Info("bootstrapping test environment")

	// Setup the global infrastructure
	config := &integration.InfrastructureConfig{
		TemplateName:      templateName,
		TestName:          testName,
		InMemoryBlobStore: inMemoryBlobStore,
		Logger:            logger,
<<<<<<< HEAD
		RootPath:          "../../",
		ClientLedgerMode:  clientledger.ClientLedgerModeLegacy,
=======
		RelayCount:        4,
>>>>>>> bf714cb0
	}
	var err error
	globalInfra, err = integration.SetupInfrastructure(context.Background(), config)
	if err != nil {
		return fmt.Errorf("failed to setup global infrastructure: %w", err)
	}

	return nil
}

func teardownSuite(logger logging.Logger) {
	logger.Info("Tearing down test environment")

	// Teardown the global infrastructure
	if globalInfra != nil {
		integration.TeardownInfrastructure(globalInfra)
	}

	logger.Info("Teardown completed")
}<|MERGE_RESOLUTION|>--- conflicted
+++ resolved
@@ -66,12 +66,9 @@
 		TestName:          testName,
 		InMemoryBlobStore: inMemoryBlobStore,
 		Logger:            logger,
-<<<<<<< HEAD
+		RelayCount:        4,
 		RootPath:          "../../",
 		ClientLedgerMode:  clientledger.ClientLedgerModeLegacy,
-=======
-		RelayCount:        4,
->>>>>>> bf714cb0
 	}
 	var err error
 	globalInfra, err = integration.SetupInfrastructure(context.Background(), config)
