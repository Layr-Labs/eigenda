--- conflicted
+++ resolved
@@ -263,11 +263,7 @@
 		0,
 		metrics.NoopAccountantMetrics,
 	)
-<<<<<<< HEAD
-	disperserClient, err := clientsv2.NewDisperserClient(disperserClientConfig, signer, nil, accountant, nil)
-=======
-	disperserClient, err := clientsv2.NewDisperserClient(logger, disperserClientConfig, signer, nil, accountant)
->>>>>>> 7988573c
+	disperserClient, err := clientsv2.NewDisperserClient(logger, disperserClientConfig, signer, nil, accountant, nil)
 	if err != nil {
 		return err
 	}
