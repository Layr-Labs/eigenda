package integration_test

import (
	"context"
	"flag"
	"fmt"
	"log"
	"math/big"
	"math/rand"
	"strconv"
	"strings"
	"testing"
	"time"

	"github.com/Layr-Labs/eigenda/api/clients"
	clientsv2 "github.com/Layr-Labs/eigenda/api/clients/v2"
	"github.com/Layr-Labs/eigenda/api/clients/v2/metrics"
	"github.com/Layr-Labs/eigenda/api/clients/v2/payloaddispersal"
	"github.com/Layr-Labs/eigenda/api/clients/v2/payloadretrieval"
	"github.com/Layr-Labs/eigenda/api/clients/v2/relay"
	validatorclientsv2 "github.com/Layr-Labs/eigenda/api/clients/v2/validator"
	"github.com/Layr-Labs/eigenda/api/clients/v2/verification"
	"github.com/Layr-Labs/eigenda/common"
	"github.com/Layr-Labs/eigenda/common/geth"
	routerbindings "github.com/Layr-Labs/eigenda/contracts/bindings/EigenDACertVerifierRouter"
	verifierv1bindings "github.com/Layr-Labs/eigenda/contracts/bindings/EigenDACertVerifierV1"

	"github.com/Layr-Labs/eigenda/core"
	auth "github.com/Layr-Labs/eigenda/core/auth/v2"
	"github.com/Layr-Labs/eigenda/core/eth"
	"github.com/Layr-Labs/eigenda/encoding/kzg"
	"github.com/Layr-Labs/eigenda/encoding/kzg/verifier"
	"github.com/Layr-Labs/eigenda/inabox/deploy"
	"github.com/Layr-Labs/eigensdk-go/logging"
	"github.com/ethereum/go-ethereum/accounts/abi/bind"
	gethcommon "github.com/ethereum/go-ethereum/common"
	"github.com/ethereum/go-ethereum/crypto"
	ethrpc "github.com/ethereum/go-ethereum/rpc"
	. "github.com/onsi/ginkgo/v2"
	. "github.com/onsi/gomega"
	"github.com/ory/dockertest/v3"
)

/*
These global vars are shared across tests in the integration suite to provide
communication entrypoints into the local inabox test environment
TODO: Put these into a testSuite object which is initialized per inabox E2E test. Currently this would only enable

	a client suite per test given the inabox eigenda devnet is only spun-up as a singleton and would be shared across test executions (for now).
*/
var (
	templateName      string
	testName          string
	inMemoryBlobStore bool

	testConfig         *deploy.Config
	dockertestPool     *dockertest.Pool
	dockertestResource *dockertest.Resource
	localStackPort     string

	metadataTableName               = "test-BlobMetadata"
	bucketTableName                 = "test-BucketStore"
	metadataTableNameV2             = "test-BlobMetadata-v2"
	logger                          logging.Logger
	ethClient                       common.EthClient
	rpcClient                       common.RPCEthClient
	certBuilder                     *clientsv2.CertBuilder
	routerCertVerifier              *verification.CertVerifier
	staticCertVerifier              *verification.CertVerifier
	eigenDACertVerifierRouter       *routerbindings.ContractEigenDACertVerifierRouterTransactor
	eigenDACertVerifierRouterCaller *routerbindings.ContractEigenDACertVerifierRouterCaller
	eigenDACertVerifierV1           *verifierv1bindings.ContractEigenDACertVerifierV1
	deployerTransactorOpts          *bind.TransactOpts

	retrievalClient clients.RetrievalClient

	relayRetrievalClientV2     *payloadretrieval.RelayPayloadRetriever
	validatorRetrievalClientV2 *payloadretrieval.ValidatorPayloadRetriever
	payloadDisperser           *payloaddispersal.PayloadDisperser
	numConfirmations           int = 3
	numRetries                     = 0
	chainReader                core.Reader

	cancel context.CancelFunc
)

func init() {
	flag.StringVar(&templateName, "config", "testconfig-anvil-nograph.yaml", "Name of the config file (in `inabox/templates`)")
	flag.StringVar(&testName, "testname", "", "Name of the test (in `inabox/testdata`)")
	flag.BoolVar(&inMemoryBlobStore, "inMemoryBlobStore", false, "whether to use in-memory blob store")
}

func TestInaboxIntegration(t *testing.T) {
	RegisterFailHandler(Fail)

	if testing.Short() {
		t.Skip()
	}

	RunSpecs(t, "Integration Suite")
}

var _ = BeforeSuite(func() {
	By("bootstrapping test environment")

	rootPath := "../../"

	var err error
	if testName == "" {
		testName, err = deploy.CreateNewTestDirectory(templateName, rootPath)
		if err != nil {
			Expect(err).To(BeNil())
		}
	}

	testConfig = deploy.NewTestConfig(testName, rootPath)
	if testConfig.Environment.IsLocal() {
		if !inMemoryBlobStore {
			fmt.Println("Using shared Blob Store")
			localStackPort = "4570"
			pool, resource, err := deploy.StartDockertestWithLocalstackContainer(localStackPort)
			Expect(err).To(BeNil())
			dockertestPool = pool
			dockertestResource = resource

			err = deploy.DeployResources(pool, localStackPort, metadataTableName, bucketTableName, metadataTableNameV2)
			Expect(err).To(BeNil())
		} else {
			fmt.Println("Using in-memory Blob Store")
		}

		fmt.Println("Starting anvil")
		testConfig.StartAnvil()

		deployer, ok := testConfig.GetDeployer(testConfig.EigenDA.Deployer)
		if ok && deployer.DeploySubgraphs {
			fmt.Println("Starting graph node")
			testConfig.StartGraphNode()
		}

		loggerConfig := common.DefaultLoggerConfig()
		logger, err = common.NewLogger(loggerConfig)
		Expect(err).To(BeNil())

		fmt.Println("Deploying experiment")
		testConfig.DeployExperiment()
		pk := testConfig.Pks.EcdsaMap[deployer.Name].PrivateKey
		pk = strings.TrimPrefix(pk, "0x")
		pk = strings.TrimPrefix(pk, "0X")
		ethClient, err = geth.NewMultiHomingClient(geth.EthClientConfig{
			RPCURLs:          []string{testConfig.Deployers[0].RPC},
			PrivateKeyString: pk,
			NumConfirmations: numConfirmations,
			NumRetries:       numRetries,
		}, gethcommon.Address{}, logger)
		Expect(err).To(BeNil())

		rpcClient, err = ethrpc.Dial(testConfig.Deployers[0].RPC)
		Expect(err).To(BeNil())

		fmt.Println("Registering blob versions and relays")
		testConfig.RegisterBlobVersionAndRelays(ethClient)

		fmt.Println("Registering disperser keypair")
		err = testConfig.RegisterDisperserKeypair(ethClient)
		if err != nil {
			panic(err)
		}

		fmt.Println("Starting binaries")
		testConfig.StartBinaries()

		eigenDACertVerifierV1, err = verifierv1bindings.NewContractEigenDACertVerifierV1(gethcommon.HexToAddress(testConfig.EigenDAV1CertVerifier), ethClient)
		Expect(err).To(BeNil())
		err = setupRetrievalClients(testConfig)
		Expect(err).To(BeNil())

		fmt.Println("Building client verification and interaction components")

		certBuilder, err = clientsv2.NewCertBuilder(
			logger,
			gethcommon.HexToAddress(testConfig.EigenDA.OperatorStateRetriever),
			gethcommon.HexToAddress(testConfig.EigenDA.RegistryCoordinator),
			ethClient,
		)

		Expect(err).To(BeNil())

		routerAddressProvider, err := verification.BuildRouterAddressProvider(
			gethcommon.HexToAddress(testConfig.EigenDA.CertVerifierRouter),
			ethClient,
			logger)

		Expect(err).To(BeNil())

		staticAddressProvider := verification.NewStaticCertVerifierAddressProvider(
			gethcommon.HexToAddress(testConfig.EigenDA.CertVerifier))

		Expect(err).To(BeNil())

		staticCertVerifier, err = verification.NewCertVerifier(
			logger,
			ethClient,
			staticAddressProvider)

		Expect(err).To(BeNil())

		routerCertVerifier, err = verification.NewCertVerifier(
			logger,
			ethClient,
			routerAddressProvider)

		Expect(err).To(BeNil())

		eigenDACertVerifierRouter, err = routerbindings.NewContractEigenDACertVerifierRouterTransactor(gethcommon.HexToAddress(testConfig.EigenDA.CertVerifierRouter), ethClient)
		Expect(err).To(BeNil())

		eigenDACertVerifierRouterCaller, err = routerbindings.NewContractEigenDACertVerifierRouterCaller(gethcommon.HexToAddress(testConfig.EigenDA.CertVerifierRouter), ethClient)
		Expect(err).To(BeNil())

		chainID, err := ethClient.ChainID(context.Background())
		Expect(err).To(BeNil())

		deployerTransactorOpts = newTransactOptsFromPrivateKey(pk, chainID)

		err = setupPayloadDisperserWithRouter()
		Expect(err).To(BeNil())

	}
})

func setupPayloadDisperserWithRouter() error {
	// Set up the block monitor
	blockMonitor, err := verification.NewBlockNumberMonitor(logger, ethClient, time.Second*1)
	if err != nil {
		return err
	}

	// Set up the PayloadDisperser
	privateKeyHex := "0x0123456789abcdef0123456789abcdef0123456789abcdef0123456789abcded"
	signer, err := auth.NewLocalBlobRequestSigner(privateKeyHex)
	if err != nil {
		return err
	}

	disperserClientConfig := &clientsv2.DisperserClientConfig{
		Hostname: "localhost",
		Port:     "32005",
	}

	accountId, err := signer.GetAccountID()
	if err != nil {
		return fmt.Errorf("error getting account ID: %w", err)
	}

	accountant := clientsv2.NewAccountant(
		accountId,
		nil,
		nil,
		0,
		0,
		0,
		0,
		metrics.NoopAccountantMetrics,
	)
<<<<<<< HEAD
	disperserClient, err := clientsv2.NewDisperserClient(
		disperserClientConfig,
		signer,
		nil,
		accountant,
		metrics.NoopDispersalMetrics,
	)
=======
	disperserClient, err := clientsv2.NewDisperserClient(logger, disperserClientConfig, signer, nil, accountant)
>>>>>>> 9634cc52
	if err != nil {
		return err
	}

	payloadDisperserConfig := payloaddispersal.PayloadDisperserConfig{
		PayloadClientConfig:    *clientsv2.GetDefaultPayloadClientConfig(),
		DisperseBlobTimeout:    2 * time.Minute,
		BlobCompleteTimeout:    2 * time.Minute,
		BlobStatusPollInterval: 1 * time.Second,
		ContractCallTimeout:    5 * time.Second,
	}

	payloadDisperser, err = payloaddispersal.NewPayloadDisperser(
		logger,
		payloadDisperserConfig,
		disperserClient,
		blockMonitor,
		certBuilder,
		routerCertVerifier,
		nil,
	)

	return err
}

func newTransactOptsFromPrivateKey(privateKeyHex string, chainID *big.Int) *bind.TransactOpts {
	privateKey, err := crypto.HexToECDSA(privateKeyHex)
	if err != nil {
		log.Fatalf("invalid private key: %v", err)
	}

	opts, err := bind.NewKeyedTransactorWithChainID(privateKey, chainID)
	if err != nil {
		log.Fatalf("failed to create transactor: %v", err)
	}

	return opts
}

func setupRetrievalClients(testConfig *deploy.Config) error {
	ethClientConfig := geth.EthClientConfig{
		RPCURLs:          []string{testConfig.Deployers[0].RPC},
		PrivateKeyString: "351b8eca372e64f64d514f90f223c5c4f86a04ff3dcead5c27293c547daab4ca", // just random private key
		NumConfirmations: numConfirmations,
		NumRetries:       numRetries,
	}
	var err error
	if ethClient == nil {
		ethClient, err = geth.NewMultiHomingClient(ethClientConfig, gethcommon.Address{}, logger)
		if err != nil {
			return err
		}
	}
	if rpcClient == nil {
		rpcClient, err = ethrpc.Dial(testConfig.Deployers[0].RPC)
		if err != nil {
			log.Fatalln("could not start tcp listener", err)
		}
	}
	tx, err := eth.NewWriter(
		logger, ethClient, testConfig.EigenDA.OperatorStateRetriever, testConfig.EigenDA.ServiceManager)
	if err != nil {
		return err
	}

	cs := eth.NewChainState(tx, ethClient)
	agn := &core.StdAssignmentCoordinator{}
	nodeClient := clients.NewNodeClient(20 * time.Second)
	srsOrder, err := strconv.Atoi(testConfig.Retriever.RETRIEVER_SRS_ORDER)
	if err != nil {
		return err
	}
	kzgConfig := &kzg.KzgConfig{
		G1Path:          testConfig.Retriever.RETRIEVER_G1_PATH,
		G2Path:          testConfig.Retriever.RETRIEVER_G2_PATH,
		G2PowerOf2Path:  testConfig.Retriever.RETRIEVER_G2_POWER_OF_2_PATH,
		CacheDir:        testConfig.Retriever.RETRIEVER_CACHE_PATH,
		SRSOrder:        uint64(srsOrder),
		SRSNumberToLoad: uint64(srsOrder),
		NumWorker:       1,
		PreloadEncoder:  false,
		LoadG2Points:    true,
	}

	kzgVerifier, err := verifier.NewVerifier(kzgConfig, nil)
	if err != nil {
		return err
	}

	retrievalClient, err = clients.NewRetrievalClient(logger, cs, agn, nodeClient, kzgVerifier, 10)
	if err != nil {
		return err
	}
	chainReader, err = eth.NewReader(
		logger,
		ethClient,
		testConfig.EigenDA.OperatorStateRetriever,
		testConfig.EigenDA.ServiceManager,
	)
	if err != nil {
		return err
	}

	clientConfig := validatorclientsv2.DefaultClientConfig()
	retrievalClientV2 := validatorclientsv2.NewValidatorClient(logger, chainReader, cs, kzgVerifier, clientConfig, nil)

	validatorPayloadRetrieverConfig := payloadretrieval.ValidatorPayloadRetrieverConfig{
		PayloadClientConfig: *clientsv2.GetDefaultPayloadClientConfig(),
		RetrievalTimeout:    1 * time.Minute,
	}

	validatorRetrievalClientV2, err = payloadretrieval.NewValidatorPayloadRetriever(
		logger,
		validatorPayloadRetrieverConfig,
		retrievalClientV2,
		kzgVerifier.Srs.G1)

	if err != nil {
		return err
	}

	relayClientConfig := &relay.RelayClientConfig{
		MaxGRPCMessageSize: 100 * 1024 * 1024, // 100 MB message size limit,
	}

	relayUrlProvider, err := relay.NewRelayUrlProvider(ethClient, chainReader.GetRelayRegistryAddress())
	if err != nil {
		return err
	}

	relayClient, err := relay.NewRelayClient(relayClientConfig, logger, relayUrlProvider)
	if err != nil {
		return err
	}

	relayPayloadRetrieverConfig := payloadretrieval.RelayPayloadRetrieverConfig{
		PayloadClientConfig: *clientsv2.GetDefaultPayloadClientConfig(),
		RelayTimeout:        5 * time.Second,
	}

	relayRetrievalClientV2, err = payloadretrieval.NewRelayPayloadRetriever(
		logger,
		rand.New(rand.NewSource(time.Now().UnixNano())),
		relayPayloadRetrieverConfig,
		relayClient,
		kzgVerifier.Srs.G1)

	return err
}

var _ = AfterSuite(func() {
	if testConfig.Environment.IsLocal() {
		if cancel != nil {
			cancel()
		}

		fmt.Println("Stopping binaries")
		testConfig.StopBinaries()

		fmt.Println("Stopping anvil")
		testConfig.StopAnvil()

		fmt.Println("Stopping graph node")
		testConfig.StopGraphNode()

		deploy.PurgeDockertestResources(dockertestPool, dockertestResource)
	}
})<|MERGE_RESOLUTION|>--- conflicted
+++ resolved
@@ -263,17 +263,14 @@
 		0,
 		metrics.NoopAccountantMetrics,
 	)
-<<<<<<< HEAD
 	disperserClient, err := clientsv2.NewDisperserClient(
+		logger,
 		disperserClientConfig,
 		signer,
 		nil,
 		accountant,
 		metrics.NoopDispersalMetrics,
 	)
-=======
-	disperserClient, err := clientsv2.NewDisperserClient(logger, disperserClientConfig, signer, nil, accountant)
->>>>>>> 9634cc52
 	if err != nil {
 		return err
 	}
