package relay

import (
	"context"
	"fmt"
	"github.com/Layr-Labs/eigenda/core/v2"
	"github.com/Layr-Labs/eigenda/disperser/common/v2/blobstore"
	"github.com/Layr-Labs/eigenda/relay/cache"
	"github.com/Layr-Labs/eigensdk-go/logging"
	"time"
)

// blobProvider encapsulates logic for fetching blobs. Utilized by the relay Server.
// This struct adds caching and concurrency limitation on top of blobstore.BlobStore.
type blobProvider struct {
	ctx    context.Context
	logger logging.Logger

	// blobStore is used to read blobs from S3.
	blobStore *blobstore.BlobStore

	// blobCache is an LRU cache of blobs.
<<<<<<< HEAD
	blobCache cache.CacheAccessor[v2.BlobKey, []byte]
=======
	blobCache cache.CachedAccessor[v2.BlobKey, []byte]
>>>>>>> ac7ffdd9

	// fetchTimeout is the maximum time to wait for a blob fetch operation to complete.
	fetchTimeout time.Duration
}

// newBlobProvider creates a new blobProvider.
func newBlobProvider(
	ctx context.Context,
	logger logging.Logger,
	blobStore *blobstore.BlobStore,
<<<<<<< HEAD
	blobCacheSize uint64,
=======
	blobCacheSize int,
>>>>>>> ac7ffdd9
	maxIOConcurrency int,
	fetchTimeout time.Duration) (*blobProvider, error) {

	server := &blobProvider{
		ctx:          ctx,
		logger:       logger,
		blobStore:    blobStore,
		fetchTimeout: fetchTimeout,
<<<<<<< HEAD
	}

	c := cache.NewFIFOCache[v2.BlobKey, []byte](blobCacheSize)
	err := c.WithWeightCalculator(computeBlobCacheWeight)
	if err != nil {
		return nil, fmt.Errorf("error creating blob cache: %w", err)
=======
>>>>>>> ac7ffdd9
	}

	cacheAccessor, err := cache.NewCacheAccessor[v2.BlobKey, []byte](c, maxIOConcurrency, server.fetchBlob)
	if err != nil {
		return nil, fmt.Errorf("error creating blob cache: %w", err)
	}
	server.blobCache = cacheAccessor

	return server, nil
}

<<<<<<< HEAD
// computeChunkCacheWeight computes the 'weight' of the blob for the cache. The weight of a blob
// is equal to its size, in bytes.
func computeBlobCacheWeight(key v2.BlobKey, value []byte) uint64 {
	return uint64(len(value))
}

=======
>>>>>>> ac7ffdd9
// GetBlob retrieves a blob from the blob store.
func (s *blobProvider) GetBlob(ctx context.Context, blobKey v2.BlobKey) ([]byte, error) {
	data, err := s.blobCache.Get(ctx, blobKey)

	if err != nil {
		// It should not be possible for external users to force an error here since we won't
		// even call this method if the blob key is invalid (so it's ok to have a noisy log here).
		s.logger.Errorf("Failed to fetch blob: %v", err)
		return nil, err
	}

	return data, nil
}

// fetchBlob retrieves a single blob from the blob store.
func (s *blobProvider) fetchBlob(blobKey v2.BlobKey) ([]byte, error) {
	ctx, cancel := context.WithTimeout(s.ctx, s.fetchTimeout)
	defer cancel()

	data, err := s.blobStore.GetBlob(ctx, blobKey)
	if err != nil {
		s.logger.Errorf("Failed to fetch blob: %v", err)
		return nil, err
	}

	return data, nil
}<|MERGE_RESOLUTION|>--- conflicted
+++ resolved
@@ -20,11 +20,7 @@
 	blobStore *blobstore.BlobStore
 
 	// blobCache is an LRU cache of blobs.
-<<<<<<< HEAD
 	blobCache cache.CacheAccessor[v2.BlobKey, []byte]
-=======
-	blobCache cache.CachedAccessor[v2.BlobKey, []byte]
->>>>>>> ac7ffdd9
 
 	// fetchTimeout is the maximum time to wait for a blob fetch operation to complete.
 	fetchTimeout time.Duration
@@ -35,11 +31,7 @@
 	ctx context.Context,
 	logger logging.Logger,
 	blobStore *blobstore.BlobStore,
-<<<<<<< HEAD
 	blobCacheSize uint64,
-=======
-	blobCacheSize int,
->>>>>>> ac7ffdd9
 	maxIOConcurrency int,
 	fetchTimeout time.Duration) (*blobProvider, error) {
 
@@ -48,15 +40,12 @@
 		logger:       logger,
 		blobStore:    blobStore,
 		fetchTimeout: fetchTimeout,
-<<<<<<< HEAD
 	}
 
 	c := cache.NewFIFOCache[v2.BlobKey, []byte](blobCacheSize)
 	err := c.WithWeightCalculator(computeBlobCacheWeight)
 	if err != nil {
 		return nil, fmt.Errorf("error creating blob cache: %w", err)
-=======
->>>>>>> ac7ffdd9
 	}
 
 	cacheAccessor, err := cache.NewCacheAccessor[v2.BlobKey, []byte](c, maxIOConcurrency, server.fetchBlob)
@@ -68,15 +57,12 @@
 	return server, nil
 }
 
-<<<<<<< HEAD
 // computeChunkCacheWeight computes the 'weight' of the blob for the cache. The weight of a blob
 // is equal to its size, in bytes.
-func computeBlobCacheWeight(key v2.BlobKey, value []byte) uint64 {
+func computeBlobCacheWeight(_ v2.BlobKey, value []byte) uint64 {
 	return uint64(len(value))
 }
 
-=======
->>>>>>> ac7ffdd9
 // GetBlob retrieves a blob from the blob store.
 func (s *blobProvider) GetBlob(ctx context.Context, blobKey v2.BlobKey) ([]byte, error) {
 	data, err := s.blobCache.Get(ctx, blobKey)
