--- conflicted
+++ resolved
@@ -16,39 +16,22 @@
 	maxWeight       uint64
 	data            map[K]V
 	expirationQueue queues.Queue
-	evictionHandler func(K, V)
 }
 
 // NewFIFOCache creates a new FIFOCache. If the calculator is nil, the weight of each key-value pair will be 1.
-<<<<<<< HEAD
-// If the evictionHandler is nil it is ignored.
-func NewFIFOCache[K comparable, V any](
-	maxWeight uint64,
-	calculator WeightCalculator[K, V],
-	evictionHandler func(K, V)) *FIFOCache[K, V] {
-=======
 func NewFIFOCache[K comparable, V any](
 	maxWeight uint64,
 	calculator WeightCalculator[K, V]) Cache[K, V] {
->>>>>>> 9f68f747
 
 	if calculator == nil {
 		calculator = func(K, V) uint64 { return 1 }
 	}
 
-<<<<<<< HEAD
-	if evictionHandler == nil {
-		evictionHandler = func(K, V) {}
-	}
-
-=======
->>>>>>> 9f68f747
 	return &FIFOCache[K, V]{
 		maxWeight:        maxWeight,
 		data:             make(map[K]V),
 		weightCalculator: calculator,
 		expirationQueue:  linkedlistqueue.New(),
-		evictionHandler:  evictionHandler,
 	}
 }
 
@@ -85,7 +68,6 @@
 		weightToEvict := f.weightCalculator(keyToEvict, f.data[keyToEvict])
 		delete(f.data, keyToEvict)
 		f.currentWeight -= weightToEvict
-		f.evictionHandler(keyToEvict, f.data[keyToEvict])
 	}
 }
 
