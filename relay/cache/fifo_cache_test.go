--- conflicted
+++ resolved
@@ -11,11 +11,7 @@
 	tu.InitializeRandom()
 
 	maxWeight := uint64(10 + rand.Intn(10))
-<<<<<<< HEAD
-	c := NewFIFOCache[int, int](maxWeight, nil, nil)
-=======
 	c := NewFIFOCache[int, int](maxWeight, nil)
->>>>>>> 9f68f747
 
 	require.Equal(t, uint64(0), c.Weight())
 	require.Equal(t, 0, c.Size())
@@ -87,7 +83,7 @@
 		return uint64(key)
 	}
 
-	c := NewFIFOCache[int, int](maxWeight, weightCalculator, nil)
+	c := NewFIFOCache[int, int](maxWeight, weightCalculator)
 
 	expectedValues := make(map[int]int)
 
