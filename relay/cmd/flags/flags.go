package flags

import (
	"time"

	"github.com/Layr-Labs/eigenda/common"
	"github.com/Layr-Labs/eigenda/common/aws"
	"github.com/Layr-Labs/eigenda/common/geth"
	"github.com/urfave/cli"
)

const (
	FlagPrefix   = "relay"
	envVarPrefix = "RELAY"
)

var (
	GRPCPortFlag = cli.IntFlag{
		Name:     common.PrefixFlag(FlagPrefix, "grpc-port"),
		Usage:    "Port to listen on for gRPC",
		Required: true,
		EnvVar:   common.PrefixEnvVar(envVarPrefix, "GRPC_PORT"),
	}
	BucketNameFlag = cli.StringFlag{
		Name:     common.PrefixFlag(FlagPrefix, "bucket-name"),
		Usage:    "Name of the s3 bucket to store blobs",
		Required: true,
		EnvVar:   common.PrefixEnvVar(envVarPrefix, "BUCKET_NAME"),
	}
	MetadataTableNameFlag = cli.StringFlag{
		Name:     common.PrefixFlag(FlagPrefix, "metadata-table-name"),
		Usage:    "Name of the dynamodb table to store blob metadata",
		Required: true,
		EnvVar:   common.PrefixEnvVar(envVarPrefix, "METADATA_TABLE_NAME"),
	}
	RelayIDsFlag = cli.IntSliceFlag{
		Name:     common.PrefixFlag(FlagPrefix, "relay-ids"),
		Usage:    "Relay IDs to use",
		Required: true,
		EnvVar:   common.PrefixEnvVar(envVarPrefix, "RELAY_IDS"),
	}
	MaxGRPCMessageSizeFlag = cli.IntFlag{
		Name:     common.PrefixFlag(FlagPrefix, "max-grpc-message-size"),
		Usage:    "Max size of a gRPC message in bytes",
		Required: false,
		EnvVar:   common.PrefixEnvVar(envVarPrefix, "MAX_GRPC_MESSAGE_SIZE"),
		Value:    1024 * 1024 * 300,
	}
	MetadataCacheSizeFlag = cli.IntFlag{
		Name:     common.PrefixFlag(FlagPrefix, "metadata-cache-size"),
		Usage:    "Max number of items in the metadata cache",
		Required: false,
		EnvVar:   common.PrefixEnvVar(envVarPrefix, "METADATA_CACHE_SIZE"),
		Value:    1024 * 1024,
	}
	MetadataMaxConcurrencyFlag = cli.IntFlag{
		Name:     common.PrefixFlag(FlagPrefix, "metadata-max-concurrency"),
		Usage:    "Max number of concurrent metadata fetches",
		Required: false,
		EnvVar:   common.PrefixEnvVar(envVarPrefix, "METADATA_MAX_CONCURRENCY"),
		Value:    32,
	}
	BlobCacheSizeFlag = cli.IntFlag{
		Name:     common.PrefixFlag(FlagPrefix, "blob-cache-size"),
		Usage:    "Max number of items in the blob cache",
		Required: false,
		EnvVar:   common.PrefixEnvVar(envVarPrefix, "BLOB_CACHE_SIZE"),
		Value:    32,
	}
	BlobMaxConcurrencyFlag = cli.IntFlag{
		Name:     common.PrefixFlag(FlagPrefix, "blob-max-concurrency"),
		Usage:    "Max number of concurrent blob fetches",
		Required: false,
		EnvVar:   common.PrefixEnvVar(envVarPrefix, "BLOB_MAX_CONCURRENCY"),
		Value:    32,
	}
	ChunkCacheSizeFlag = cli.IntFlag{
		Name:     common.PrefixFlag(FlagPrefix, "chunk-cache-size"),
		Usage:    "Max number of items in the chunk cache",
		Required: false,
		EnvVar:   common.PrefixEnvVar(envVarPrefix, "CHUNK_CACHE_SIZE"),
		Value:    32,
	}
	ChunkMaxConcurrencyFlag = cli.IntFlag{
		Name:     common.PrefixFlag(FlagPrefix, "chunk-max-concurrency"),
		Usage:    "Max number of concurrent chunk fetches",
		Required: false,
		EnvVar:   common.PrefixEnvVar(envVarPrefix, "CHUNK_MAX_CONCURRENCY"),
		Value:    32,
	}
	MaxGetBlobOpsPerSecondFlag = cli.Float64Flag{
		Name:     common.PrefixFlag(FlagPrefix, "max-get-blob-ops-per-second"),
		Usage:    "Max number of GetBlob operations per second",
		Required: false,
		EnvVar:   common.PrefixEnvVar(envVarPrefix, "MAX_GET_BLOB_OPS_PER_SECOND"),
		Value:    1024,
	}
	GetBlobOpsBurstinessFlag = cli.IntFlag{
		Name:     common.PrefixFlag(FlagPrefix, "get-blob-ops-burstiness"),
		Usage:    "Burstiness of the GetBlob rate limiter",
		Required: false,
		EnvVar:   common.PrefixEnvVar(envVarPrefix, "GET_BLOB_OPS_BURSTINESS"),
		Value:    1024,
	}
	MaxGetBlobBytesPerSecondFlag = cli.Float64Flag{
		Name:     common.PrefixFlag(FlagPrefix, "max-get-blob-bytes-per-second"),
		Usage:    "Max bandwidth for GetBlob operations in bytes per second",
		Required: false,
		EnvVar:   common.PrefixEnvVar(envVarPrefix, "MAX_GET_BLOB_BYTES_PER_SECOND"),
		Value:    20 * 1024 * 1024,
	}
	GetBlobBytesBurstinessFlag = cli.IntFlag{
		Name:     common.PrefixFlag(FlagPrefix, "get-blob-bytes-burstiness"),
		Usage:    "Burstiness of the GetBlob bandwidth rate limiter",
		Required: false,
		EnvVar:   common.PrefixEnvVar(envVarPrefix, "GET_BLOB_BYTES_BURSTINESS"),
		Value:    20 * 1024 * 1024,
	}
	MaxConcurrentGetBlobOpsFlag = cli.IntFlag{
		Name:     common.PrefixFlag(FlagPrefix, "max-concurrent-get-blob-ops"),
		Usage:    "Max number of concurrent GetBlob operations",
		Required: false,
		EnvVar:   common.PrefixEnvVar(envVarPrefix, "MAX_CONCURRENT_GET_BLOB_OPS"),
		Value:    1024,
	}
	MaxGetChunkOpsPerSecondFlag = cli.Float64Flag{
		Name:     common.PrefixFlag(FlagPrefix, "max-get-chunk-ops-per-second"),
		Usage:    "Max number of GetChunk operations per second",
		Required: false,
		EnvVar:   common.PrefixEnvVar(envVarPrefix, "MAX_GET_CHUNK_OPS_PER_SECOND"),
		Value:    1024,
	}
	GetChunkOpsBurstinessFlag = cli.IntFlag{
		Name:     common.PrefixFlag(FlagPrefix, "get-chunk-ops-burstiness"),
		Usage:    "Burstiness of the GetChunk rate limiter",
		Required: false,
		EnvVar:   common.PrefixEnvVar(envVarPrefix, "GET_CHUNK_OPS_BURSTINESS"),
		Value:    1024,
	}
	MaxGetChunkBytesPerSecondFlag = cli.Float64Flag{
		Name:     common.PrefixFlag(FlagPrefix, "max-get-chunk-bytes-per-second"),
		Usage:    "Max bandwidth for GetChunk operations in bytes per second",
		Required: false,
		EnvVar:   common.PrefixEnvVar(envVarPrefix, "MAX_GET_CHUNK_BYTES_PER_SECOND"),
		Value:    20 * 1024 * 1024,
	}
	GetChunkBytesBurstinessFlag = cli.IntFlag{
		Name:     common.PrefixFlag(FlagPrefix, "get-chunk-bytes-burstiness"),
		Usage:    "Burstiness of the GetChunk bandwidth rate limiter",
		Required: false,
		EnvVar:   common.PrefixEnvVar(envVarPrefix, "GET_CHUNK_BYTES_BURSTINESS"),
		Value:    20 * 1024 * 1024,
	}
	MaxConcurrentGetChunkOpsFlag = cli.IntFlag{
		Name:     common.PrefixFlag(FlagPrefix, "max-concurrent-get-chunk-ops"),
		Usage:    "Max number of concurrent GetChunk operations",
		Required: false,
		EnvVar:   common.PrefixEnvVar(envVarPrefix, "MAX_CONCURRENT_GET_CHUNK_OPS"),
		Value:    1024,
	}
	MaxGetChunkOpsPerSecondClientFlag = cli.Float64Flag{
		Name:     common.PrefixFlag(FlagPrefix, "max-get-chunk-ops-per-second-client"),
		Usage:    "Max number of GetChunk operations per second per client",
		Required: false,
		EnvVar:   common.PrefixEnvVar(envVarPrefix, "MAX_GET_CHUNK_OPS_PER_SECOND_CLIENT"),
		Value:    8,
	}
	GetChunkOpsBurstinessClientFlag = cli.IntFlag{
		Name:     common.PrefixFlag(FlagPrefix, "get-chunk-ops-burstiness-client"),
		Usage:    "Burstiness of the GetChunk rate limiter per client",
		Required: false,
		EnvVar:   common.PrefixEnvVar(envVarPrefix, "GET_CHUNK_OPS_BURSTINESS_CLIENT"),
		Value:    8,
	}
	MaxGetChunkBytesPerSecondClientFlag = cli.Float64Flag{
		Name:     common.PrefixFlag(FlagPrefix, "max-get-chunk-bytes-per-second-client"),
		Usage:    "Max bandwidth for GetChunk operations in bytes per second per client",
		Required: false,
		EnvVar:   common.PrefixEnvVar(envVarPrefix, "MAX_GET_CHUNK_BYTES_PER_SECOND_CLIENT"),
		Value:    2 * 1024 * 1024,
	}
	GetChunkBytesBurstinessClientFlag = cli.IntFlag{
		Name:     common.PrefixFlag(FlagPrefix, "get-chunk-bytes-burstiness-client"),
		Usage:    "Burstiness of the GetChunk bandwidth rate limiter per client",
		Required: false,
		EnvVar:   common.PrefixEnvVar(envVarPrefix, "GET_CHUNK_BYTES_BURSTINESS_CLIENT"),
	}
	MaxConcurrentGetChunkOpsClientFlag = cli.IntFlag{
		Name:     common.PrefixFlag(FlagPrefix, "max-concurrent-get-chunk-ops-client"),
		Usage:    "Max number of concurrent GetChunk operations per client",
		Required: false,
		EnvVar:   common.PrefixEnvVar(envVarPrefix, "MAX_CONCURRENT_GET_CHUNK_OPS_CLIENT"),
		Value:    1,
	}
	BlsOperatorStateRetrieverAddrFlag = cli.StringFlag{
		Name:     common.PrefixFlag(FlagPrefix, "bls-operator-state-retriever-addr"),
		Usage:    "Address of the BLS operator state retriever",
		Required: true,
		EnvVar:   common.PrefixEnvVar(envVarPrefix, "BLS_OPERATOR_STATE_RETRIEVER_ADDR"),
	}
	EigenDAServiceManagerAddrFlag = cli.StringFlag{
		Name:     common.PrefixFlag(FlagPrefix, "eigen-da-service-manager-addr"),
		Usage:    "Address of the Eigen DA service manager",
		Required: true,
		EnvVar:   common.PrefixEnvVar(envVarPrefix, "EIGEN_DA_SERVICE_MANAGER_ADDR"),
	}
	IndexerPullIntervalFlag = cli.DurationFlag{
		Name:     common.PrefixFlag(FlagPrefix, "indexer-pull-interval"),
		Usage:    "Interval to pull from the indexer",
		Required: false,
		EnvVar:   common.PrefixEnvVar(envVarPrefix, "INDEXER_PULL_INTERVAL"),
		Value:    5 * time.Minute,
	}
	AuthenticationKeyCacheSizeFlag = cli.IntFlag{
		Name:     common.PrefixFlag(FlagPrefix, "authentication-key-cache-size"),
		Usage:    "Max number of items in the authentication key cache",
		Required: false,
		EnvVar:   common.PrefixEnvVar(envVarPrefix, "AUTHENTICATION_KEY_CACHE_SIZE"),
		Value:    1024 * 1024,
	}
	AuthenticationTimeoutFlag = cli.DurationFlag{
		Name:     common.PrefixFlag(FlagPrefix, "authentication-timeout"),
		Usage:    "Duration to keep authentication results",
		Required: false,
		EnvVar:   common.PrefixEnvVar(envVarPrefix, "AUTHENTICATION_TIMEOUT"),
		Value:    5 * time.Minute,
	}
	AuthenticationDisabledFlag = cli.BoolFlag{
		Name:     common.PrefixFlag(FlagPrefix, "authentication-disabled"),
		Usage:    "Disable GetChunks() authentication",
		Required: false,
		EnvVar:   common.PrefixEnvVar(envVarPrefix, "AUTHENTICATION_DISABLED"),
	}
<<<<<<< HEAD
	GetChunksTimeoutFlag = cli.DurationFlag{
		Name:     common.PrefixFlag(FlagPrefix, "get-chunks-timeout"),
		Usage:    "Timeout for GetChunks()",
		EnvVar:   common.PrefixEnvVar(envVarPrefix, "GET_CHUNKS_TIMEOUT"),
		Required: false,
		Value:    20 * time.Second,
	}
	GetBlobTimeoutFlag = cli.DurationFlag{
		Name:     common.PrefixFlag(FlagPrefix, "get-blob-timeout"),
		Usage:    "Timeout for GetBlob()",
		EnvVar:   common.PrefixEnvVar(envVarPrefix, "GET_BLOB_TIMEOUT"),
		Required: false,
		Value:    20 * time.Second,
	}
	InternalGetMetadataTimeoutFlag = cli.DurationFlag{
		Name:     common.PrefixFlag(FlagPrefix, "internal-get-metadata-timeout"),
		Usage:    "Timeout for internal metadata fetch",
		EnvVar:   common.PrefixEnvVar(envVarPrefix, "INTERNAL_GET_METADATA_TIMEOUT"),
		Required: false,
		Value:    5 * time.Second,
	}
	InternalGetBlobTimeoutFlag = cli.DurationFlag{
		Name:     common.PrefixFlag(FlagPrefix, "internal-get-blob-timeout"),
		Usage:    "Timeout for internal blob fetch",
		EnvVar:   common.PrefixEnvVar(envVarPrefix, "INTERNAL_GET_BLOB_TIMEOUT"),
		Required: false,
		Value:    20 * time.Second,
	}
	InternalGetProofsTimeoutFlag = cli.DurationFlag{
		Name:     common.PrefixFlag(FlagPrefix, "internal-get-proofs-timeout"),
		Usage:    "Timeout for internal proofs fetch",
		EnvVar:   common.PrefixEnvVar(envVarPrefix, "INTERNAL_GET_PROOFS_TIMEOUT"),
		Required: false,
		Value:    5 * time.Second,
	}
	InternalGetCoefficientsTimeoutFlag = cli.DurationFlag{
		Name:     common.PrefixFlag(FlagPrefix, "internal-get-coefficients-timeout"),
		Usage:    "Timeout for internal coefficients fetch",
		EnvVar:   common.PrefixEnvVar(envVarPrefix, "INTERNAL_GET_COEFFICIENTS_TIMEOUT"),
		Required: false,
		Value:    20 * time.Second,
=======
	OnchainStateRefreshIntervalFlag = cli.DurationFlag{
		Name:     common.PrefixFlag(FlagPrefix, "onchain-state-refresh-interval"),
		Usage:    "The interval at which to refresh the onchain state",
		Required: false,
		EnvVar:   common.PrefixEnvVar(envVarPrefix, "ONCHAIN_STATE_REFRESH_INTERVAL"),
		Value:    1 * time.Hour,
>>>>>>> 0a4e8528
	}
)

var requiredFlags = []cli.Flag{
	GRPCPortFlag,
	BucketNameFlag,
	MetadataTableNameFlag,
	RelayIDsFlag,
	BlsOperatorStateRetrieverAddrFlag,
	EigenDAServiceManagerAddrFlag,
	AuthenticationTimeoutFlag,
	AuthenticationDisabledFlag,
}

var optionalFlags = []cli.Flag{
	MaxGRPCMessageSizeFlag,
	MetadataCacheSizeFlag,
	MetadataMaxConcurrencyFlag,
	BlobCacheSizeFlag,
	BlobMaxConcurrencyFlag,
	ChunkCacheSizeFlag,
	ChunkMaxConcurrencyFlag,
	MaxGetBlobOpsPerSecondFlag,
	GetBlobOpsBurstinessFlag,
	MaxGetBlobBytesPerSecondFlag,
	GetBlobBytesBurstinessFlag,
	MaxConcurrentGetBlobOpsFlag,
	MaxGetChunkOpsPerSecondFlag,
	GetChunkOpsBurstinessFlag,
	MaxGetChunkBytesPerSecondFlag,
	GetChunkBytesBurstinessFlag,
	MaxConcurrentGetChunkOpsFlag,
	MaxGetChunkOpsPerSecondClientFlag,
	GetChunkOpsBurstinessClientFlag,
	MaxGetChunkBytesPerSecondClientFlag,
	GetChunkBytesBurstinessClientFlag,
	MaxConcurrentGetChunkOpsClientFlag,
	IndexerPullIntervalFlag,
	AuthenticationKeyCacheSizeFlag,
	AuthenticationTimeoutFlag,
	AuthenticationDisabledFlag,
<<<<<<< HEAD
	GetChunksTimeoutFlag,
	GetBlobTimeoutFlag,
	InternalGetMetadataTimeoutFlag,
	InternalGetBlobTimeoutFlag,
	InternalGetProofsTimeoutFlag,
	InternalGetCoefficientsTimeoutFlag,
=======
	OnchainStateRefreshIntervalFlag,
>>>>>>> 0a4e8528
}

var Flags []cli.Flag

func init() {
	Flags = append(requiredFlags, optionalFlags...)
	Flags = append(Flags, common.LoggerCLIFlags(envVarPrefix, FlagPrefix)...)
	Flags = append(Flags, aws.ClientFlags(envVarPrefix, FlagPrefix)...)
	Flags = append(Flags, geth.EthClientFlags(envVarPrefix)...)
}<|MERGE_RESOLUTION|>--- conflicted
+++ resolved
@@ -231,7 +231,6 @@
 		Required: false,
 		EnvVar:   common.PrefixEnvVar(envVarPrefix, "AUTHENTICATION_DISABLED"),
 	}
-<<<<<<< HEAD
 	GetChunksTimeoutFlag = cli.DurationFlag{
 		Name:     common.PrefixFlag(FlagPrefix, "get-chunks-timeout"),
 		Usage:    "Timeout for GetChunks()",
@@ -273,14 +272,13 @@
 		EnvVar:   common.PrefixEnvVar(envVarPrefix, "INTERNAL_GET_COEFFICIENTS_TIMEOUT"),
 		Required: false,
 		Value:    20 * time.Second,
-=======
+	}
 	OnchainStateRefreshIntervalFlag = cli.DurationFlag{
 		Name:     common.PrefixFlag(FlagPrefix, "onchain-state-refresh-interval"),
 		Usage:    "The interval at which to refresh the onchain state",
 		Required: false,
 		EnvVar:   common.PrefixEnvVar(envVarPrefix, "ONCHAIN_STATE_REFRESH_INTERVAL"),
 		Value:    1 * time.Hour,
->>>>>>> 0a4e8528
 	}
 )
 
@@ -322,16 +320,13 @@
 	AuthenticationKeyCacheSizeFlag,
 	AuthenticationTimeoutFlag,
 	AuthenticationDisabledFlag,
-<<<<<<< HEAD
 	GetChunksTimeoutFlag,
 	GetBlobTimeoutFlag,
 	InternalGetMetadataTimeoutFlag,
 	InternalGetBlobTimeoutFlag,
 	InternalGetProofsTimeoutFlag,
 	InternalGetCoefficientsTimeoutFlag,
-=======
 	OnchainStateRefreshIntervalFlag,
->>>>>>> 0a4e8528
 }
 
 var Flags []cli.Flag
