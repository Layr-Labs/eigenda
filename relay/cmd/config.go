--- conflicted
+++ resolved
@@ -5,16 +5,12 @@
 	"github.com/Layr-Labs/eigenda/common"
 	"github.com/Layr-Labs/eigenda/common/aws"
 	"github.com/Layr-Labs/eigenda/common/geth"
-<<<<<<< HEAD
-=======
 	"github.com/Layr-Labs/eigenda/core/thegraph"
->>>>>>> 953397b7
 	core "github.com/Layr-Labs/eigenda/core/v2"
 	"github.com/Layr-Labs/eigenda/relay"
 	"github.com/Layr-Labs/eigenda/relay/cmd/flags"
 	"github.com/Layr-Labs/eigenda/relay/limiter"
 	"github.com/urfave/cli"
-	"time"
 )
 
 // Config is the configuration for the relay Server.
@@ -35,18 +31,11 @@
 	// RelayConfig is the configuration for the relay.
 	RelayConfig relay.Config
 
-<<<<<<< HEAD
-	EthClientConfig               geth.EthClientConfig
-	IndexerPullInterval           time.Duration
-	BLSOperatorStateRetrieverAddr string
-	EigenDAServiceManagerAddr     string
-=======
 	// Configuration for the graph indexer.
 	EthClientConfig               geth.EthClientConfig
 	BLSOperatorStateRetrieverAddr string
 	EigenDAServiceManagerAddr     string
 	ChainStateConfig              thegraph.Config
->>>>>>> 953397b7
 }
 
 func NewConfig(ctx *cli.Context) (Config, error) {
@@ -91,9 +80,9 @@
 				GetChunkBytesBurstinessClient:   ctx.Int(flags.GetChunkBytesBurstinessClientFlag.Name),
 				MaxConcurrentGetChunkOpsClient:  ctx.Int(flags.MaxConcurrentGetChunkOpsClientFlag.Name),
 			},
-<<<<<<< HEAD
-			AuthenticationTimeout:  ctx.Duration(flags.AuthenticationTimeoutFlag.Name),
-			AuthenticationDisabled: ctx.Bool(flags.AuthenticationDisabledFlag.Name),
+			AuthenticationKeyCacheSize: ctx.Int(flags.AuthenticationKeyCacheSizeFlag.Name),
+			AuthenticationTimeout:      ctx.Duration(flags.AuthenticationTimeoutFlag.Name),
+			AuthenticationDisabled:     ctx.Bool(flags.AuthenticationDisabledFlag.Name),
 			Timeouts: relay.TimeoutConfig{
 				GetChunksTimeout:               ctx.Duration(flags.GetChunksTimeoutFlag.Name),
 				GetBlobTimeout:                 ctx.Duration(flags.GetBlobTimeoutFlag.Name),
@@ -104,19 +93,9 @@
 			},
 		},
 		EthClientConfig:               geth.ReadEthClientConfig(ctx),
-		IndexerPullInterval:           ctx.Duration(flags.IndexerPullIntervalFlag.Name),
-		BLSOperatorStateRetrieverAddr: ctx.String(flags.BlsOperatorStateRetrieverAddrFlag.Name),
-		EigenDAServiceManagerAddr:     ctx.String(flags.EigenDAServiceManagerAddrFlag.Name),
-=======
-			AuthenticationKeyCacheSize: ctx.Int(flags.AuthenticationKeyCacheSizeFlag.Name),
-			AuthenticationTimeout:      ctx.Duration(flags.AuthenticationTimeoutFlag.Name),
-			AuthenticationDisabled:     ctx.Bool(flags.AuthenticationDisabledFlag.Name),
-		},
-		EthClientConfig:               geth.ReadEthClientConfig(ctx),
 		BLSOperatorStateRetrieverAddr: ctx.String(flags.BlsOperatorStateRetrieverAddrFlag.Name),
 		EigenDAServiceManagerAddr:     ctx.String(flags.EigenDAServiceManagerAddrFlag.Name),
 		ChainStateConfig:              thegraph.ReadCLIConfig(ctx),
->>>>>>> 953397b7
 	}
 	for i, id := range relayIDs {
 		config.RelayConfig.RelayIDs[i] = core.RelayKey(id)
