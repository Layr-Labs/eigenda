--- conflicted
+++ resolved
@@ -2,20 +2,15 @@
 
 import (
 	"fmt"
-<<<<<<< HEAD
-	"github.com/Layr-Labs/eigenda/common/geth"
-	"github.com/Layr-Labs/eigenda/relay/limiter"
-	"time"
-=======
-	"github.com/Layr-Labs/eigenda/relay/limiter"
->>>>>>> afd58941
-
 	"github.com/Layr-Labs/eigenda/common"
 	"github.com/Layr-Labs/eigenda/common/aws"
+	"github.com/Layr-Labs/eigenda/common/geth"
 	core "github.com/Layr-Labs/eigenda/core/v2"
 	"github.com/Layr-Labs/eigenda/relay"
 	"github.com/Layr-Labs/eigenda/relay/cmd/flags"
+	"github.com/Layr-Labs/eigenda/relay/limiter"
 	"github.com/urfave/cli"
+	"time"
 )
 
 // Config is the configuration for the relay Server.
@@ -84,11 +79,8 @@
 				GetChunkBytesBurstinessClient:   ctx.Int(flags.GetChunkBytesBurstinessClientFlag.Name),
 				MaxConcurrentGetChunkOpsClient:  ctx.Int(flags.MaxConcurrentGetChunkOpsClientFlag.Name),
 			},
-<<<<<<< HEAD
 			AuthenticationTimeout:  ctx.Duration(flags.AuthenticationTimeoutFlag.Name),
 			AuthenticationDisabled: ctx.Bool(flags.AuthenticationDisabledFlag.Name),
-=======
->>>>>>> afd58941
 		},
 		EthClientConfig:               geth.ReadEthClientConfig(ctx),
 		IndexerPullInterval:           ctx.Duration(flags.IndexerPullIntervalFlag.Name),
