--- conflicted
+++ resolved
@@ -81,16 +81,10 @@
 				GetChunkBytesBurstinessClient:   ctx.Int(flags.GetChunkBytesBurstinessClientFlag.Name),
 				MaxConcurrentGetChunkOpsClient:  ctx.Int(flags.MaxConcurrentGetChunkOpsClientFlag.Name),
 			},
-<<<<<<< HEAD
-			AuthenticationKeyCacheSize: ctx.Int(flags.AuthenticationKeyCacheSizeFlag.Name),
-			AuthenticationTimeout:      ctx.Duration(flags.AuthenticationTimeoutFlag.Name),
-			AuthenticationDisabled:     ctx.Bool(flags.AuthenticationDisabledFlag.Name),
-=======
 			AuthenticationKeyCacheSize:  ctx.Int(flags.AuthenticationKeyCacheSizeFlag.Name),
 			AuthenticationTimeout:       ctx.Duration(flags.AuthenticationTimeoutFlag.Name),
 			AuthenticationDisabled:      ctx.Bool(flags.AuthenticationDisabledFlag.Name),
 			OnchainStateRefreshInterval: ctx.Duration(flags.OnchainStateRefreshIntervalFlag.Name),
->>>>>>> ac7ffdd9
 			Timeouts: relay.TimeoutConfig{
 				GetChunksTimeout:               ctx.Duration(flags.GetChunksTimeoutFlag.Name),
 				GetBlobTimeout:                 ctx.Duration(flags.GetBlobTimeoutFlag.Name),
