--- conflicted
+++ resolved
@@ -2,6 +2,8 @@
 
 import (
 	"context"
+	"github.com/Layr-Labs/eigenda/common/aws"
+	"github.com/Layr-Labs/eigenda/relay/limiter"
 	"math/rand"
 	"testing"
 
@@ -18,14 +20,20 @@
 
 func defaultConfig() *Config {
 	return &Config{
-		GRPCPort:               50051,
-		MaxGRPCMessageSize:     1024 * 1024 * 300,
-		MetadataCacheSize:      1024 * 1024,
-		MetadataMaxConcurrency: 32,
-		BlobCacheSize:          32,
-		BlobMaxConcurrency:     32,
-		ChunkCacheSize:         32,
-		ChunkMaxConcurrency:    32,
+		Log:                        common.DefaultLoggerConfig(),
+		AWS:                        *aws.DefaultClientConfig(),
+		GRPCPort:                   50051,
+		MaxGRPCMessageSize:         1024 * 1024 * 300,
+		BucketName:                 "relay",
+		MetadataTableName:          "metadata",
+		MetadataCacheSize:          1024 * 1024,
+		MetadataMaxConcurrency:     32,
+		BlobCacheSize:              32,
+		BlobMaxConcurrency:         32,
+		ChunkCacheSize:             32,
+		ChunkMaxConcurrency:        32,
+		MaxKeysPerGetChunksRequest: 1024,
+		RateLimits:                 *limiter.DefaultConfig(),
 	}
 }
 
@@ -317,15 +325,11 @@
 	chunkReader, chunkWriter := buildChunkStore(t, logger)
 
 	// This is the server used to read it back
-<<<<<<< HEAD
-	config := DefaultConfig()
+	config := defaultConfig()
 	config.RateLimits.MaxGetChunkOpsPerSecond = 1000
 	config.RateLimits.GetChunkOpsBurstiness = 1000
 	config.RateLimits.MaxGetChunkOpsPerSecondClient = 1000
 	config.RateLimits.GetChunkOpsBurstinessClient = 1000
-=======
-	config := defaultConfig()
->>>>>>> fbe6d3bf
 	server, err := NewServer(
 		context.Background(),
 		logger,
