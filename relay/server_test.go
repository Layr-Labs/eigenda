package relay

import (
	"context"
	"math/rand"
	"testing"
	"time"

	"github.com/Layr-Labs/eigenda/relay/limiter"

	pb "github.com/Layr-Labs/eigenda/api/grpc/relay"
	"github.com/Layr-Labs/eigenda/common"
	tu "github.com/Layr-Labs/eigenda/common/testutils"
	"github.com/Layr-Labs/eigenda/core"
	v2 "github.com/Layr-Labs/eigenda/core/v2"
	"github.com/Layr-Labs/eigenda/encoding"
	"github.com/stretchr/testify/require"
	"google.golang.org/grpc"
	"google.golang.org/grpc/credentials/insecure"
)

func defaultConfig() *Config {
	return &Config{
		GRPCPort:                   50051,
		MaxGRPCMessageSize:         1024 * 1024 * 300,
		MetadataCacheSize:          1024 * 1024,
		MetadataMaxConcurrency:     32,
		BlobCacheSize:              32,
		BlobMaxConcurrency:         32,
		ChunkCacheSize:             32,
		ChunkMaxConcurrency:        32,
		MaxKeysPerGetChunksRequest: 1024,
		RateLimits: limiter.Config{
			MaxGetBlobOpsPerSecond:          1024,
			GetBlobOpsBurstiness:            1024,
			MaxGetBlobBytesPerSecond:        20 * 1024 * 1024,
			GetBlobBytesBurstiness:          20 * 1024 * 1024,
			MaxConcurrentGetBlobOps:         1024,
			MaxGetChunkOpsPerSecond:         1024,
			GetChunkOpsBurstiness:           1024,
			MaxGetChunkBytesPerSecond:       20 * 1024 * 1024,
			GetChunkBytesBurstiness:         20 * 1024 * 1024,
			MaxConcurrentGetChunkOps:        1024,
			MaxGetChunkOpsPerSecondClient:   8,
			GetChunkOpsBurstinessClient:     8,
			MaxGetChunkBytesPerSecondClient: 2 * 1024 * 1024,
			GetChunkBytesBurstinessClient:   2 * 1024 * 1024,
			MaxConcurrentGetChunkOpsClient:  1,
		},
		AuthenticationDisabled: true,
<<<<<<< HEAD
		Timeouts: TimeoutConfig{
			GetBlobTimeout:                 10 * time.Second,
			GetChunksTimeout:               10 * time.Second,
			InternalGetMetadataTimeout:     10 * time.Second,
			InternalGetBlobTimeout:         10 * time.Second,
			InternalGetProofsTimeout:       10 * time.Second,
			InternalGetCoefficientsTimeout: 10 * time.Second,
		},
=======
>>>>>>> 953397b7
	}
}

func getBlob(t *testing.T, request *pb.GetBlobRequest) (*pb.GetBlobReply, error) {
	var opts []grpc.DialOption
	opts = append(opts, grpc.WithTransportCredentials(insecure.NewCredentials()))

	conn, err := grpc.NewClient("0.0.0.0:50051", opts...)
	require.NoError(t, err)
	defer func() {
		err = conn.Close()
		require.NoError(t, err)
	}()

	client := pb.NewRelayClient(conn)
	response, err := client.GetBlob(context.Background(), request)
	return response, err
}

func getChunks(t *testing.T, request *pb.GetChunksRequest) (*pb.GetChunksReply, error) {
	var opts []grpc.DialOption
	opts = append(opts, grpc.WithTransportCredentials(insecure.NewCredentials()))

	conn, err := grpc.NewClient("0.0.0.0:50051", opts...)
	require.NoError(t, err)
	defer func() {
		err = conn.Close()
		require.NoError(t, err)
	}()

	client := pb.NewRelayClient(conn)
	response, err := client.GetChunks(context.Background(), request)
	return response, err
}

func TestReadWriteBlobs(t *testing.T) {
	tu.InitializeRandom()

	logger, err := common.NewLogger(common.DefaultLoggerConfig())
	require.NoError(t, err)

	setup(t)
	defer teardown()

	// These are used to write data to S3/dynamoDB
	metadataStore := buildMetadataStore(t)
	blobStore := buildBlobStore(t, logger)

	// This is the server used to read it back
	config := defaultConfig()
	server, err := NewServer(
		context.Background(),
		logger,
		config,
		metadataStore,
		blobStore,
		nil, /* not used in this test*/
		nil /* not used in this test*/)
	require.NoError(t, err)

	go func() {
		err = server.Start()
		require.NoError(t, err)
	}()
	defer server.Stop()

	expectedData := make(map[v2.BlobKey][]byte)

	blobCount := 10
	for i := 0; i < blobCount; i++ {
		header, data := randomBlob(t)

		blobKey, err := header.BlobKey()
		require.NoError(t, err)
		expectedData[blobKey] = data

		err = metadataStore.PutBlobCertificate(
			context.Background(),
			&v2.BlobCertificate{
				BlobHeader: header,
			},
			&encoding.FragmentInfo{})
		require.NoError(t, err)

		err = blobStore.StoreBlob(context.Background(), blobKey, data)
		require.NoError(t, err)
	}

	// Read the blobs back.
	for key, data := range expectedData {
		request := &pb.GetBlobRequest{
			BlobKey: key[:],
		}

		response, err := getBlob(t, request)
		require.NoError(t, err)

		require.Equal(t, data, response.Blob)
	}

	// Read the blobs back again to test caching.
	for key, data := range expectedData {
		request := &pb.GetBlobRequest{
			BlobKey: key[:],
		}

		response, err := getBlob(t, request)
		require.NoError(t, err)

		require.Equal(t, data, response.Blob)
	}
}

func TestReadNonExistentBlob(t *testing.T) {
	tu.InitializeRandom()

	logger, err := common.NewLogger(common.DefaultLoggerConfig())
	require.NoError(t, err)

	setup(t)
	defer teardown()

	// These are used to write data to S3/dynamoDB
	metadataStore := buildMetadataStore(t)
	blobStore := buildBlobStore(t, logger)

	// This is the server used to read it back
	config := defaultConfig()
	server, err := NewServer(
		context.Background(),
		logger,
		config,
		metadataStore,
		blobStore,
		nil, /* not used in this test */
		nil /* not used in this test*/)
	require.NoError(t, err)

	go func() {
		err = server.Start()
		require.NoError(t, err)
	}()
	defer server.Stop()

	for i := 0; i < 10; i++ {
		request := &pb.GetBlobRequest{
			BlobKey: tu.RandomBytes(32),
		}

		response, err := getBlob(t, request)
		require.Error(t, err)
		require.Nil(t, response)
	}
}

func TestReadWriteBlobsWithSharding(t *testing.T) {
	tu.InitializeRandom()

	logger, err := common.NewLogger(common.DefaultLoggerConfig())
	require.NoError(t, err)

	setup(t)
	defer teardown()

	// These are used to write data to S3/dynamoDB
	metadataStore := buildMetadataStore(t)
	blobStore := buildBlobStore(t, logger)

	shardCount := rand.Intn(10) + 10
	shardList := make([]v2.RelayKey, 0)
	shardSet := make(map[v2.RelayKey]struct{})
	for i := 0; i < shardCount; i++ {
		if i%2 == 0 {
			shardList = append(shardList, v2.RelayKey(i))
			shardSet[v2.RelayKey(i)] = struct{}{}
		}
	}

	// This is the server used to read it back
	config := defaultConfig()
	config.RelayIDs = shardList
	server, err := NewServer(
		context.Background(),
		logger,
		config,
		metadataStore,
		blobStore,
		nil, /* not used in this test*/
		nil /* not used in this test*/)
	require.NoError(t, err)

	go func() {
		err = server.Start()
		require.NoError(t, err)
	}()
	defer server.Stop()

	expectedData := make(map[v2.BlobKey][]byte)
	shardMap := make(map[v2.BlobKey][]v2.RelayKey)

	blobCount := 100
	for i := 0; i < blobCount; i++ {
		header, data := randomBlob(t)

		blobKey, err := header.BlobKey()
		require.NoError(t, err)
		expectedData[blobKey] = data

		// Assign two shards to each blob.
		shard1 := v2.RelayKey(rand.Intn(shardCount))
		shard2 := v2.RelayKey(rand.Intn(shardCount))
		shards := []v2.RelayKey{shard1, shard2}
		shardMap[blobKey] = shards

		err = metadataStore.PutBlobCertificate(
			context.Background(),
			&v2.BlobCertificate{
				BlobHeader: header,
				RelayKeys:  shards,
			},
			&encoding.FragmentInfo{})
		require.NoError(t, err)

		err = blobStore.StoreBlob(context.Background(), blobKey, data)
		require.NoError(t, err)
	}

	// Read the blobs back. On average, we expect 25% of the blobs to be assigned to shards we don't have.
	for key, data := range expectedData {
		isBlobInCorrectShard := false
		blobShards := shardMap[key]
		for _, shard := range blobShards {
			if _, ok := shardSet[shard]; ok {
				isBlobInCorrectShard = true
				break
			}
		}

		request := &pb.GetBlobRequest{
			BlobKey: key[:],
		}

		response, err := getBlob(t, request)

		if isBlobInCorrectShard {
			require.NoError(t, err)
			require.Equal(t, data, response.Blob)
		} else {
			require.Error(t, err)
			require.Nil(t, response)
		}
	}

	// Read the blobs back again to test caching.
	for key, data := range expectedData {
		isBlobInCorrectShard := false
		blobShards := shardMap[key]
		for _, shard := range blobShards {
			if _, ok := shardSet[shard]; ok {
				isBlobInCorrectShard = true
				break
			}
		}

		request := &pb.GetBlobRequest{
			BlobKey: key[:],
		}

		response, err := getBlob(t, request)

		if isBlobInCorrectShard {
			require.NoError(t, err)
			require.Equal(t, data, response.Blob)
		} else {
			require.Error(t, err)
			require.Nil(t, response)
		}
	}
}

func TestReadWriteChunks(t *testing.T) {
	tu.InitializeRandom()

	logger, err := common.NewLogger(common.DefaultLoggerConfig())
	require.NoError(t, err)

	setup(t)
	defer teardown()

	// These are used to write data to S3/dynamoDB
	metadataStore := buildMetadataStore(t)
	chunkReader, chunkWriter := buildChunkStore(t, logger)

	// This is the server used to read it back
	config := defaultConfig()
	config.RateLimits.MaxGetChunkOpsPerSecond = 1000
	config.RateLimits.GetChunkOpsBurstiness = 1000
	config.RateLimits.MaxGetChunkOpsPerSecondClient = 1000
	config.RateLimits.GetChunkOpsBurstinessClient = 1000
	server, err := NewServer(
		context.Background(),
		logger,
		config,
		metadataStore,
		nil, /* not used in this test*/
		chunkReader,
		nil /* not used in this test*/)
	require.NoError(t, err)

	go func() {
		err = server.Start()
		require.NoError(t, err)
	}()
	defer server.Stop()

	expectedData := make(map[v2.BlobKey][]*encoding.Frame)
	fragmentInfoMap := make(map[v2.BlobKey]*encoding.FragmentInfo)

	blobCount := 10
	for i := 0; i < blobCount; i++ {
		header, _, chunks := randomBlobChunks(t)

		blobKey, err := header.BlobKey()
		require.NoError(t, err)
		expectedData[blobKey] = chunks

		coeffs, chunkProofs := disassembleFrames(chunks)
		err = chunkWriter.PutChunkProofs(context.Background(), blobKey, chunkProofs)
		require.NoError(t, err)
		fragmentInfo, err := chunkWriter.PutChunkCoefficients(context.Background(), blobKey, coeffs)
		require.NoError(t, err)
		fragmentInfoMap[blobKey] = fragmentInfo

		err = metadataStore.PutBlobCertificate(
			context.Background(),
			&v2.BlobCertificate{
				BlobHeader: header,
			},
			&encoding.FragmentInfo{
				TotalChunkSizeBytes: fragmentInfo.TotalChunkSizeBytes,
				FragmentSizeBytes:   fragmentInfo.FragmentSizeBytes,
			})
		require.NoError(t, err)
	}

	// Request the entire blob by range
	for key, data := range expectedData {
		requestedChunks := make([]*pb.ChunkRequest, 0)
		requestedChunks = append(requestedChunks, &pb.ChunkRequest{
			Request: &pb.ChunkRequest_ByRange{
				ByRange: &pb.ChunkRequestByRange{
					BlobKey:    key[:],
					StartIndex: 0,
					EndIndex:   uint32(len(data)),
				},
			},
		})
		request := &pb.GetChunksRequest{
			ChunkRequests: requestedChunks,
		}

		response, err := getChunks(t, request)
		require.NoError(t, err)

		require.Equal(t, 1, len(response.Data))

		bundle, err := core.Bundle{}.Deserialize(response.Data[0])
		require.NoError(t, err)

		for i, frame := range bundle {
			require.Equal(t, data[i], frame)
		}
	}

	// Request the entire blob by index
	for key, data := range expectedData {
		requestedChunks := make([]*pb.ChunkRequest, 0)

		indices := make([]uint32, len(data))
		for i := range data {
			indices[i] = uint32(i)
		}

		requestedChunks = append(requestedChunks, &pb.ChunkRequest{
			Request: &pb.ChunkRequest_ByIndex{
				ByIndex: &pb.ChunkRequestByIndex{
					BlobKey:      key[:],
					ChunkIndices: indices,
				},
			},
		})
		request := &pb.GetChunksRequest{
			ChunkRequests: requestedChunks,
		}

		response, err := getChunks(t, request)
		require.NoError(t, err)

		require.Equal(t, 1, len(response.Data))

		bundle, err := core.Bundle{}.Deserialize(response.Data[0])
		require.NoError(t, err)

		for i, frame := range bundle {
			require.Equal(t, data[i], frame)
		}
	}

	// Request part of the blob back by range
	for key, data := range expectedData {
		requestedChunks := make([]*pb.ChunkRequest, 0)

		startIndex := rand.Intn(len(data) - 1)
		endIndex := startIndex + rand.Intn(len(data)-startIndex-1) + 1

		requestedChunks = append(requestedChunks, &pb.ChunkRequest{
			Request: &pb.ChunkRequest_ByRange{
				ByRange: &pb.ChunkRequestByRange{
					BlobKey:    key[:],
					StartIndex: uint32(startIndex),
					EndIndex:   uint32(endIndex),
				},
			},
		})
		request := &pb.GetChunksRequest{
			ChunkRequests: requestedChunks,
		}

		response, err := getChunks(t, request)
		require.NoError(t, err)

		require.Equal(t, 1, len(response.Data))

		bundle, err := core.Bundle{}.Deserialize(response.Data[0])
		require.NoError(t, err)

		for i := startIndex; i < endIndex; i++ {
			require.Equal(t, data[i], bundle[i-startIndex])
		}
	}

	// Request part of the blob back by index
	for key, data := range expectedData {
		requestedChunks := make([]*pb.ChunkRequest, 0)

		indices := make([]uint32, 0)
		for i := range data {
			if i%2 == 0 {
				indices = append(indices, uint32(i))
			}
		}

		requestedChunks = append(requestedChunks, &pb.ChunkRequest{
			Request: &pb.ChunkRequest_ByIndex{
				ByIndex: &pb.ChunkRequestByIndex{
					BlobKey:      key[:],
					ChunkIndices: indices,
				},
			},
		})
		request := &pb.GetChunksRequest{
			ChunkRequests: requestedChunks,
		}

		response, err := getChunks(t, request)
		require.NoError(t, err)

		require.Equal(t, 1, len(response.Data))

		bundle, err := core.Bundle{}.Deserialize(response.Data[0])
		require.NoError(t, err)

		for i := 0; i < len(indices); i++ {
			if i%2 == 0 {
				require.Equal(t, data[indices[i]], bundle[i/2])
			}
		}
	}
}

func TestBatchedReadWriteChunks(t *testing.T) {
	tu.InitializeRandom()

	logger, err := common.NewLogger(common.DefaultLoggerConfig())
	require.NoError(t, err)

	setup(t)
	defer teardown()

	// These are used to write data to S3/dynamoDB
	metadataStore := buildMetadataStore(t)
	chunkReader, chunkWriter := buildChunkStore(t, logger)

	// This is the server used to read it back
	config := defaultConfig()
	server, err := NewServer(
		context.Background(),
		logger,
		config,
		metadataStore,
		nil, /* not used in this test */
		chunkReader,
		nil /* not used in this test*/)
	require.NoError(t, err)

	go func() {
		err = server.Start()
		require.NoError(t, err)
	}()
	defer server.Stop()

	expectedData := make(map[v2.BlobKey][]*encoding.Frame)
	fragmentInfoMap := make(map[v2.BlobKey]*encoding.FragmentInfo)

	blobCount := 10
	for i := 0; i < blobCount; i++ {
		header, _, chunks := randomBlobChunks(t)

		blobKey, err := header.BlobKey()
		require.NoError(t, err)
		expectedData[blobKey] = chunks

		coeffs, chunkProofs := disassembleFrames(chunks)
		err = chunkWriter.PutChunkProofs(context.Background(), blobKey, chunkProofs)
		require.NoError(t, err)
		fragmentInfo, err := chunkWriter.PutChunkCoefficients(context.Background(), blobKey, coeffs)
		require.NoError(t, err)
		fragmentInfoMap[blobKey] = fragmentInfo

		err = metadataStore.PutBlobCertificate(
			context.Background(),
			&v2.BlobCertificate{
				BlobHeader: header,
			},
			&encoding.FragmentInfo{
				TotalChunkSizeBytes: fragmentInfo.TotalChunkSizeBytes,
				FragmentSizeBytes:   fragmentInfo.FragmentSizeBytes,
			})
		require.NoError(t, err)
	}

	keyCount := 3

	for i := 0; i < 10; i++ {
		keys := make([]v2.BlobKey, 0, keyCount)
		for key := range expectedData {
			keys = append(keys, key)
			if len(keys) == keyCount {
				break
			}
		}

		requestedChunks := make([]*pb.ChunkRequest, 0)
		for _, key := range keys {

			boundKey := key
			request := &pb.ChunkRequest{
				Request: &pb.ChunkRequest_ByRange{
					ByRange: &pb.ChunkRequestByRange{
						BlobKey:    boundKey[:],
						StartIndex: 0,
						EndIndex:   uint32(len(expectedData[key])),
					},
				},
			}

			requestedChunks = append(requestedChunks, request)
		}
		request := &pb.GetChunksRequest{
			ChunkRequests: requestedChunks,
		}

		response, err := getChunks(t, request)
		require.NoError(t, err)

		require.Equal(t, keyCount, len(response.Data))

		for keyIndex, key := range keys {
			data := expectedData[key]

			bundle, err := core.Bundle{}.Deserialize(response.Data[keyIndex])
			require.NoError(t, err)

			for frameIndex, frame := range bundle {
				require.Equal(t, data[frameIndex], frame)
			}
		}
	}
}

func TestReadWriteChunksWithSharding(t *testing.T) {
	tu.InitializeRandom()

	logger, err := common.NewLogger(common.DefaultLoggerConfig())
	require.NoError(t, err)

	setup(t)
	defer teardown()

	// These are used to write data to S3/dynamoDB
	metadataStore := buildMetadataStore(t)
	chunkReader, chunkWriter := buildChunkStore(t, logger)

	shardCount := rand.Intn(10) + 10
	shardList := make([]v2.RelayKey, 0)
	shardSet := make(map[v2.RelayKey]struct{})
	for i := 0; i < shardCount; i++ {
		if i%2 == 0 {
			shardList = append(shardList, v2.RelayKey(i))
			shardSet[v2.RelayKey(i)] = struct{}{}
		}
	}
	shardMap := make(map[v2.BlobKey][]v2.RelayKey)

	// This is the server used to read it back
	config := defaultConfig()
	config.RelayIDs = shardList
	config.RateLimits.MaxGetChunkOpsPerSecond = 1000
	config.RateLimits.GetChunkOpsBurstiness = 1000
	config.RateLimits.MaxGetChunkOpsPerSecondClient = 1000
	config.RateLimits.GetChunkOpsBurstinessClient = 1000
	server, err := NewServer(
		context.Background(),
		logger,
		config,
		metadataStore,
		nil, /* not used in this test*/
		chunkReader,
		nil /* not used in this test*/)
	require.NoError(t, err)

	go func() {
		err = server.Start()
		require.NoError(t, err)
	}()
	defer server.Stop()

	expectedData := make(map[v2.BlobKey][]*encoding.Frame)
	fragmentInfoMap := make(map[v2.BlobKey]*encoding.FragmentInfo)

	blobCount := 10
	for i := 0; i < blobCount; i++ {
		header, _, chunks := randomBlobChunks(t)

		blobKey, err := header.BlobKey()
		require.NoError(t, err)
		expectedData[blobKey] = chunks

		// Assign two shards to each blob.
		shard1 := v2.RelayKey(rand.Intn(shardCount))
		shard2 := v2.RelayKey(rand.Intn(shardCount))
		shards := []v2.RelayKey{shard1, shard2}
		shardMap[blobKey] = shards

		coeffs, chunkProofs := disassembleFrames(chunks)
		err = chunkWriter.PutChunkProofs(context.Background(), blobKey, chunkProofs)
		require.NoError(t, err)
		fragmentInfo, err := chunkWriter.PutChunkCoefficients(context.Background(), blobKey, coeffs)
		require.NoError(t, err)
		fragmentInfoMap[blobKey] = fragmentInfo

		err = metadataStore.PutBlobCertificate(
			context.Background(),
			&v2.BlobCertificate{
				BlobHeader: header,
				RelayKeys:  shards,
			},
			&encoding.FragmentInfo{
				TotalChunkSizeBytes: fragmentInfo.TotalChunkSizeBytes,
				FragmentSizeBytes:   fragmentInfo.FragmentSizeBytes,
			})
		require.NoError(t, err)
	}

	// Request the entire blob by range. 25% of the blobs will be assigned to shards we don't have.
	for key, data := range expectedData {
		requestedChunks := make([]*pb.ChunkRequest, 0)
		requestedChunks = append(requestedChunks, &pb.ChunkRequest{
			Request: &pb.ChunkRequest_ByRange{
				ByRange: &pb.ChunkRequestByRange{
					BlobKey:    key[:],
					StartIndex: 0,
					EndIndex:   uint32(len(data)),
				},
			},
		})
		request := &pb.GetChunksRequest{
			ChunkRequests: requestedChunks,
		}

		isBlobInCorrectShard := false
		blobShards := shardMap[key]
		for _, shard := range blobShards {
			if _, ok := shardSet[shard]; ok {
				isBlobInCorrectShard = true
				break
			}
		}

		response, err := getChunks(t, request)

		if isBlobInCorrectShard {
			require.NoError(t, err)

			require.Equal(t, 1, len(response.Data))

			bundle, err := core.Bundle{}.Deserialize(response.Data[0])
			require.NoError(t, err)

			for i, frame := range bundle {
				require.Equal(t, data[i], frame)
			}
		} else {
			require.Error(t, err)
			require.Nil(t, response)
		}
	}

	// Request the entire blob by index
	for key, data := range expectedData {
		requestedChunks := make([]*pb.ChunkRequest, 0)

		indices := make([]uint32, len(data))
		for i := range data {
			indices[i] = uint32(i)
		}

		requestedChunks = append(requestedChunks, &pb.ChunkRequest{
			Request: &pb.ChunkRequest_ByIndex{
				ByIndex: &pb.ChunkRequestByIndex{
					BlobKey:      key[:],
					ChunkIndices: indices,
				},
			},
		})
		request := &pb.GetChunksRequest{
			ChunkRequests: requestedChunks,
		}

		isBlobInCorrectShard := false
		blobShards := shardMap[key]
		for _, shard := range blobShards {
			if _, ok := shardSet[shard]; ok {
				isBlobInCorrectShard = true
				break
			}
		}

		if isBlobInCorrectShard {
			response, err := getChunks(t, request)
			require.NoError(t, err)

			require.Equal(t, 1, len(response.Data))

			bundle, err := core.Bundle{}.Deserialize(response.Data[0])
			require.NoError(t, err)

			for i, frame := range bundle {
				require.Equal(t, data[i], frame)
			}
		} else {
			response, err := getChunks(t, request)
			require.Error(t, err)
			require.Nil(t, response)
		}
	}

	// Request part of the blob back by range
	for key, data := range expectedData {
		requestedChunks := make([]*pb.ChunkRequest, 0)

		startIndex := rand.Intn(len(data) - 1)
		endIndex := startIndex + rand.Intn(len(data)-startIndex-1) + 1

		requestedChunks = append(requestedChunks, &pb.ChunkRequest{
			Request: &pb.ChunkRequest_ByRange{
				ByRange: &pb.ChunkRequestByRange{
					BlobKey:    key[:],
					StartIndex: uint32(startIndex),
					EndIndex:   uint32(endIndex),
				},
			},
		})
		request := &pb.GetChunksRequest{
			ChunkRequests: requestedChunks,
		}

		isBlobInCorrectShard := false
		blobShards := shardMap[key]
		for _, shard := range blobShards {
			if _, ok := shardSet[shard]; ok {
				isBlobInCorrectShard = true
				break
			}
		}

		if isBlobInCorrectShard {
			response, err := getChunks(t, request)
			require.NoError(t, err)

			require.Equal(t, 1, len(response.Data))

			bundle, err := core.Bundle{}.Deserialize(response.Data[0])
			require.NoError(t, err)

			for i := startIndex; i < endIndex; i++ {
				require.Equal(t, data[i], bundle[i-startIndex])
			}
		}
	}

	// Request part of the blob back by index
	for key, data := range expectedData {
		requestedChunks := make([]*pb.ChunkRequest, 0)

		indices := make([]uint32, 0)
		for i := range data {
			if i%2 == 0 {
				indices = append(indices, uint32(i))
			}
		}

		requestedChunks = append(requestedChunks, &pb.ChunkRequest{
			Request: &pb.ChunkRequest_ByIndex{
				ByIndex: &pb.ChunkRequestByIndex{
					BlobKey:      key[:],
					ChunkIndices: indices,
				},
			},
		})
		request := &pb.GetChunksRequest{
			ChunkRequests: requestedChunks,
		}

		isBlobInCorrectShard := false
		blobShards := shardMap[key]
		for _, shard := range blobShards {
			if _, ok := shardSet[shard]; ok {
				isBlobInCorrectShard = true
				break
			}
		}

		if isBlobInCorrectShard {
			response, err := getChunks(t, request)
			require.NoError(t, err)

			require.Equal(t, 1, len(response.Data))

			bundle, err := core.Bundle{}.Deserialize(response.Data[0])
			require.NoError(t, err)

			for i := 0; i < len(indices); i++ {
				if i%2 == 0 {
					require.Equal(t, data[indices[i]], bundle[i/2])
				}
			}
		} else {
			response, err := getChunks(t, request)
			require.Error(t, err)
			require.Nil(t, response)
		}
	}
}

func TestBatchedReadWriteChunksWithSharding(t *testing.T) {
	tu.InitializeRandom()

	logger, err := common.NewLogger(common.DefaultLoggerConfig())
	require.NoError(t, err)

	setup(t)
	defer teardown()

	// These are used to write data to S3/dynamoDB
	metadataStore := buildMetadataStore(t)
	chunkReader, chunkWriter := buildChunkStore(t, logger)

	shardCount := rand.Intn(10) + 10
	shardList := make([]v2.RelayKey, 0)
	shardSet := make(map[v2.RelayKey]struct{})
	for i := 0; i < shardCount; i++ {
		if i%2 == 0 {
			shardList = append(shardList, v2.RelayKey(i))
			shardSet[v2.RelayKey(i)] = struct{}{}
		}
	}
	shardMap := make(map[v2.BlobKey][]v2.RelayKey)

	// This is the server used to read it back
	config := defaultConfig()
	config.RelayIDs = shardList
	config.RateLimits.MaxGetChunkOpsPerSecond = 1000
	config.RateLimits.GetChunkOpsBurstiness = 1000
	config.RateLimits.MaxGetChunkOpsPerSecondClient = 1000
	config.RateLimits.GetChunkOpsBurstinessClient = 1000
	server, err := NewServer(
		context.Background(),
		logger,
		config,
		metadataStore,
		nil, /* not used in this test */
		chunkReader,
		nil /* not used in this test*/)
	require.NoError(t, err)

	go func() {
		err = server.Start()
		require.NoError(t, err)
	}()
	defer server.Stop()

	expectedData := make(map[v2.BlobKey][]*encoding.Frame)
	fragmentInfoMap := make(map[v2.BlobKey]*encoding.FragmentInfo)

	blobCount := 10
	for i := 0; i < blobCount; i++ {
		header, _, chunks := randomBlobChunks(t)

		blobKey, err := header.BlobKey()
		require.NoError(t, err)
		expectedData[blobKey] = chunks

		coeffs, chunkProofs := disassembleFrames(chunks)
		err = chunkWriter.PutChunkProofs(context.Background(), blobKey, chunkProofs)
		require.NoError(t, err)
		fragmentInfo, err := chunkWriter.PutChunkCoefficients(context.Background(), blobKey, coeffs)
		require.NoError(t, err)
		fragmentInfoMap[blobKey] = fragmentInfo

		// Assign two shards to each blob.
		shard1 := v2.RelayKey(rand.Intn(shardCount))
		shard2 := v2.RelayKey(rand.Intn(shardCount))
		shards := []v2.RelayKey{shard1, shard2}
		shardMap[blobKey] = shards

		err = metadataStore.PutBlobCertificate(
			context.Background(),
			&v2.BlobCertificate{
				BlobHeader: header,
				RelayKeys:  shards,
			},
			&encoding.FragmentInfo{
				TotalChunkSizeBytes: fragmentInfo.TotalChunkSizeBytes,
				FragmentSizeBytes:   fragmentInfo.FragmentSizeBytes,
			})
		require.NoError(t, err)
	}

	keyCount := 2

	// Read the blobs back. On average, we expect 25% of the blobs to be assigned to shards we don't have.
	for i := 0; i < 10; i++ {
		keys := make([]v2.BlobKey, 0, keyCount)
		for key := range expectedData {
			keys = append(keys, key)
			if len(keys) == keyCount {
				break
			}
		}

		requestedChunks := make([]*pb.ChunkRequest, 0)
		for _, key := range keys {

			boundKey := key
			request := &pb.ChunkRequest{
				Request: &pb.ChunkRequest_ByRange{
					ByRange: &pb.ChunkRequestByRange{
						BlobKey:    boundKey[:],
						StartIndex: 0,
						EndIndex:   uint32(len(expectedData[key])),
					},
				},
			}

			requestedChunks = append(requestedChunks, request)
		}
		// Add a request for duplicate key with different index range
		requestedChunks = append(requestedChunks, &pb.ChunkRequest{
			Request: &pb.ChunkRequest_ByRange{
				ByRange: &pb.ChunkRequestByRange{
					BlobKey:    keys[0][:],
					StartIndex: uint32(len(expectedData[keys[0]]) / 2),
					EndIndex:   uint32(len(expectedData[keys[0]])),
				},
			},
		})
		request := &pb.GetChunksRequest{
			ChunkRequests: requestedChunks,
		}

		allInCorrectShard := true
		for _, key := range keys {
			isBlobInCorrectShard := false
			blobShards := shardMap[key]
			for _, shard := range blobShards {
				if _, ok := shardSet[shard]; ok {
					isBlobInCorrectShard = true
					break
				}
			}
			if !isBlobInCorrectShard {
				allInCorrectShard = false
				break
			}
		}

		response, err := getChunks(t, request)
		if allInCorrectShard {
			require.NoError(t, err)

			require.Equal(t, keyCount+1, len(response.Data))

			for keyIndex, key := range keys {
				data := expectedData[key]

				bundle, err := core.Bundle{}.Deserialize(response.Data[keyIndex])
				require.NoError(t, err)

				for frameIndex, frame := range bundle {
					require.Equal(t, data[frameIndex], frame)
				}
			}

			// Check the duplicate key
			key := keys[0]
			data := expectedData[key][len(expectedData[key])/2:]

			bundle, err := core.Bundle{}.Deserialize(response.Data[keyCount])
			require.NoError(t, err)

			for frameIndex, frame := range bundle {
				require.Equal(t, data[frameIndex], frame)
			}
		} else {
			require.Error(t, err)
			require.Nil(t, response)
		}
	}
}<|MERGE_RESOLUTION|>--- conflicted
+++ resolved
@@ -48,7 +48,6 @@
 			MaxConcurrentGetChunkOpsClient:  1,
 		},
 		AuthenticationDisabled: true,
-<<<<<<< HEAD
 		Timeouts: TimeoutConfig{
 			GetBlobTimeout:                 10 * time.Second,
 			GetChunksTimeout:               10 * time.Second,
@@ -57,8 +56,6 @@
 			InternalGetProofsTimeout:       10 * time.Second,
 			InternalGetCoefficientsTimeout: 10 * time.Second,
 		},
-=======
->>>>>>> 953397b7
 	}
 }
 
