package relay

import (
	"context"
	"errors"
	"fmt"
	"github.com/Layr-Labs/eigenda/relay/metrics"
	"net"
	"time"

	pb "github.com/Layr-Labs/eigenda/api/grpc/relay"
	"github.com/Layr-Labs/eigenda/common/healthcheck"
	"github.com/Layr-Labs/eigenda/core"
	v2 "github.com/Layr-Labs/eigenda/core/v2"
	"github.com/Layr-Labs/eigenda/disperser/common/v2/blobstore"
	"github.com/Layr-Labs/eigenda/encoding"
	"github.com/Layr-Labs/eigenda/relay/auth"
	"github.com/Layr-Labs/eigenda/relay/chunkstore"
	"github.com/Layr-Labs/eigenda/relay/limiter"
	"github.com/Layr-Labs/eigensdk-go/logging"
	"google.golang.org/grpc"
	"google.golang.org/grpc/peer"
	"google.golang.org/grpc/reflection"
)

var _ pb.RelayServer = &Server{}

// Server implements the Relay service defined in api/proto/relay/relay.proto
type Server struct {
	pb.UnimplementedRelayServer

	// config is the configuration for the relay Server.
	config *Config

	// the logger for the server
	logger logging.Logger

	// metadataProvider encapsulates logic for fetching metadata for blobs.
	metadataProvider *metadataProvider

	// blobProvider encapsulates logic for fetching blobs.
	blobProvider *blobProvider

	// chunkProvider encapsulates logic for fetching chunks.
	chunkProvider *chunkProvider

	// blobRateLimiter enforces rate limits on GetBlob and operations.
	blobRateLimiter *limiter.BlobRateLimiter

	// chunkRateLimiter enforces rate limits on GetChunk operations.
	chunkRateLimiter *limiter.ChunkRateLimiter

	// grpcServer is the gRPC server.
	grpcServer *grpc.Server

	// authenticator is used to authenticate requests to the relay service.
	authenticator auth.RequestAuthenticator

	// chainReader is the core.Reader used to fetch blob parameters.
	chainReader core.Reader

	// metrics encapsulates the metrics for the relay server.
<<<<<<< HEAD
	metrics *RelayMetrics
=======
	metrics *metrics.RelayMetrics
>>>>>>> 9f68f747
}

type Config struct {

	// RelayIDs contains the IDs of the relays that this server is willing to serve data for. If empty, the server will
	// serve data for any shard it can.
	RelayIDs []v2.RelayKey

	// GRPCPort is the port that the relay server listens on.
	GRPCPort int

	// MaxGRPCMessageSize is the maximum size of a gRPC message that the server will accept.
	MaxGRPCMessageSize int

	// MetadataCacheSize is the maximum number of items in the metadata cache.
	MetadataCacheSize int

	// MetadataMaxConcurrency puts a limit on the maximum number of concurrent metadata fetches actively running on
	// goroutines.
	MetadataMaxConcurrency int

	// BlobCacheBytes is the maximum size of the blob cache, in bytes.
	BlobCacheBytes uint64

	// BlobMaxConcurrency puts a limit on the maximum number of concurrent blob fetches actively running on goroutines.
	BlobMaxConcurrency int

	// ChunkCacheSize is the maximum size of the chunk cache, in bytes.
	ChunkCacheSize uint64

	// ChunkMaxConcurrency is the size of the work pool for fetching chunks. Note that this does not
	// impact concurrency utilized by the s3 client to upload/download fragmented files.
	ChunkMaxConcurrency int

	// MaxKeysPerGetChunksRequest is the maximum number of keys that can be requested in a single GetChunks request.
	MaxKeysPerGetChunksRequest int

	// RateLimits contains configuration for rate limiting.
	RateLimits limiter.Config

	// AuthenticationKeyCacheSize is the maximum number of operator public keys that can be cached.
	AuthenticationKeyCacheSize int

	// AuthenticationTimeout is the duration for which an authentication is "cached". A request from the same client
	// within this duration will not trigger a new authentication in order to save resources. If zero, then each request
	// will be authenticated independently, regardless of timing.
	AuthenticationTimeout time.Duration

	// AuthenticationDisabled will disable authentication if set to true.
	AuthenticationDisabled bool

	// Timeouts contains configuration for relay timeouts.
	Timeouts TimeoutConfig

	// OnchainStateRefreshInterval is the interval at which the onchain state is refreshed.
	OnchainStateRefreshInterval time.Duration

	// MetricsPort is the port that the relay metrics server listens on.
	MetricsPort int
}

// NewServer creates a new relay Server.
func NewServer(
	ctx context.Context,
	logger logging.Logger,
	config *Config,
	metadataStore *blobstore.BlobMetadataStore,
	blobStore *blobstore.BlobStore,
	chunkReader chunkstore.ChunkReader,
	chainReader core.Reader,
<<<<<<< HEAD
	ics core.IndexedChainState) (*Server, error) {
=======
	ics core.IndexedChainState,
) (*Server, error) {
>>>>>>> 9f68f747

	if chainReader == nil {
		return nil, errors.New("chainReader is required")
	}

	blobParams, err := chainReader.GetAllVersionedBlobParams(ctx)
	if err != nil {
		return nil, fmt.Errorf("error fetching blob params: %w", err)
	}

<<<<<<< HEAD
	metrics, err := NewRelayMetrics(logger, config.MetricsPort)
	if err != nil {
		return nil, fmt.Errorf("error creating metrics: %w", err)
=======
	relayMetrics, err := metrics.NewRelayMetrics(logger, config.MetricsPort)
	if err != nil {
		return nil, fmt.Errorf("error creating relayMetrics: %w", err)
>>>>>>> 9f68f747
	}

	mp, err := newMetadataProvider(
		ctx,
		logger,
		metadataStore,
		config.MetadataCacheSize,
		config.MetadataMaxConcurrency,
		config.RelayIDs,
		config.Timeouts.InternalGetMetadataTimeout,
		v2.NewBlobVersionParameterMap(blobParams),
<<<<<<< HEAD
		metrics.MetadataCacheMetrics)
=======
		relayMetrics.MetadataCacheMetrics)
>>>>>>> 9f68f747

	if err != nil {
		return nil, fmt.Errorf("error creating metadata provider: %w", err)
	}

	bp, err := newBlobProvider(
		ctx,
		logger,
		blobStore,
		config.BlobCacheBytes,
		config.BlobMaxConcurrency,
		config.Timeouts.InternalGetBlobTimeout,
<<<<<<< HEAD
		metrics.BlobCacheMetrics)
=======
		relayMetrics.BlobCacheMetrics)
>>>>>>> 9f68f747
	if err != nil {
		return nil, fmt.Errorf("error creating blob provider: %w", err)
	}

	cp, err := newChunkProvider(
		ctx,
		logger,
		chunkReader,
		config.ChunkCacheSize,
		config.ChunkMaxConcurrency,
		config.Timeouts.InternalGetProofsTimeout,
		config.Timeouts.InternalGetCoefficientsTimeout,
<<<<<<< HEAD
		metrics.ChunkCacheMetrics)
=======
		relayMetrics.ChunkCacheMetrics)
>>>>>>> 9f68f747
	if err != nil {
		return nil, fmt.Errorf("error creating chunk provider: %w", err)
	}

	var authenticator auth.RequestAuthenticator
	if !config.AuthenticationDisabled {
		authenticator, err = auth.NewRequestAuthenticator(
			ctx,
			ics,
			config.AuthenticationKeyCacheSize,
			config.AuthenticationTimeout)
		if err != nil {
			return nil, fmt.Errorf("error creating authenticator: %w", err)
		}
	}

	return &Server{
		config:           config,
		logger:           logger,
		metadataProvider: mp,
		blobProvider:     bp,
		chunkProvider:    cp,
<<<<<<< HEAD
		blobRateLimiter:  limiter.NewBlobRateLimiter(&config.RateLimits, metrics.GetBlobRateLimited),
		chunkRateLimiter: limiter.NewChunkRateLimiter(&config.RateLimits, metrics.GetChunksRateLimited),
		authenticator:    authenticator,
		metrics:          metrics,
=======
		blobRateLimiter:  limiter.NewBlobRateLimiter(&config.RateLimits, relayMetrics),
		chunkRateLimiter: limiter.NewChunkRateLimiter(&config.RateLimits, relayMetrics),
		authenticator:    authenticator,
		metrics:          relayMetrics,
>>>>>>> 9f68f747
	}, nil
}

// GetBlob retrieves a blob stored by the relay.
func (s *Server) GetBlob(ctx context.Context, request *pb.GetBlobRequest) (*pb.GetBlobReply, error) {
	start := time.Now()

	if s.config.Timeouts.GetBlobTimeout > 0 {
		var cancel context.CancelFunc
		ctx, cancel = context.WithTimeout(ctx, s.config.Timeouts.GetBlobTimeout)
		defer cancel()
	}

	err := s.blobRateLimiter.BeginGetBlobOperation(time.Now())
	if err != nil {
		return nil, err
	}
	defer s.blobRateLimiter.FinishGetBlobOperation()

	key, err := v2.BytesToBlobKey(request.BlobKey)
	if err != nil {
		return nil, fmt.Errorf("invalid blob key: %w", err)
	}

	keys := []v2.BlobKey{key}
	mMap, err := s.metadataProvider.GetMetadataForBlobs(ctx, keys)
	if err != nil {
		return nil, fmt.Errorf(
			"error fetching metadata for blob, check if blob exists and is assigned to this relay: %w", err)
	}
	metadata := mMap[v2.BlobKey(request.BlobKey)]
	if metadata == nil {
		return nil, fmt.Errorf("blob not found")
	}

	finishedFetchingMetadata := time.Now()
	s.metrics.GetBlobMetadataLatency.ReportLatency(finishedFetchingMetadata.Sub(start))

	err = s.blobRateLimiter.RequestGetBlobBandwidth(time.Now(), metadata.blobSizeBytes)
	if err != nil {
		return nil, err
	}

	data, err := s.blobProvider.GetBlob(ctx, key)
	if err != nil {
		return nil, fmt.Errorf("error fetching blob %s: %w", key.Hex(), err)
	}

	s.metrics.GetBlobDataSize.Set(float64(len(data)))
	s.metrics.GetBlobDataLatency.ReportLatency(time.Since(finishedFetchingMetadata))
	s.metrics.GetBlobLatency.ReportLatency(time.Since(start))

	reply := &pb.GetBlobReply{
		Blob: data,
	}
	return reply, nil
}

// GetChunks retrieves chunks from blobs stored by the relay.
func (s *Server) GetChunks(ctx context.Context, request *pb.GetChunksRequest) (*pb.GetChunksReply, error) {
	start := time.Now()

	if s.config.Timeouts.GetChunksTimeout > 0 {
		var cancel context.CancelFunc
		ctx, cancel = context.WithTimeout(ctx, s.config.Timeouts.GetChunksTimeout)
		defer cancel()
	}

	if len(request.ChunkRequests) <= 0 {
		return nil, fmt.Errorf("no chunk requests provided")
	}
	if len(request.ChunkRequests) > s.config.MaxKeysPerGetChunksRequest {
		return nil, fmt.Errorf(
			"too many chunk requests provided, max is %d", s.config.MaxKeysPerGetChunksRequest)
	}
	s.metrics.GetChunksKeyCount.Set(float64(len(request.ChunkRequests)))

	if s.authenticator != nil {
		client, ok := peer.FromContext(ctx)
		if !ok {
			return nil, errors.New("could not get peer information")
		}
		clientAddress := client.Addr.String()

		err := s.authenticator.AuthenticateGetChunksRequest(ctx, clientAddress, request, time.Now())
		if err != nil {
			s.metrics.GetChunksAuthFailures.Increment()
			return nil, fmt.Errorf("auth failed: %w", err)
		}
	}

	finishedAuthenticating := time.Now()
	if s.authenticator != nil {
		s.metrics.GetChunksAuthenticationLatency.ReportLatency(finishedAuthenticating.Sub(start))
	}

	clientID := string(request.OperatorId)
	err := s.chunkRateLimiter.BeginGetChunkOperation(time.Now(), clientID)
	if err != nil {
		return nil, err
	}
	defer s.chunkRateLimiter.FinishGetChunkOperation(clientID)

	// keys might contain duplicate keys
	keys, err := getKeysFromChunkRequest(request)
	if err != nil {
		return nil, err
	}

	mMap, err := s.metadataProvider.GetMetadataForBlobs(ctx, keys)
	if err != nil {
		return nil, fmt.Errorf(
			"error fetching metadata for blob, check if blob exists and is assigned to this relay: %w", err)
	}

	finishedFetchingMetadata := time.Now()
	s.metrics.GetChunksMetadataLatency.ReportLatency(finishedFetchingMetadata.Sub(finishedAuthenticating))

	requiredBandwidth, err := computeChunkRequestRequiredBandwidth(request, mMap)
	if err != nil {
		return nil, fmt.Errorf("error computing required bandwidth: %w", err)
	}
	err = s.chunkRateLimiter.RequestGetChunkBandwidth(time.Now(), clientID, requiredBandwidth)
	if err != nil {
		return nil, err
	}
	s.metrics.GetChunksDataSize.Set(float64(requiredBandwidth))

	frames, err := s.chunkProvider.GetFrames(ctx, mMap)
	if err != nil {
		return nil, fmt.Errorf("error fetching frames: %w", err)
	}

	bytesToSend, err := gatherChunkDataToSend(frames, request)
	if err != nil {
		return nil, fmt.Errorf("error gathering chunk data: %w", err)
	}

<<<<<<< HEAD
	finishedFetchingData := time.Now()
	s.metrics.GetChunksDataLatency.ReportLatency(finishedFetchingData.Sub(finishedFetchingMetadata))
=======
	s.metrics.GetChunksDataLatency.ReportLatency(time.Since(finishedFetchingMetadata))
>>>>>>> 9f68f747
	s.metrics.GetChunksLatency.ReportLatency(time.Since(start))

	return &pb.GetChunksReply{
		Data: bytesToSend,
	}, nil
}

// getKeysFromChunkRequest gathers a slice of blob keys from a GetChunks request.
func getKeysFromChunkRequest(request *pb.GetChunksRequest) ([]v2.BlobKey, error) {
	keys := make([]v2.BlobKey, 0, len(request.ChunkRequests))

	for _, chunkRequest := range request.ChunkRequests {
		var key v2.BlobKey
		if chunkRequest.GetByIndex() != nil {
			var err error
			key, err = v2.BytesToBlobKey(chunkRequest.GetByIndex().GetBlobKey())
			if err != nil {
				return nil, fmt.Errorf("invalid blob key: %w", err)
			}
		} else {
			var err error
			key, err = v2.BytesToBlobKey(chunkRequest.GetByRange().GetBlobKey())
			if err != nil {
				return nil, fmt.Errorf("invalid blob key: %w", err)
			}
		}
		keys = append(keys, key)
	}

	return keys, nil
}

// gatherChunkDataToSend takes the chunk data and narrows it down to the data requested in the GetChunks request.
func gatherChunkDataToSend(
	frames map[v2.BlobKey][]*encoding.Frame,
	request *pb.GetChunksRequest) ([][]byte, error) {

	bytesToSend := make([][]byte, 0, len(request.ChunkRequests))

	for _, chunkRequest := range request.ChunkRequests {

		framesToSend := make([]*encoding.Frame, 0)

		if chunkRequest.GetByIndex() != nil {
			key := v2.BlobKey(chunkRequest.GetByIndex().GetBlobKey())
			blobFrames := (frames)[key]

			for index := range chunkRequest.GetByIndex().ChunkIndices {

				if index >= len(blobFrames) {
					return nil, fmt.Errorf(
						"chunk index %d out of range for key %s, chunk count %d",
						index, key.Hex(), len(blobFrames))
				}

				framesToSend = append(framesToSend, blobFrames[index])
			}

		} else {
			key := v2.BlobKey(chunkRequest.GetByRange().GetBlobKey())
			startIndex := chunkRequest.GetByRange().StartIndex
			endIndex := chunkRequest.GetByRange().EndIndex

			blobFrames := (frames)[key]

			if startIndex > endIndex {
				return nil, fmt.Errorf(
					"chunk range %d-%d is invalid for key %s, start index must be less than or equal to end index",
					startIndex, endIndex, key.Hex())
			}
			if endIndex > uint32(len((frames)[key])) {
				return nil, fmt.Errorf(
					"chunk range %d-%d is invald for key %s, chunk count %d",
					chunkRequest.GetByRange().StartIndex, chunkRequest.GetByRange().EndIndex, key, len(blobFrames))
			}

			framesToSend = append(framesToSend, blobFrames[startIndex:endIndex]...)
		}

		bundle := core.Bundle(framesToSend)
		bundleBytes, err := bundle.Serialize()
		if err != nil {
			return nil, fmt.Errorf("error serializing bundle: %w", err)
		}
		bytesToSend = append(bytesToSend, bundleBytes)
	}

	return bytesToSend, nil
}

// computeChunkRequestRequiredBandwidth computes the bandwidth required to fulfill a GetChunks request.
func computeChunkRequestRequiredBandwidth(request *pb.GetChunksRequest, mMap metadataMap) (int, error) {
	requiredBandwidth := 0
	for _, req := range request.ChunkRequests {
		var metadata *blobMetadata
		var key v2.BlobKey
		var requestedChunks int

		if req.GetByIndex() != nil {
			key = v2.BlobKey(req.GetByIndex().GetBlobKey())
			metadata = mMap[key]
			requestedChunks = len(req.GetByIndex().ChunkIndices)
		} else {
			key = v2.BlobKey(req.GetByRange().GetBlobKey())
			metadata = mMap[key]
			requestedChunks = int(req.GetByRange().EndIndex - req.GetByRange().StartIndex)
		}

		if metadata == nil {
			return 0, fmt.Errorf("metadata not found for key %s", key.Hex())
		}

		requiredBandwidth += requestedChunks * int(metadata.chunkSizeBytes)
	}

	return requiredBandwidth, nil

}

// Start starts the server listening for requests. This method will block until the server is stopped.
func (s *Server) Start(ctx context.Context) error {
	err := s.metrics.Start()
	if err != nil {
		return fmt.Errorf("error starting metrics server: %w", err)
	}

	if s.chainReader != nil && s.metadataProvider != nil {
		go func() {
			_ = s.RefreshOnchainState(ctx)
		}()
	}

	// Serve grpc requests
	addr := fmt.Sprintf("0.0.0.0:%d", s.config.GRPCPort)
	listener, err := net.Listen("tcp", addr)
	if err != nil {
		return fmt.Errorf("could not start tcp listener on %s: %w", addr, err)
	}

	opt := grpc.MaxRecvMsgSize(s.config.MaxGRPCMessageSize)

	s.grpcServer = grpc.NewServer(opt, s.metrics.GetGRPCServerOption())
	reflection.Register(s.grpcServer)
	pb.RegisterRelayServer(s.grpcServer, s)

	// Register Server for Health Checks
	name := pb.Relay_ServiceDesc.ServiceName
	healthcheck.RegisterHealthServer(name, s.grpcServer)

	s.logger.Info("GRPC Listening", "port", s.config.GRPCPort, "address", listener.Addr().String())
	if err = s.grpcServer.Serve(listener); err != nil {
		return errors.New("could not start GRPC server")
	}

	return nil
}

func (s *Server) RefreshOnchainState(ctx context.Context) error {
	ticker := time.NewTicker(s.config.OnchainStateRefreshInterval)
	defer ticker.Stop()

	for {
		select {
		case <-ticker.C:
			s.logger.Info("refreshing onchain state")
			blobParams, err := s.chainReader.GetAllVersionedBlobParams(ctx)
			if err != nil {
				s.logger.Error("error fetching blob params", "err", err)
				continue
			}
			s.metadataProvider.UpdateBlobVersionParameters(v2.NewBlobVersionParameterMap(blobParams))
		case <-ctx.Done():
			return ctx.Err()
		}
	}
}

// Stop stops the server.
func (s *Server) Stop() error {
	if s.grpcServer != nil {
		s.grpcServer.Stop()
	}

	err := s.metrics.Stop()
	if err != nil {
		return fmt.Errorf("error stopping metrics server: %w", err)
	}

	return nil
}<|MERGE_RESOLUTION|>--- conflicted
+++ resolved
@@ -60,11 +60,7 @@
 	chainReader core.Reader
 
 	// metrics encapsulates the metrics for the relay server.
-<<<<<<< HEAD
-	metrics *RelayMetrics
-=======
 	metrics *metrics.RelayMetrics
->>>>>>> 9f68f747
 }
 
 type Config struct {
@@ -135,12 +131,8 @@
 	blobStore *blobstore.BlobStore,
 	chunkReader chunkstore.ChunkReader,
 	chainReader core.Reader,
-<<<<<<< HEAD
-	ics core.IndexedChainState) (*Server, error) {
-=======
 	ics core.IndexedChainState,
 ) (*Server, error) {
->>>>>>> 9f68f747
 
 	if chainReader == nil {
 		return nil, errors.New("chainReader is required")
@@ -151,15 +143,9 @@
 		return nil, fmt.Errorf("error fetching blob params: %w", err)
 	}
 
-<<<<<<< HEAD
-	metrics, err := NewRelayMetrics(logger, config.MetricsPort)
-	if err != nil {
-		return nil, fmt.Errorf("error creating metrics: %w", err)
-=======
 	relayMetrics, err := metrics.NewRelayMetrics(logger, config.MetricsPort)
 	if err != nil {
 		return nil, fmt.Errorf("error creating relayMetrics: %w", err)
->>>>>>> 9f68f747
 	}
 
 	mp, err := newMetadataProvider(
@@ -171,11 +157,7 @@
 		config.RelayIDs,
 		config.Timeouts.InternalGetMetadataTimeout,
 		v2.NewBlobVersionParameterMap(blobParams),
-<<<<<<< HEAD
-		metrics.MetadataCacheMetrics)
-=======
 		relayMetrics.MetadataCacheMetrics)
->>>>>>> 9f68f747
 
 	if err != nil {
 		return nil, fmt.Errorf("error creating metadata provider: %w", err)
@@ -188,11 +170,7 @@
 		config.BlobCacheBytes,
 		config.BlobMaxConcurrency,
 		config.Timeouts.InternalGetBlobTimeout,
-<<<<<<< HEAD
-		metrics.BlobCacheMetrics)
-=======
 		relayMetrics.BlobCacheMetrics)
->>>>>>> 9f68f747
 	if err != nil {
 		return nil, fmt.Errorf("error creating blob provider: %w", err)
 	}
@@ -205,11 +183,7 @@
 		config.ChunkMaxConcurrency,
 		config.Timeouts.InternalGetProofsTimeout,
 		config.Timeouts.InternalGetCoefficientsTimeout,
-<<<<<<< HEAD
-		metrics.ChunkCacheMetrics)
-=======
 		relayMetrics.ChunkCacheMetrics)
->>>>>>> 9f68f747
 	if err != nil {
 		return nil, fmt.Errorf("error creating chunk provider: %w", err)
 	}
@@ -232,17 +206,10 @@
 		metadataProvider: mp,
 		blobProvider:     bp,
 		chunkProvider:    cp,
-<<<<<<< HEAD
-		blobRateLimiter:  limiter.NewBlobRateLimiter(&config.RateLimits, metrics.GetBlobRateLimited),
-		chunkRateLimiter: limiter.NewChunkRateLimiter(&config.RateLimits, metrics.GetChunksRateLimited),
-		authenticator:    authenticator,
-		metrics:          metrics,
-=======
 		blobRateLimiter:  limiter.NewBlobRateLimiter(&config.RateLimits, relayMetrics),
 		chunkRateLimiter: limiter.NewChunkRateLimiter(&config.RateLimits, relayMetrics),
 		authenticator:    authenticator,
 		metrics:          relayMetrics,
->>>>>>> 9f68f747
 	}, nil
 }
 
@@ -381,12 +348,7 @@
 		return nil, fmt.Errorf("error gathering chunk data: %w", err)
 	}
 
-<<<<<<< HEAD
-	finishedFetchingData := time.Now()
-	s.metrics.GetChunksDataLatency.ReportLatency(finishedFetchingData.Sub(finishedFetchingMetadata))
-=======
 	s.metrics.GetChunksDataLatency.ReportLatency(time.Since(finishedFetchingMetadata))
->>>>>>> 9f68f747
 	s.metrics.GetChunksLatency.ReportLatency(time.Since(start))
 
 	return &pb.GetChunksReply{
