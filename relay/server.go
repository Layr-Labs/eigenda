--- conflicted
+++ resolved
@@ -94,12 +94,9 @@
 	// RateLimits contains configuration for rate limiting.
 	RateLimits limiter.Config
 
-<<<<<<< HEAD
-=======
 	// AuthenticationKeyCacheSize is the maximum number of operator public keys that can be cached.
 	AuthenticationKeyCacheSize int
 
->>>>>>> 953397b7
 	// AuthenticationTimeout is the duration for which an authentication is "cached". A request from the same client
 	// within this duration will not trigger a new authentication in order to save resources. If zero, then each request
 	// will be authenticated independently, regardless of timing.
@@ -107,12 +104,9 @@
 
 	// AuthenticationDisabled will disable authentication if set to true.
 	AuthenticationDisabled bool
-<<<<<<< HEAD
 
 	// Timeouts contains configuration for relay timeouts.
 	Timeouts TimeoutConfig
-=======
->>>>>>> 953397b7
 }
 
 // NewServer creates a new relay Server.
@@ -162,9 +156,6 @@
 
 	var authenticator auth.RequestAuthenticator
 	if !config.AuthenticationDisabled {
-<<<<<<< HEAD
-		authenticator = auth.NewRequestAuthenticator(ics, config.AuthenticationTimeout)
-=======
 		authenticator, err = auth.NewRequestAuthenticator(
 			ics,
 			config.AuthenticationKeyCacheSize,
@@ -172,7 +163,6 @@
 		if err != nil {
 			return nil, fmt.Errorf("error creating authenticator: %w", err)
 		}
->>>>>>> 953397b7
 	}
 
 	return &Server{
@@ -237,12 +227,6 @@
 // GetChunks retrieves chunks from blobs stored by the relay.
 func (s *Server) GetChunks(ctx context.Context, request *pb.GetChunksRequest) (*pb.GetChunksReply, error) {
 
-<<<<<<< HEAD
-=======
-	// TODO(cody-littley):
-	//  - timeouts
-
->>>>>>> 953397b7
 	if len(request.ChunkRequests) <= 0 {
 		return nil, fmt.Errorf("no chunk requests provided")
 	}
@@ -251,15 +235,6 @@
 			"too many chunk requests provided, max is %d", s.config.MaxKeysPerGetChunksRequest)
 	}
 
-<<<<<<< HEAD
-	client, ok := peer.FromContext(ctx)
-	if !ok {
-		return nil, errors.New("could not get peer information")
-	}
-	clientAddress := client.Addr.String()
-
-	if s.authenticator != nil {
-=======
 	if s.authenticator != nil {
 		client, ok := peer.FromContext(ctx)
 		if !ok {
@@ -267,7 +242,6 @@
 		}
 		clientAddress := client.Addr.String()
 
->>>>>>> 953397b7
 		err := s.authenticator.AuthenticateGetChunksRequest(clientAddress, request, time.Now())
 		if err != nil {
 			return nil, fmt.Errorf("auth failed: %w", err)
