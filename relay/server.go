package relay

import (
	"context"
	"errors"
	"fmt"
	"net"

	pb "github.com/Layr-Labs/eigenda/api/grpc/relay"
	"github.com/Layr-Labs/eigenda/common/healthcheck"
	"github.com/Layr-Labs/eigenda/core"
	v2 "github.com/Layr-Labs/eigenda/core/v2"
	"github.com/Layr-Labs/eigenda/disperser/common/v2/blobstore"
	"github.com/Layr-Labs/eigenda/encoding"
	"github.com/Layr-Labs/eigenda/relay/chunkstore"
	"github.com/Layr-Labs/eigenda/relay/limiter"
	"github.com/Layr-Labs/eigensdk-go/logging"
	"google.golang.org/grpc"
	"google.golang.org/grpc/reflection"
<<<<<<< HEAD
	"net"
	"time"
=======
>>>>>>> fbe6d3bf
)

var _ pb.RelayServer = &Server{}

// Server implements the Relay service defined in api/proto/relay/relay.proto
type Server struct {
	pb.UnimplementedRelayServer

	// config is the configuration for the relay Server.
	config *Config

	// the logger for the server
	logger logging.Logger

	config *Config

	// metadataProvider encapsulates logic for fetching metadata for blobs.
	metadataProvider *metadataProvider

	// blobProvider encapsulates logic for fetching blobs.
	blobProvider *blobProvider

	// chunkProvider encapsulates logic for fetching chunks.
	chunkProvider *chunkProvider

	// blobRateLimiter enforces rate limits on GetBlob and operations.
	blobRateLimiter *limiter.BlobRateLimiter

	// chunkRateLimiter enforces rate limits on GetChunk operations.
	chunkRateLimiter *limiter.ChunkRateLimiter

	// grpcServer is the gRPC server.
	grpcServer *grpc.Server
}

type Config struct {
	// GRPCPort is the port that the relay server listens on.
	GRPCPort int
	// MaxGRPCMessageSize is the maximum size of a gRPC message that the server will accept.
	MaxGRPCMessageSize int
	// MetadataCacheSize is the maximum number of items in the metadata cache.
	MetadataCacheSize int
	// MetadataMaxConcurrency puts a limit on the maximum number of concurrent metadata fetches actively running on
	// goroutines.
	MetadataMaxConcurrency int
	// BlobCacheSize is the maximum number of items in the blob cache.
	BlobCacheSize int
	// BlobMaxConcurrency puts a limit on the maximum number of concurrent blob fetches actively running on goroutines.
	BlobMaxConcurrency int
	// ChunkCacheSize is the maximum number of items in the chunk cache.
	ChunkCacheSize int
	// ChunkMaxConcurrency is the size of the work pool for fetching chunks. Note that this does not
	// impact concurrency utilized by the s3 client to upload/download fragmented files.
	ChunkMaxConcurrency int
	// RelayIDs contains the IDs of the relays that this server is willing to serve data for. If empty, the server will
	// serve data for any shard it can.
	RelayIDs []v2.RelayKey
}

// NewServer creates a new relay Server.
func NewServer(
	ctx context.Context,
	logger logging.Logger,
	config *Config,
	metadataStore *blobstore.BlobMetadataStore,
	blobStore *blobstore.BlobStore,
	chunkReader chunkstore.ChunkReader) (*Server, error) {

	mp, err := newMetadataProvider(
		ctx,
		logger,
		metadataStore,
		config.MetadataCacheSize,
		config.MetadataMaxConcurrency,
		config.RelayIDs)
	if err != nil {
		return nil, fmt.Errorf("error creating metadata provider: %w", err)
	}

	bp, err := newBlobProvider(
		ctx,
		logger,
		blobStore,
		config.BlobCacheSize,
		config.BlobMaxConcurrency)
	if err != nil {
		return nil, fmt.Errorf("error creating blob provider: %w", err)
	}

	cp, err := newChunkProvider(
		ctx,
		logger,
		chunkReader,
		config.ChunkCacheSize,
		config.ChunkMaxConcurrency)
	if err != nil {
		return nil, fmt.Errorf("error creating chunk provider: %w", err)
	}

	return &Server{
		config:           config,
		logger:           logger,
		config:           config,
		metadataProvider: mp,
		blobProvider:     bp,
		chunkProvider:    cp,
		blobRateLimiter:  limiter.NewBlobRateLimiter(&config.RateLimits),
		chunkRateLimiter: limiter.NewChunkRateLimiter(&config.RateLimits),
	}, nil
}

// GetBlob retrieves a blob stored by the relay.
func (s *Server) GetBlob(ctx context.Context, request *pb.GetBlobRequest) (*pb.GetBlobReply, error) {

	// Future work:
	//  - timeouts

	err := s.blobRateLimiter.BeginGetBlobOperation(time.Now())
	if err != nil {
		return nil, err
	}

	key, err := v2.BytesToBlobKey(request.BlobKey)
	if err != nil {
		return nil, fmt.Errorf("invalid blob key: %w", err)
	}

	keys := []v2.BlobKey{key}
	mMap, err := s.metadataProvider.GetMetadataForBlobs(keys)
	if err != nil {
		return nil, fmt.Errorf(
			"error fetching metadata for blob, check if blob exists and is assigned to this relay: %w", err)
	}
	metadata := mMap[v2.BlobKey(request.BlobKey)]
	if metadata == nil {
		return nil, fmt.Errorf("blob not found")
	}

	err = s.blobRateLimiter.RequestGetBlobBandwidth(time.Now(), metadata.blobSizeBytes)
	if err != nil {
		return nil, err
	}

	data, err := s.blobProvider.GetBlob(key)
	if err != nil {
		return nil, fmt.Errorf("error fetching blob %s: %w", key.Hex(), err)
	}

	reply := &pb.GetBlobReply{
		Blob: data,
	}

	return reply, nil
}

// GetChunks retrieves chunks from blobs stored by the relay.
func (s *Server) GetChunks(ctx context.Context, request *pb.GetChunksRequest) (*pb.GetChunksReply, error) {

	// Future work:
	//  - authentication
	//  - timeouts

	if len(request.ChunkRequests) <= 0 {
		return nil, fmt.Errorf("no chunk requests provided")
	}
	if len(request.ChunkRequests) > s.config.MaxKeysPerGetChunksRequest {
		return nil, fmt.Errorf(
			"too many chunk requests provided, max is %d", s.config.MaxKeysPerGetChunksRequest)
	}

	// Future work: client IDs will be fixed when authentication is implemented
	clientID := fmt.Sprintf("%d", request.RequesterId)
	err := s.chunkRateLimiter.BeginGetChunkOperation(time.Now(), clientID)
	if err != nil {
		return nil, err
	}
	defer s.chunkRateLimiter.FinishGetChunkOperation(clientID)

	keys, err := getKeysFromChunkRequest(request)
	if err != nil {
		return nil, err
	}

	mMap, err := s.metadataProvider.GetMetadataForBlobs(keys)
	if err != nil {
		return nil, fmt.Errorf(
			"error fetching metadata for blob, check if blob exists and is assigned to this relay: %w", err)
	}

	requiredBandwidth := computeChunkRequestRequiredBandwidth(request, mMap)
	err = s.chunkRateLimiter.RequestGetChunkBandwidth(time.Now(), clientID, requiredBandwidth)
	if err != nil {
		return nil, err
	}

	frames, err := s.chunkProvider.GetFrames(ctx, mMap)
	if err != nil {
		return nil, fmt.Errorf("error fetching frames: %w", err)
	}

	bytesToSend, err := gatherChunkDataToSend(frames, request)
	if err != nil {
		return nil, fmt.Errorf("error gathering chunk data: %w", err)
	}

	return &pb.GetChunksReply{
		Data: bytesToSend,
	}, nil
}

// getKeysFromChunkRequest gathers a slice of blob keys from a GetChunks request.
func getKeysFromChunkRequest(request *pb.GetChunksRequest) ([]v2.BlobKey, error) {
	keys := make([]v2.BlobKey, 0, len(request.ChunkRequests))

	for _, chunkRequest := range request.ChunkRequests {
		var key v2.BlobKey
		if chunkRequest.GetByIndex() != nil {
			var err error
			key, err = v2.BytesToBlobKey(chunkRequest.GetByIndex().GetBlobKey())
			if err != nil {
				return nil, fmt.Errorf("invalid blob key: %w", err)
			}
		} else {
			var err error
			key, err = v2.BytesToBlobKey(chunkRequest.GetByRange().GetBlobKey())
			if err != nil {
				return nil, fmt.Errorf("invalid blob key: %w", err)
			}
		}
		keys = append(keys, key)
	}

	return keys, nil
}

// gatherChunkDataToSend takes the chunk data and narrows it down to the data requested in the GetChunks request.
func gatherChunkDataToSend(
	frames map[v2.BlobKey][]*encoding.Frame,
	request *pb.GetChunksRequest) ([][]byte, error) {

	bytesToSend := make([][]byte, 0, len(frames))

	for _, chunkRequest := range request.ChunkRequests {

		framesToSend := make([]*encoding.Frame, 0)

		if chunkRequest.GetByIndex() != nil {
			key := v2.BlobKey(chunkRequest.GetByIndex().GetBlobKey())
			blobFrames := (frames)[key]

			for index := range chunkRequest.GetByIndex().ChunkIndices {

				if index >= len(blobFrames) {
					return nil, fmt.Errorf(
						"chunk index %d out of range for key %s, chunk count %d",
						index, key.Hex(), len(blobFrames))
				}

				framesToSend = append(framesToSend, blobFrames[index])
			}

		} else {
			key := v2.BlobKey(chunkRequest.GetByRange().GetBlobKey())
			startIndex := chunkRequest.GetByRange().StartIndex
			endIndex := chunkRequest.GetByRange().EndIndex

			blobFrames := (frames)[key]

			if startIndex > endIndex {
				return nil, fmt.Errorf(
					"chunk range %d-%d is invalid for key %s, start index must be less than or equal to end index",
					startIndex, endIndex, key.Hex())
			}
			if endIndex > uint32(len((frames)[key])) {
				return nil, fmt.Errorf(
					"chunk range %d-%d is invald for key %s, chunk count %d",
					chunkRequest.GetByRange().StartIndex, chunkRequest.GetByRange().EndIndex, key, len(blobFrames))
			}

			framesToSend = append(framesToSend, blobFrames[startIndex:endIndex]...)
		}

		bundle := core.Bundle(framesToSend)
		bundleBytes, err := bundle.Serialize()
		if err != nil {
			return nil, fmt.Errorf("error serializing bundle: %w", err)
		}
		bytesToSend = append(bytesToSend, bundleBytes)
	}

	return bytesToSend, nil
}

// computeChunkRequestRequiredBandwidth computes the bandwidth required to fulfill a GetChunks request.
func computeChunkRequestRequiredBandwidth(request *pb.GetChunksRequest, mMap metadataMap) int {
	requiredBandwidth := 0
	for _, req := range request.ChunkRequests {
		var metadata *blobMetadata
		var requestedChunks int

		if req.GetByIndex() != nil {
			key := v2.BlobKey(req.GetByIndex().GetBlobKey())
			metadata = mMap[key]
			requestedChunks = len(req.GetByIndex().ChunkIndices)
		} else {
			key := v2.BlobKey(req.GetByRange().GetBlobKey())
			metadata = mMap[key]
			requestedChunks = int(req.GetByRange().EndIndex - req.GetByRange().StartIndex)
		}

		requiredBandwidth += requestedChunks * int(metadata.chunkSizeBytes)
	}

	return requiredBandwidth

}

// Start starts the server listening for requests. This method will block until the server is stopped.
func (s *Server) Start() error {
	// Serve grpc requests
	addr := fmt.Sprintf("0.0.0.0:%d", s.config.GRPCPort)
	listener, err := net.Listen("tcp", addr)
	if err != nil {
		return fmt.Errorf("could not start tcp listener on %s: %w", addr, err)
	}

	opt := grpc.MaxRecvMsgSize(s.config.MaxGRPCMessageSize)

	s.grpcServer = grpc.NewServer(opt)
	reflection.Register(s.grpcServer)
	pb.RegisterRelayServer(s.grpcServer, s)

	// Register Server for Health Checks
	name := pb.Relay_ServiceDesc.ServiceName
	healthcheck.RegisterHealthServer(name, s.grpcServer)

	s.logger.Info("GRPC Listening", "port", s.config.GRPCPort, "address", listener.Addr().String())

	if err = s.grpcServer.Serve(listener); err != nil {
		return errors.New("could not start GRPC server")
	}

	return nil
}

// Stop stops the server.
func (s *Server) Stop() {
	if s.grpcServer != nil {
		s.grpcServer.Stop()
	}
}<|MERGE_RESOLUTION|>--- conflicted
+++ resolved
@@ -4,9 +4,9 @@
 	"context"
 	"errors"
 	"fmt"
-	"net"
-
 	pb "github.com/Layr-Labs/eigenda/api/grpc/relay"
+	"github.com/Layr-Labs/eigenda/common"
+	"github.com/Layr-Labs/eigenda/common/aws"
 	"github.com/Layr-Labs/eigenda/common/healthcheck"
 	"github.com/Layr-Labs/eigenda/core"
 	v2 "github.com/Layr-Labs/eigenda/core/v2"
@@ -17,11 +17,8 @@
 	"github.com/Layr-Labs/eigensdk-go/logging"
 	"google.golang.org/grpc"
 	"google.golang.org/grpc/reflection"
-<<<<<<< HEAD
 	"net"
 	"time"
-=======
->>>>>>> fbe6d3bf
 )
 
 var _ pb.RelayServer = &Server{}
@@ -36,8 +33,6 @@
 	// the logger for the server
 	logger logging.Logger
 
-	config *Config
-
 	// metadataProvider encapsulates logic for fetching metadata for blobs.
 	metadataProvider *metadataProvider
 
@@ -57,28 +52,56 @@
 	grpcServer *grpc.Server
 }
 
+// Config is the configuration for the relay Server.
 type Config struct {
+
+	// Log is the configuration for the logger.
+	Log common.LoggerConfig
+
+	// Configuration for the AWS client.
+	AWS aws.ClientConfig
+
+	// RelayIDs contains the IDs of the relays that this server is willing to serve data for. If empty, the server will
+	// serve data for any shard it can.
+	RelayIDs []v2.RelayKey
+
 	// GRPCPort is the port that the relay server listens on.
 	GRPCPort int
+
+	// BucketName is the name of the S3 bucket that stores blobs.
+	BucketName string
+
+	// MetadataTableName is the name of the DynamoDB table that stores metadata.
+	MetadataTableName string
+
 	// MaxGRPCMessageSize is the maximum size of a gRPC message that the server will accept.
 	MaxGRPCMessageSize int
+
 	// MetadataCacheSize is the maximum number of items in the metadata cache.
 	MetadataCacheSize int
+
 	// MetadataMaxConcurrency puts a limit on the maximum number of concurrent metadata fetches actively running on
 	// goroutines.
 	MetadataMaxConcurrency int
+
 	// BlobCacheSize is the maximum number of items in the blob cache.
 	BlobCacheSize int
+
 	// BlobMaxConcurrency puts a limit on the maximum number of concurrent blob fetches actively running on goroutines.
 	BlobMaxConcurrency int
+
 	// ChunkCacheSize is the maximum number of items in the chunk cache.
 	ChunkCacheSize int
+
 	// ChunkMaxConcurrency is the size of the work pool for fetching chunks. Note that this does not
 	// impact concurrency utilized by the s3 client to upload/download fragmented files.
 	ChunkMaxConcurrency int
-	// RelayIDs contains the IDs of the relays that this server is willing to serve data for. If empty, the server will
-	// serve data for any shard it can.
-	RelayIDs []v2.RelayKey
+
+	// MaxKeysPerGetChunksRequest is the maximum number of keys that can be requested in a single GetChunks request.
+	MaxKeysPerGetChunksRequest int
+
+	// RateLimits contains configuration for rate limiting.
+	RateLimits limiter.Config
 }
 
 // NewServer creates a new relay Server.
@@ -124,7 +147,6 @@
 	return &Server{
 		config:           config,
 		logger:           logger,
-		config:           config,
 		metadataProvider: mp,
 		blobProvider:     bp,
 		chunkProvider:    cp,
