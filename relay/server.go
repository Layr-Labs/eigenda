--- conflicted
+++ resolved
@@ -108,13 +108,11 @@
 	// AuthenticationDisabled will disable authentication if set to true.
 	AuthenticationDisabled bool
 
-<<<<<<< HEAD
 	// Timeouts contains configuration for relay timeouts.
 	Timeouts TimeoutConfig
-=======
+
 	// OnchainStateRefreshInterval is the interval at which the onchain state is refreshed.
 	OnchainStateRefreshInterval time.Duration
->>>>>>> 0a4e8528
 }
 
 // NewServer creates a new relay Server.
@@ -144,12 +142,9 @@
 		config.MetadataCacheSize,
 		config.MetadataMaxConcurrency,
 		config.RelayIDs,
-<<<<<<< HEAD
-		config.Timeouts.InternalGetMetadataTimeout)
-=======
-		v2.NewBlobVersionParameterMap(blobParams),
-	)
->>>>>>> 0a4e8528
+		config.Timeouts.InternalGetMetadataTimeout,
+		v2.NewBlobVersionParameterMap(blobParams))
+
 	if err != nil {
 		return nil, fmt.Errorf("error creating metadata provider: %w", err)
 	}
