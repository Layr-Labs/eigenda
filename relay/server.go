package relay

import (
	"context"
	"errors"
	"fmt"
	"net"
	"strings"
	"time"

	"github.com/Layr-Labs/eigenda/api"
	pb "github.com/Layr-Labs/eigenda/api/grpc/relay"
	"github.com/Layr-Labs/eigenda/common/healthcheck"
	"github.com/Layr-Labs/eigenda/common/pprof"
	"github.com/Layr-Labs/eigenda/common/replay"
	"github.com/Layr-Labs/eigenda/core"
	v2 "github.com/Layr-Labs/eigenda/core/v2"
	"github.com/Layr-Labs/eigenda/disperser/common/v2/blobstore"
	"github.com/Layr-Labs/eigenda/relay/auth"
	"github.com/Layr-Labs/eigenda/relay/chunkstore"
	"github.com/Layr-Labs/eigenda/relay/limiter"
	"github.com/Layr-Labs/eigenda/relay/metrics"
	"github.com/Layr-Labs/eigensdk-go/logging"
	"github.com/prometheus/client_golang/prometheus"
	"google.golang.org/grpc"
	"google.golang.org/grpc/keepalive"
	"google.golang.org/grpc/peer"
	"google.golang.org/grpc/reflection"
)

var _ pb.RelayServer = &Server{}

// Server implements the Relay service defined in api/proto/relay/relay.proto
type Server struct {
	pb.UnimplementedRelayServer

	// config is the configuration for the relay Server.
	config *Config

	// the logger for the server
	logger logging.Logger

	// metadataProvider encapsulates logic for fetching metadata for blobs.
	metadataProvider *metadataProvider

	// blobProvider encapsulates logic for fetching blobs.
	blobProvider *blobProvider

	// chunkProvider encapsulates logic for fetching chunks.
	chunkProvider *chunkProvider

	// blobRateLimiter enforces rate limits on GetBlob and operations.
	blobRateLimiter *limiter.BlobRateLimiter

	// chunkRateLimiter enforces rate limits on GetChunk operations.
	chunkRateLimiter *limiter.ChunkRateLimiter

	// grpcServer is the gRPC server.
	grpcServer *grpc.Server

	// authenticator is used to authenticate requests to the relay service.
	authenticator auth.RequestAuthenticator

	// replayGuardian is used to guard against replay attacks.
	replayGuardian replay.ReplayGuardian

	// chainReader is the core.Reader used to fetch blob parameters.
	chainReader core.Reader

	// metrics encapsulates the metrics for the relay server.
	metrics *metrics.RelayMetrics
}

// NewServer creates a new relay Server.
func NewServer(
	ctx context.Context,
	metricsRegistry *prometheus.Registry,
	logger logging.Logger,
	config *Config,
	metadataStore blobstore.MetadataStore,
	blobStore *blobstore.BlobStore,
	chunkReader chunkstore.ChunkReader,
	chainReader core.Reader,
	ics core.IndexedChainState,
) (*Server, error) {

	if chainReader == nil {
		return nil, errors.New("chainReader is required")
	}

	blobParams, err := chainReader.GetAllVersionedBlobParams(ctx)
	if err != nil {
		return nil, fmt.Errorf("error fetching blob params: %w", err)
	}

	relayMetrics := metrics.NewRelayMetrics(metricsRegistry, logger, config.MetricsPort)

	mp, err := newMetadataProvider(
		ctx,
		logger,
		metadataStore,
		config.MetadataCacheSize,
		config.MetadataMaxConcurrency,
		config.RelayKeys,
		config.Timeouts.InternalGetMetadataTimeout,
		v2.NewBlobVersionParameterMap(blobParams),
		relayMetrics.MetadataCacheMetrics)

	if err != nil {
		return nil, fmt.Errorf("error creating metadata provider: %w", err)
	}

	bp, err := newBlobProvider(
		ctx,
		logger,
		blobStore,
		config.BlobCacheBytes,
		config.BlobMaxConcurrency,
		config.Timeouts.InternalGetBlobTimeout,
		relayMetrics.BlobCacheMetrics)
	if err != nil {
		return nil, fmt.Errorf("error creating blob provider: %w", err)
	}

	cp, err := newChunkProvider(
		ctx,
		logger,
		chunkReader,
		config.ChunkCacheBytes,
		config.ChunkMaxConcurrency,
		config.Timeouts.InternalGetProofsTimeout,
		config.Timeouts.InternalGetCoefficientsTimeout,
		relayMetrics.ChunkCacheMetrics)
	if err != nil {
		return nil, fmt.Errorf("error creating chunk provider: %w", err)
	}

	var authenticator auth.RequestAuthenticator
	if !config.AuthenticationDisabled {
		authenticator, err = auth.NewRequestAuthenticator(ctx, ics, config.AuthenticationKeyCacheSize)
		if err != nil {
			return nil, fmt.Errorf("error creating authenticator: %w", err)
		}
	}

	replayGuardian := replay.NewReplayGuardian(
		time.Now,
		config.GetChunksRequestMaxPastAge,
		config.GetChunksRequestMaxPastAge)

	return &Server{
		config:           config,
		logger:           logger.With("component", "RelayServer"),
		metadataProvider: mp,
		blobProvider:     bp,
		chunkProvider:    cp,
		blobRateLimiter:  limiter.NewBlobRateLimiter(&config.RateLimits, relayMetrics),
		chunkRateLimiter: limiter.NewChunkRateLimiter(&config.RateLimits, relayMetrics),
		authenticator:    authenticator,
		replayGuardian:   replayGuardian,
		metrics:          relayMetrics,
	}, nil
}

// GetBlob retrieves a blob stored by the relay.
func (s *Server) GetBlob(ctx context.Context, request *pb.GetBlobRequest) (*pb.GetBlobReply, error) {
	start := time.Now()

	if s.config.Timeouts.GetBlobTimeout > 0 {
		var cancel context.CancelFunc
		ctx, cancel = context.WithTimeout(ctx, s.config.Timeouts.GetBlobTimeout)
		defer cancel()
	}

	// Validate the request params before any further processing (as validation is cheaper)
	key, err := v2.BytesToBlobKey(request.GetBlobKey())
	if err != nil {
		return nil, api.NewErrorInvalidArg(fmt.Sprintf("invalid blob key: %v", err))
	}
	s.logger.Debug("GetBlob request received", "key", key.Hex())

	err = s.blobRateLimiter.BeginGetBlobOperation(time.Now())
	if err != nil {
		return nil, api.NewErrorResourceExhausted(fmt.Sprintf("rate limit exceeded: %v", err))
	}
	defer s.blobRateLimiter.FinishGetBlobOperation()

	keys := []v2.BlobKey{key}
	mMap, err := s.metadataProvider.GetMetadataForBlobs(ctx, keys)
	if err != nil {
<<<<<<< HEAD
		// nolint:wrapcheck
		return nil, api.NewErrorInternal(fmt.Sprintf(
			"error fetching metadata for blob, check if blob exists and is assigned to this relay: %v", err))
=======
		if strings.Contains(err.Error(), blobstore.ErrMetadataNotFound.Error()) {
			// nolint:wrapcheck
			return nil, api.NewErrorNotFound(
				fmt.Sprintf("blob %s not found, check if blob exists and is assigned to this relay", key.Hex()))
		}
		// nolint:wrapcheck
		return nil, api.NewErrorInternal(fmt.Sprintf("error fetching metadata for blob: %v", err))

>>>>>>> 9f268153
	}
	metadata := mMap[v2.BlobKey(request.GetBlobKey())]
	if metadata == nil {
		return nil, api.NewErrorNotFound("blob not found")
	}

	finishedFetchingMetadata := time.Now()
	s.metrics.ReportBlobMetadataLatency(finishedFetchingMetadata.Sub(start))

	s.metrics.ReportBlobRequestedBandwidthUsage(int(metadata.blobSizeBytes))
	err = s.blobRateLimiter.RequestGetBlobBandwidth(time.Now(), metadata.blobSizeBytes)
	if err != nil {
		return nil, api.NewErrorResourceExhausted(fmt.Sprintf("bandwidth limit exceeded: %v", err))
	}

	data, err := s.blobProvider.GetBlob(ctx, key)
	if err != nil {
		if strings.Contains(err.Error(), blobstore.ErrBlobNotFound.Error()) {
			return nil, api.NewErrorNotFound(fmt.Sprintf("blob %s not found", key.Hex()))
		} else {
			s.logger.Errorf("error fetching blob %s: %v", key.Hex(), err)
			return nil, api.NewErrorInternal(
				fmt.Sprintf("relay encountered errors while attempting to fetch blob %s", key.Hex()))
		}
	}

	s.metrics.ReportBlobBandwidthUsage(len(data))
	s.metrics.ReportBlobDataLatency(time.Since(finishedFetchingMetadata))
	s.metrics.ReportBlobLatency(time.Since(start))

	reply := &pb.GetBlobReply{
		Blob: data,
	}
	return reply, nil
}

func (s *Server) validateGetChunksRequest(request *pb.GetChunksRequest) error {
	if request == nil {
		return api.NewErrorInvalidArg("request is nil")
	}
	if len(request.GetChunkRequests()) == 0 {
		return api.NewErrorInvalidArg("no chunk requests provided")
	}
	if len(request.GetChunkRequests()) > s.config.MaxKeysPerGetChunksRequest {
		return api.NewErrorInvalidArg(fmt.Sprintf(
			"too many chunk requests provided, max is %d", s.config.MaxKeysPerGetChunksRequest))
	}

	for _, chunkRequest := range request.GetChunkRequests() {
		if chunkRequest.GetByIndex() == nil && chunkRequest.GetByRange() == nil {
			return api.NewErrorInvalidArg("chunk request must be either by index or by range")
		}
	}

	return nil
}

// GetChunks retrieves chunks from blobs stored by the relay.
func (s *Server) GetChunks(ctx context.Context, request *pb.GetChunksRequest) (*pb.GetChunksReply, error) {
	start := time.Now()

	if s.config.Timeouts.GetChunksTimeout > 0 {
		var cancel context.CancelFunc
		ctx, cancel = context.WithTimeout(ctx, s.config.Timeouts.GetChunksTimeout)
		defer cancel()
	}
	err := s.validateGetChunksRequest(request)
	if err != nil {
		return nil, err
	}

	s.metrics.ReportChunkKeyCount(len(request.GetChunkRequests()))

	if s.authenticator != nil {
		client, ok := peer.FromContext(ctx)
		if !ok {
			return nil, api.NewErrorInvalidArg("could not get peer information")
		}
		clientAddress := client.Addr.String()

		hash, err := s.authenticator.AuthenticateGetChunksRequest(ctx, request)
		if err != nil {
			s.metrics.ReportChunkAuthFailure()
			s.logger.Debug("rejected GetChunks request", "client", clientAddress)
			return nil, api.NewErrorInvalidArg(fmt.Sprintf("auth failed: %v", err))
		}

		timestamp := time.Unix(int64(request.GetTimestamp()), 0)
		err = s.replayGuardian.VerifyRequest(hash, timestamp)
		if err != nil {
			s.metrics.ReportChunkAuthFailure()
			return nil, api.NewErrorInvalidArg(fmt.Sprintf("failed to verify request: %v", err))
		}

		s.logger.Debug("received authenticated GetChunks request", "client", clientAddress)
	}

	finishedAuthenticating := time.Now()
	if s.authenticator != nil {
		s.metrics.ReportChunkAuthenticationLatency(finishedAuthenticating.Sub(start))
	}

	clientID := string(request.GetOperatorId())
	err = s.chunkRateLimiter.BeginGetChunkOperation(time.Now(), clientID)
	if err != nil {
		return nil, api.NewErrorResourceExhausted(fmt.Sprintf("rate limit exceeded: %v", err))
	}
	defer s.chunkRateLimiter.FinishGetChunkOperation(clientID)

	// keys might contain duplicate keys
	keys, err := getKeysFromChunkRequest(request)
	if err != nil {
		return nil, api.NewErrorInvalidArg(fmt.Sprintf("invalid request: %v", err))
	}

	mMap, err := s.metadataProvider.GetMetadataForBlobs(ctx, keys)
	if err != nil {
<<<<<<< HEAD
		// nolint:wrapcheck
		return nil, api.NewErrorInternal(fmt.Sprintf(
			"error fetching metadata for blob, check if blob exists and is assigned to this relay: %v", err))
=======
		if strings.Contains(err.Error(), blobstore.ErrMetadataNotFound.Error()) {
			// nolint:wrapcheck
			return nil, api.NewErrorNotFound(
				fmt.Sprintf("blob not found, check if blob exists and is assigned to this relay:: %v", keys))
		}
		// nolint:wrapcheck
		return nil, api.NewErrorInternal(fmt.Sprintf("error fetching metadata for blob: %v", err))
>>>>>>> 9f268153
	}

	finishedFetchingMetadata := time.Now()
	s.metrics.ReportChunkMetadataLatency(finishedFetchingMetadata.Sub(finishedAuthenticating))

	requiredBandwidth, err := computeChunkRequestRequiredBandwidth(request, mMap)
	if err != nil {
		return nil, api.NewErrorInternal(fmt.Sprintf("error computing required bandwidth: %v", err))
	}
	s.metrics.ReportGetChunksRequestedBandwidthUsage(requiredBandwidth)
	err = s.chunkRateLimiter.RequestGetChunkBandwidth(time.Now(), clientID, requiredBandwidth)
	if err != nil {
		if strings.Contains(err.Error(), "internal error") {
			return nil, api.NewErrorInternal(err.Error())
		}
		return nil, buildInsufficientGetChunksBandwidthError(request, requiredBandwidth, err)
	}
	s.metrics.ReportGetChunksBandwidthUsage(requiredBandwidth)

	frames, err := s.chunkProvider.GetFrames(ctx, mMap)
	if err != nil {
		return nil, api.NewErrorInternal(fmt.Sprintf("error fetching frames: %v", err))
	}

	bytesToSend, err := gatherChunkDataToSend(frames, request)
	if err != nil {
		return nil, api.NewErrorInternal(fmt.Sprintf("error gathering chunk data: %v", err))
	}

	s.metrics.ReportChunkDataLatency(time.Since(finishedFetchingMetadata))
	s.metrics.ReportChunkLatency(time.Since(start))

	return &pb.GetChunksReply{
		Data: bytesToSend,
	}, nil
}

// getKeysFromChunkRequest gathers a slice of blob keys from a GetChunks request.
func getKeysFromChunkRequest(request *pb.GetChunksRequest) ([]v2.BlobKey, error) {
	keys := make([]v2.BlobKey, 0, len(request.GetChunkRequests()))

	for _, chunkRequest := range request.GetChunkRequests() {
		var key v2.BlobKey
		if chunkRequest.GetByIndex() != nil {
			var err error
			key, err = v2.BytesToBlobKey(chunkRequest.GetByIndex().GetBlobKey())
			if err != nil {
				return nil, fmt.Errorf("invalid blob key: %w", err)
			}
		} else {
			var err error
			key, err = v2.BytesToBlobKey(chunkRequest.GetByRange().GetBlobKey())
			if err != nil {
				return nil, fmt.Errorf("invalid blob key: %w", err)
			}
		}
		keys = append(keys, key)
	}

	return keys, nil
}

// gatherChunkDataToSend takes the chunk data and narrows it down to the data requested in the GetChunks request.
func gatherChunkDataToSend(
	frames map[v2.BlobKey]*core.ChunksData,
	request *pb.GetChunksRequest) ([][]byte, error) {

	bytesToSend := make([][]byte, 0, len(request.GetChunkRequests()))

	for _, chunkRequest := range request.GetChunkRequests() {
		var framesSubset *core.ChunksData
		var err error

		if chunkRequest.GetByIndex() != nil {
			framesSubset, err = selectFrameSubsetByIndex(chunkRequest.GetByIndex(), frames)
		} else {
			framesSubset, err = selectFrameSubsetByRange(chunkRequest.GetByRange(), frames)
		}

		if err != nil {
			return nil, fmt.Errorf("error selecting frame subset: %v", err)
		}

		subsetBytes, err := framesSubset.FlattenToBundle()
		if err != nil {
			return nil, fmt.Errorf("error serializing frame subset: %v", err)
		}

		bytesToSend = append(bytesToSend, subsetBytes)
	}

	return bytesToSend, nil
}

// selectFrameSubsetByRange selects a subset of frames from a BinaryFrames object based on a range
func selectFrameSubsetByRange(
	request *pb.ChunkRequestByRange,
	allFrames map[v2.BlobKey]*core.ChunksData) (*core.ChunksData, error) {

	key := v2.BlobKey(request.GetBlobKey())
	startIndex := request.GetStartIndex()
	endIndex := request.GetEndIndex()

	frames, ok := allFrames[key]
	if !ok {
		return nil, fmt.Errorf("frames not found for key %s", key.Hex())
	}

	if startIndex > endIndex {
		return nil, fmt.Errorf(
			"chunk range %d-%d is invalid for key %s, start index must be less than or equal to end index",
			startIndex, endIndex, key.Hex())
	}
	if endIndex > uint32(len(frames.Chunks)) {
		return nil, fmt.Errorf(
			"chunk range %d-%d is invald for key %s, chunk count %d",
			startIndex, endIndex, key, len(frames.Chunks))
	}

	framesSubset := &core.ChunksData{
		Chunks:   frames.Chunks[startIndex:endIndex],
		Format:   frames.Format,
		ChunkLen: frames.ChunkLen,
	}

	return framesSubset, nil
}

// selectFrameSubsetByIndex selects a subset of frames from a BinaryFrames object based on a list of indices
func selectFrameSubsetByIndex(
	request *pb.ChunkRequestByIndex,
	allFrames map[v2.BlobKey]*core.ChunksData) (*core.ChunksData, error) {

	key := v2.BlobKey(request.GetBlobKey())
	frames, ok := allFrames[key]
	if !ok {
		return nil, fmt.Errorf("frames not found for key %s", key.Hex())
	}

	if len(request.GetChunkIndices()) > len(frames.Chunks) {
		return nil, fmt.Errorf("too many requested chunks for key %s, chunk count %d",
			key.Hex(), len(frames.Chunks))
	}

	framesSubset := &core.ChunksData{
		Format:   frames.Format,
		ChunkLen: frames.ChunkLen,
		Chunks:   make([][]byte, 0, len(request.GetChunkIndices())),
	}

	for _, index := range request.GetChunkIndices() {
		if index >= uint32(len(frames.Chunks)) {
			return nil, fmt.Errorf(
				"chunk index %d out of range for key %s, chunk count %d",
				index, key.Hex(), len(frames.Chunks))
		}

		framesSubset.Chunks = append(framesSubset.Chunks, frames.Chunks[index])
	}

	return framesSubset, nil
}

// computeChunkRequestRequiredBandwidth computes the bandwidth required to fulfill a GetChunks request.
func computeChunkRequestRequiredBandwidth(request *pb.GetChunksRequest, mMap metadataMap) (uint32, error) {
	requiredBandwidth := uint32(0)
	for _, req := range request.GetChunkRequests() {
		var metadata *blobMetadata
		var key v2.BlobKey
		var requestedChunks uint32

		if req.GetByIndex() != nil {
			key = v2.BlobKey(req.GetByIndex().GetBlobKey())
			metadata = mMap[key]
			requestedChunks = uint32(len(req.GetByIndex().GetChunkIndices()))
		} else {
			key = v2.BlobKey(req.GetByRange().GetBlobKey())
			metadata = mMap[key]

			if req.GetByRange().GetEndIndex() < req.GetByRange().GetStartIndex() {
				return 0, fmt.Errorf(
					"chunk range %d-%d is invalid for key %s, start index must be less than or equal to end index",
					req.GetByRange().GetStartIndex(), req.GetByRange().GetEndIndex(), key.Hex())
			}

			requestedChunks = req.GetByRange().GetEndIndex() - req.GetByRange().GetStartIndex()
		}

		if metadata == nil {
			return 0, fmt.Errorf("metadata not found for key %s", key.Hex())
		}

		requiredBandwidth += requestedChunks * metadata.chunkSizeBytes
	}

	return requiredBandwidth, nil
}

// buildInsufficientBandwidthError builds an informative error message for when there is insufficient
// bandwidth to serve a GetChunks() request.
func buildInsufficientGetChunksBandwidthError(
	request *pb.GetChunksRequest,
	requiredBandwidth uint32,
	originalError error) error {

	chunkCount := 0
	for _, chunkRequest := range request.GetChunkRequests() {
		if chunkRequest.GetByIndex() != nil {
			chunkCount += len(chunkRequest.GetByIndex().GetChunkIndices())
		} else {
			chunkCount += int(chunkRequest.GetByRange().GetEndIndex() - chunkRequest.GetByRange().GetStartIndex())
		}
	}

	blobCount := len(request.GetChunkRequests())

	return api.NewErrorResourceExhausted(fmt.Sprintf("unable to serve data (%d blobs, %d chunks, %d bytes): %v",
		blobCount, chunkCount, requiredBandwidth, originalError))
}

// Start starts the server listening for requests. This method will block until the server is stopped.
func (s *Server) Start(ctx context.Context) error {
	// Start metrics server if enabled
	if s.config.EnableMetrics {
		s.metrics.Start()
		s.logger.Info("Enabled metrics for relay server", "port", s.config.MetricsPort)
	}

	// Start pprof server if enabled
	if s.config.EnablePprof {
		pprofProfiler := pprof.NewPprofProfiler(fmt.Sprintf("%d", s.config.PprofHttpPort), s.logger)
		go pprofProfiler.Start()
		s.logger.Info("Enabled pprof for relay server", "port", s.config.PprofHttpPort)
	}

	if s.chainReader != nil && s.metadataProvider != nil {
		go func() {
			_ = s.RefreshOnchainState(ctx)
		}()
	}

	// Serve grpc requests
	addr := fmt.Sprintf("0.0.0.0:%d", s.config.GRPCPort)
	listener, err := net.Listen("tcp", addr)
	if err != nil {
		return fmt.Errorf("could not start tcp listener on %s: %w", addr, err)
	}

	opt := grpc.MaxRecvMsgSize(s.config.MaxGRPCMessageSize)

	keepAliveConfig := grpc.KeepaliveParams(keepalive.ServerParameters{
		MaxConnectionIdle:     s.config.MaxIdleConnectionAge,
		MaxConnectionAge:      s.config.MaxConnectionAge,
		MaxConnectionAgeGrace: s.config.MaxConnectionAgeGrace,
	})

	s.grpcServer = grpc.NewServer(opt, s.metrics.GetGRPCServerOption(), keepAliveConfig)
	reflection.Register(s.grpcServer)
	pb.RegisterRelayServer(s.grpcServer, s)

	// Register Server for Health Checks
	name := pb.Relay_ServiceDesc.ServiceName
	healthcheck.RegisterHealthServer(name, s.grpcServer)

	s.logger.Info("GRPC Listening", "port", s.config.GRPCPort, "address", listener.Addr().String())
	if err = s.grpcServer.Serve(listener); err != nil {
		return errors.New("could not start GRPC server")
	}

	return nil
}

func (s *Server) RefreshOnchainState(ctx context.Context) error {
	ticker := time.NewTicker(s.config.OnchainStateRefreshInterval)
	defer ticker.Stop()

	for {
		select {
		case <-ticker.C:
			s.logger.Info("refreshing onchain state")
			blobParams, err := s.chainReader.GetAllVersionedBlobParams(ctx)
			if err != nil {
				s.logger.Error("error fetching blob params", "err", err)
				continue
			}
			s.metadataProvider.UpdateBlobVersionParameters(v2.NewBlobVersionParameterMap(blobParams))
		case <-ctx.Done():
			return ctx.Err()
		}
	}
}

// Stop stops the server.
func (s *Server) Stop() error {
	if s.grpcServer != nil {
		s.grpcServer.GracefulStop()
	}

	if s.config.EnableMetrics {
		err := s.metrics.Stop()
		if err != nil {
			return fmt.Errorf("error stopping metrics server: %w", err)
		}
	}

	return nil
}<|MERGE_RESOLUTION|>--- conflicted
+++ resolved
@@ -188,11 +188,6 @@
 	keys := []v2.BlobKey{key}
 	mMap, err := s.metadataProvider.GetMetadataForBlobs(ctx, keys)
 	if err != nil {
-<<<<<<< HEAD
-		// nolint:wrapcheck
-		return nil, api.NewErrorInternal(fmt.Sprintf(
-			"error fetching metadata for blob, check if blob exists and is assigned to this relay: %v", err))
-=======
 		if strings.Contains(err.Error(), blobstore.ErrMetadataNotFound.Error()) {
 			// nolint:wrapcheck
 			return nil, api.NewErrorNotFound(
@@ -200,8 +195,6 @@
 		}
 		// nolint:wrapcheck
 		return nil, api.NewErrorInternal(fmt.Sprintf("error fetching metadata for blob: %v", err))
-
->>>>>>> 9f268153
 	}
 	metadata := mMap[v2.BlobKey(request.GetBlobKey())]
 	if metadata == nil {
@@ -319,11 +312,6 @@
 
 	mMap, err := s.metadataProvider.GetMetadataForBlobs(ctx, keys)
 	if err != nil {
-<<<<<<< HEAD
-		// nolint:wrapcheck
-		return nil, api.NewErrorInternal(fmt.Sprintf(
-			"error fetching metadata for blob, check if blob exists and is assigned to this relay: %v", err))
-=======
 		if strings.Contains(err.Error(), blobstore.ErrMetadataNotFound.Error()) {
 			// nolint:wrapcheck
 			return nil, api.NewErrorNotFound(
@@ -331,7 +319,6 @@
 		}
 		// nolint:wrapcheck
 		return nil, api.NewErrorInternal(fmt.Sprintf("error fetching metadata for blob: %v", err))
->>>>>>> 9f268153
 	}
 
 	finishedFetchingMetadata := time.Now()
