--- conflicted
+++ resolved
@@ -92,7 +92,6 @@
 
 	// RateLimits contains configuration for rate limiting.
 	RateLimits limiter.Config
-<<<<<<< HEAD
 
 	// AuthenticationTimeout is the duration for which an authentication is "cached". A request from the same client
 	// within this duration will not trigger a new authentication in order to save resources. If zero, then each request
@@ -101,8 +100,6 @@
 
 	// AuthenticationDisabled will disable authentication if set to true.
 	AuthenticationDisabled bool
-=======
->>>>>>> afd58941
 }
 
 // NewServer creates a new relay Server.
@@ -159,10 +156,7 @@
 		chunkProvider:    cp,
 		blobRateLimiter:  limiter.NewBlobRateLimiter(&config.RateLimits),
 		chunkRateLimiter: limiter.NewChunkRateLimiter(&config.RateLimits),
-<<<<<<< HEAD
 		authenticator:    authenticator,
-=======
->>>>>>> afd58941
 	}, nil
 }
 
@@ -215,11 +209,6 @@
 func (s *Server) GetChunks(ctx context.Context, request *pb.GetChunksRequest) (*pb.GetChunksReply, error) {
 
 	// TODO(cody-littley):
-<<<<<<< HEAD
-	//  - auth
-=======
-	//  - authentication
->>>>>>> afd58941
 	//  - timeouts
 
 	if len(request.ChunkRequests) <= 0 {
@@ -230,7 +219,6 @@
 			"too many chunk requests provided, max is %d", s.config.MaxKeysPerGetChunksRequest)
 	}
 
-<<<<<<< HEAD
 	client, ok := peer.FromContext(ctx)
 	if !ok {
 		return nil, errors.New("could not get peer information")
@@ -244,11 +232,7 @@
 
 	clientID := string(request.RequesterId)
 	err = s.chunkRateLimiter.BeginGetChunkOperation(time.Now(), clientID)
-=======
-	// Future work: client IDs will be fixed when authentication is implemented
-	clientID := fmt.Sprintf("%d", request.RequesterId)
-	err := s.chunkRateLimiter.BeginGetChunkOperation(time.Now(), clientID)
->>>>>>> afd58941
+
 	if err != nil {
 		return nil, err
 	}
@@ -278,21 +262,12 @@
 	if err != nil {
 		return nil, fmt.Errorf("error fetching frames: %w", err)
 	}
-<<<<<<< HEAD
 
 	bytesToSend, err := gatherChunkDataToSend(frames, request)
 	if err != nil {
 		return nil, fmt.Errorf("error gathering chunk data: %w", err)
 	}
 
-=======
-
-	bytesToSend, err := gatherChunkDataToSend(frames, request)
-	if err != nil {
-		return nil, fmt.Errorf("error gathering chunk data: %w", err)
-	}
-
->>>>>>> afd58941
 	return &pb.GetChunksReply{
 		Data: bytesToSend,
 	}, nil
