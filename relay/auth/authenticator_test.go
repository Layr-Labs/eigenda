--- conflicted
+++ resolved
@@ -73,11 +73,7 @@
 	now := time.Now()
 
 	err = authenticator.AuthenticateGetChunksRequest(
-<<<<<<< HEAD
-		context.Background(),
-=======
-		ctx,
->>>>>>> ac7ffdd9
+		ctx,
 		"foobar",
 		request,
 		now)
@@ -92,22 +88,14 @@
 	start := now
 	for now.Before(start.Add(timeout)) {
 		err = authenticator.AuthenticateGetChunksRequest(
-<<<<<<< HEAD
-			context.Background(),
-=======
 			ctx,
->>>>>>> ac7ffdd9
 			"foobar",
 			invalidRequest,
 			now)
 		require.NoError(t, err)
 
 		err = authenticator.AuthenticateGetChunksRequest(
-<<<<<<< HEAD
-			context.Background(),
-=======
 			ctx,
->>>>>>> ac7ffdd9
 			"baz",
 			invalidRequest,
 			now)
@@ -118,11 +106,7 @@
 
 	// After the timeout elapses, new requests should trigger authentication.
 	err = authenticator.AuthenticateGetChunksRequest(
-<<<<<<< HEAD
-		context.Background(),
-=======
-		ctx,
->>>>>>> ac7ffdd9
+		ctx,
 		"foobar",
 		invalidRequest,
 		now)
@@ -158,11 +142,7 @@
 	now := time.Now()
 
 	err = authenticator.AuthenticateGetChunksRequest(
-<<<<<<< HEAD
-		context.Background(),
-=======
-		ctx,
->>>>>>> ac7ffdd9
+		ctx,
 		"foobar",
 		request,
 		now)
@@ -175,11 +155,7 @@
 	invalidRequest.OperatorSignature = signature // the previous signature is invalid here
 
 	err = authenticator.AuthenticateGetChunksRequest(
-<<<<<<< HEAD
-		context.Background(),
-=======
-		ctx,
->>>>>>> ac7ffdd9
+		ctx,
 		"foobar",
 		invalidRequest,
 		now)
@@ -212,11 +188,7 @@
 	request.OperatorId = invalidOperatorID
 
 	err = authenticator.AuthenticateGetChunksRequest(
-<<<<<<< HEAD
-		context.Background(),
-=======
-		ctx,
->>>>>>> ac7ffdd9
+		ctx,
 		"foobar",
 		request,
 		time.Now())
@@ -250,11 +222,7 @@
 	now := time.Now()
 
 	err = authenticator.AuthenticateGetChunksRequest(
-<<<<<<< HEAD
-		context.Background(),
-=======
-		ctx,
->>>>>>> ac7ffdd9
+		ctx,
 		"foobar",
 		request,
 		now)
@@ -267,11 +235,7 @@
 	request.OperatorSignature[0] = request.OperatorSignature[0] ^ 1
 
 	err = authenticator.AuthenticateGetChunksRequest(
-<<<<<<< HEAD
-		context.Background(),
-=======
-		ctx,
->>>>>>> ac7ffdd9
+		ctx,
 		"foobar",
 		request,
 		now)
