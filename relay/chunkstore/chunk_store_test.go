--- conflicted
+++ resolved
@@ -152,11 +152,7 @@
 	fragmentSize := rand.Intn(1024) + 100 // ignored since we aren't writing coefficients
 
 	writer := NewChunkWriter(logger, client, bucket, fragmentSize)
-<<<<<<< HEAD
 	reader := NewChunkReader(logger, client, bucket)
-=======
-	reader := NewChunkReader(logger, client, bucket, make([]uint32, 0))
->>>>>>> e31907c9
 
 	expectedValues := make(map[corev2.BlobKey][]*encoding.Proof)
 
@@ -231,11 +227,7 @@
 	require.NotNil(t, encoder)
 
 	writer := NewChunkWriter(logger, client, bucket, fragmentSize)
-<<<<<<< HEAD
 	reader := NewChunkReader(logger, client, bucket)
-=======
-	reader := NewChunkReader(logger, client, bucket, make([]uint32, 0))
->>>>>>> e31907c9
 
 	expectedValues := make(map[corev2.BlobKey][]*rs.Frame)
 	metadataMap := make(map[corev2.BlobKey]*encoding.FragmentInfo)
