--- conflicted
+++ resolved
@@ -1,14 +1,11 @@
 package relay
 
 import (
-<<<<<<< HEAD
-	core "github.com/Layr-Labs/eigenda/core/v2"
-	"github.com/Layr-Labs/eigenda/relay/limiter"
-=======
 	"fmt"
 	"github.com/Layr-Labs/eigenda/common"
 	"github.com/Layr-Labs/eigenda/common/aws"
 	core "github.com/Layr-Labs/eigenda/core/v2"
+	"github.com/Layr-Labs/eigenda/relay/limiter"
 	"github.com/spf13/viper"
 	"os"
 	"strings"
@@ -17,7 +14,6 @@
 const (
 	// relayEnvPrefix is the prefix for all environment variables used by the relay.
 	relayEnvPrefix = "RELAY"
->>>>>>> d941c435
 )
 
 // Config is the configuration for the relay Server.
@@ -93,16 +89,6 @@
 // DefaultConfig returns the default configuration for the relay Server.
 func DefaultConfig() *Config {
 	return &Config{
-<<<<<<< HEAD
-		MetadataCacheSize:          1024 * 1024,
-		MetadataMaxConcurrency:     32,
-		BlobCacheSize:              32,
-		BlobMaxConcurrency:         32,
-		ChunkCacheSize:             32,
-		ChunkMaxConcurrency:        32,
-		MaxKeysPerGetChunksRequest: 1024,
-		RateLimits:                 *limiter.DefaultConfig(),
-=======
 		Log:                    common.DefaultLoggerConfig(),
 		AWS:                    *aws.DefaultClientConfig(),
 		GRPCPort:               50051,
@@ -115,7 +101,7 @@
 		BlobMaxConcurrency:     32,
 		ChunkCacheSize:         32,
 		ChunkMaxConcurrency:    32,
->>>>>>> d941c435
+		RateLimits:             *limiter.DefaultConfig(),
 	}
 }
 
