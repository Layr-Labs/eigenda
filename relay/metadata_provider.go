--- conflicted
+++ resolved
@@ -10,11 +10,7 @@
 	"github.com/Layr-Labs/eigenda/encoding"
 	"github.com/Layr-Labs/eigenda/relay/cache"
 	"github.com/Layr-Labs/eigensdk-go/logging"
-<<<<<<< HEAD
-	"sync/atomic"
 	"time"
-=======
->>>>>>> 953397b7
 )
 
 // Metadata about a blob. The relay only needs a small subset of a blob's metadata.
@@ -90,15 +86,11 @@
 type metadataMap map[v2.BlobKey]*blobMetadata
 
 // GetMetadataForBlobs retrieves metadata about multiple blobs in parallel.
-<<<<<<< HEAD
-func (m *metadataProvider) GetMetadataForBlobs(ctx context.Context, keys []v2.BlobKey) (metadataMap, error) {
-
-=======
 // If any of the blobs do not exist, an error is returned.
 // Note that resulting metadata map may not have the same length as the input
 // keys slice if the input keys slice has duplicate items.
-func (m *metadataProvider) GetMetadataForBlobs(keys []v2.BlobKey) (metadataMap, error) {
->>>>>>> 953397b7
+func (m *metadataProvider) GetMetadataForBlobs(ctx context.Context, keys []v2.BlobKey) (metadataMap, error) {
+
 	// blobMetadataResult is the result of a metadata fetch operation.
 	type blobMetadataResult struct {
 		key      v2.BlobKey
