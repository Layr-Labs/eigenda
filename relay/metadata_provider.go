package relay

import (
	"context"
	"fmt"
	"sync/atomic"

	v2 "github.com/Layr-Labs/eigenda/core/v2"
	"github.com/Layr-Labs/eigenda/disperser/common/v2/blobstore"
	"github.com/Layr-Labs/eigenda/encoding"
	"github.com/Layr-Labs/eigenda/relay/cache"
	"github.com/Layr-Labs/eigensdk-go/logging"
	"time"
)

// Metadata about a blob. The relay only needs a small subset of a blob's metadata.
// This struct adds caching and threading on top of blobstore.BlobMetadataStore.
type blobMetadata struct {
	// the size of the blob in bytes
	blobSizeBytes uint32
	// the size of each encoded chunk
	chunkSizeBytes uint32
	// the size of the file containing the encoded chunks
	totalChunkSizeBytes uint32
	// the fragment size used for uploading the encoded chunks
	fragmentSizeBytes uint32
}

// metadataProvider encapsulates logic for fetching metadata for blobs. Utilized by the relay Server.
type metadataProvider struct {
	ctx    context.Context
	logger logging.Logger

	// metadataStore can be used to read blob metadata from dynamoDB.
	metadataStore *blobstore.BlobMetadataStore

	// metadataCache is an LRU cache of blob metadata. Blobs that do not belong to one of the relay shards
	// assigned to this server will not be in the cache.
	metadataCache cache.CacheAccessor[v2.BlobKey, *blobMetadata]

	// relayIDSet is the set of relay IDs assigned to this relay. This relay will refuse to serve metadata for blobs
	// that are not assigned to one of these IDs.
	relayIDSet map[v2.RelayKey]struct{}

	// fetchTimeout is the maximum time to wait for a metadata fetch operation to complete.
	fetchTimeout time.Duration

	// blobParamsMap is a map of blob version to blob version parameters.
	blobParamsMap atomic.Pointer[v2.BlobVersionParameterMap]
}

// newMetadataProvider creates a new metadataProvider.
func newMetadataProvider(
	ctx context.Context,
	logger logging.Logger,
	metadataStore *blobstore.BlobMetadataStore,
	metadataCacheSize int,
	maxIOConcurrency int,
	relayIDs []v2.RelayKey,
	fetchTimeout time.Duration,
	blobParamsMap *v2.BlobVersionParameterMap,
	metrics *cache.CacheAccessorMetrics) (*metadataProvider, error) {

	relayIDSet := make(map[v2.RelayKey]struct{}, len(relayIDs))
	for _, id := range relayIDs {
		relayIDSet[id] = struct{}{}
	}

	server := &metadataProvider{
		ctx:           ctx,
		logger:        logger,
		metadataStore: metadataStore,
		relayIDSet:    relayIDSet,
		fetchTimeout:  fetchTimeout,
	}
	server.blobParamsMap.Store(blobParamsMap)

	metadataCache, err := cache.NewCacheAccessor[v2.BlobKey, *blobMetadata](
<<<<<<< HEAD
		nil,
		uint64(metadataCacheSize),
=======
		cache.NewFIFOCache[v2.BlobKey, *blobMetadata](uint64(metadataCacheSize), nil),
>>>>>>> 9f68f747
		maxIOConcurrency,
		server.fetchMetadata,
		metrics)
	if err != nil {
		return nil, fmt.Errorf("error creating metadata cache: %w", err)
	}

	server.metadataCache = metadataCache

	return server, nil
}

// metadataMap is a map of blob keys to metadata.
type metadataMap map[v2.BlobKey]*blobMetadata

// GetMetadataForBlobs retrieves metadata about multiple blobs in parallel.
// If any of the blobs do not exist, an error is returned.
// Note that resulting metadata map may not have the same length as the input
// keys slice if the input keys slice has duplicate items.
func (m *metadataProvider) GetMetadataForBlobs(ctx context.Context, keys []v2.BlobKey) (metadataMap, error) {

	// blobMetadataResult is the result of a metadata fetch operation.
	type blobMetadataResult struct {
		key      v2.BlobKey
		metadata *blobMetadata
		err      error
	}

	// Completed operations will send a result to this channel.
	completionChannel := make(chan *blobMetadataResult, len(keys))

	// Set when the first error is encountered. Useful for preventing new operations from starting.
	hadError := atomic.Bool{}

	mMap := make(metadataMap)
	for _, key := range keys {
		mMap[key] = nil
	}

	for key := range mMap {
		if hadError.Load() {
			// Don't bother starting new operations if we've already encountered an error.
			break
		}

		boundKey := key
		go func() {
			metadata, err := m.metadataCache.Get(ctx, boundKey)
			if err != nil {
				// Intentionally log at debug level. External users can force this condition to trigger
				// by requesting metadata for a blob that does not exist, and so it's important to avoid
				// allowing hooligans to spam the logs in production environments.
				m.logger.Debugf("error retrieving metadata for blob %s: %v", boundKey.Hex(), err)
				hadError.Store(true)
				completionChannel <- &blobMetadataResult{
					key: boundKey,
					err: err,
				}
			}

			completionChannel <- &blobMetadataResult{
				key:      boundKey,
				metadata: metadata,
			}
		}()
	}

	for range mMap {
		result := <-completionChannel
		if result.err != nil {
			return nil, fmt.Errorf("error fetching metadata for blob %s: %w", result.key.Hex(), result.err)
		}
		mMap[result.key] = result.metadata
	}

	return mMap, nil
}

func (m *metadataProvider) UpdateBlobVersionParameters(blobParamsMap *v2.BlobVersionParameterMap) {
	m.blobParamsMap.Store(blobParamsMap)
}

// fetchMetadata retrieves metadata about a blob. Fetches from the cache if available, otherwise from the store.
func (m *metadataProvider) fetchMetadata(key v2.BlobKey) (*blobMetadata, error) {
	ctx, cancel := context.WithTimeout(m.ctx, m.fetchTimeout)
	defer cancel()

	blobParamsMap := m.blobParamsMap.Load()
	if blobParamsMap == nil {
		return nil, fmt.Errorf("blob version parameters is nil")
	}

	// Retrieve the metadata from the store.
	cert, fragmentInfo, err := m.metadataStore.GetBlobCertificate(ctx, key)
	if err != nil {
		return nil, fmt.Errorf("error retrieving metadata for blob %s: %w", key.Hex(), err)
	}

	if len(m.relayIDSet) > 0 {
		validShard := false
		for _, shard := range cert.RelayKeys {
			if _, ok := m.relayIDSet[shard]; ok {
				validShard = true
				break
			}
		}

		if !validShard {
			return nil, fmt.Errorf("blob %s is not assigned to this relay", key.Hex())
		}
	}

	// TODO(cody-littley): blob size is not correct https://github.com/Layr-Labs/eigenda/pull/906#discussion_r1847396530
	blobSize := uint32(cert.BlobHeader.BlobCommitments.Length) * encoding.BYTES_PER_SYMBOL
	blobParams, ok := blobParamsMap.Get(cert.BlobHeader.BlobVersion)
	if !ok {
		return nil, fmt.Errorf("blob version %d not found in blob params map", cert.BlobHeader.BlobVersion)
	}
	chunkSize, err := v2.GetChunkLength(blobSize, blobParams)
	chunkSize *= encoding.BYTES_PER_SYMBOL
	if err != nil {
		return nil, fmt.Errorf("error getting chunk length: %w", err)
	}

	metadata := &blobMetadata{
		blobSizeBytes:       blobSize,
		chunkSizeBytes:      chunkSize,
		totalChunkSizeBytes: fragmentInfo.TotalChunkSizeBytes,
		fragmentSizeBytes:   fragmentInfo.FragmentSizeBytes,
	}

	return metadata, nil
}<|MERGE_RESOLUTION|>--- conflicted
+++ resolved
@@ -76,12 +76,7 @@
 	server.blobParamsMap.Store(blobParamsMap)
 
 	metadataCache, err := cache.NewCacheAccessor[v2.BlobKey, *blobMetadata](
-<<<<<<< HEAD
-		nil,
-		uint64(metadataCacheSize),
-=======
 		cache.NewFIFOCache[v2.BlobKey, *blobMetadata](uint64(metadataCacheSize), nil),
->>>>>>> 9f68f747
 		maxIOConcurrency,
 		server.fetchMetadata,
 		metrics)
