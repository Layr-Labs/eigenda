--- conflicted
+++ resolved
@@ -42,13 +42,11 @@
 	// that are not assigned to one of these IDs.
 	relayIDSet map[v2.RelayKey]struct{}
 
-<<<<<<< HEAD
 	// fetchTimeout is the maximum time to wait for a metadata fetch operation to complete.
 	fetchTimeout time.Duration
-=======
+
 	// blobParamsMap is a map of blob version to blob version parameters.
 	blobParamsMap atomic.Pointer[v2.BlobVersionParameterMap]
->>>>>>> 0a4e8528
 }
 
 // newMetadataProvider creates a new metadataProvider.
@@ -59,12 +57,8 @@
 	metadataCacheSize int,
 	maxIOConcurrency int,
 	relayIDs []v2.RelayKey,
-<<<<<<< HEAD
-	fetchTimeout time.Duration) (*metadataProvider, error) {
-=======
-	blobParamsMap *v2.BlobVersionParameterMap,
-) (*metadataProvider, error) {
->>>>>>> 0a4e8528
+	fetchTimeout time.Duration,
+	blobParamsMap *v2.BlobVersionParameterMap) (*metadataProvider, error) {
 
 	relayIDSet := make(map[v2.RelayKey]struct{}, len(relayIDs))
 	for _, id := range relayIDs {
@@ -165,16 +159,13 @@
 
 // fetchMetadata retrieves metadata about a blob. Fetches from the cache if available, otherwise from the store.
 func (m *metadataProvider) fetchMetadata(key v2.BlobKey) (*blobMetadata, error) {
-<<<<<<< HEAD
-
 	ctx, cancel := context.WithTimeout(m.ctx, m.fetchTimeout)
 	defer cancel()
-=======
+
 	blobParamsMap := m.blobParamsMap.Load()
 	if blobParamsMap == nil {
 		return nil, fmt.Errorf("blob version parameters is nil")
 	}
->>>>>>> 0a4e8528
 
 	// Retrieve the metadata from the store.
 	cert, fragmentInfo, err := m.metadataStore.GetBlobCertificate(ctx, key)
