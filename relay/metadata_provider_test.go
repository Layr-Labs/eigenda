--- conflicted
+++ resolved
@@ -11,12 +11,7 @@
 	"github.com/Layr-Labs/eigenda/encoding"
 	"github.com/stretchr/testify/assert"
 	"github.com/stretchr/testify/require"
-<<<<<<< HEAD
-	"math/rand"
-	"testing"
 	"time"
-=======
->>>>>>> 953397b7
 )
 
 func TestGetNonExistentBlob(t *testing.T) {
@@ -211,7 +206,7 @@
 	}
 
 	// Test fetching with duplicate keys
-	mMap, err := server.GetMetadataForBlobs([]v2.BlobKey{blobKeys[0], blobKeys[0]})
+	mMap, err := server.GetMetadataForBlobs(context.Background(), []v2.BlobKey{blobKeys[0], blobKeys[0]})
 	require.NoError(t, err)
 	require.Equal(t, 1, len(mMap))
 }
