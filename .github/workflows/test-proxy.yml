--- conflicted
+++ resolved
@@ -11,27 +11,7 @@
   MISE_VERSION: 2024.12.14
 
 jobs:
-<<<<<<< HEAD
-  # This checks that the flags in .env.exampleV1.holesky, .env.exampleV2.holesky, and .env.exampleV1AndV2.holesky are
-  # valid, and allow the proxy to start.
-=======
-  lint:
-    runs-on: ubuntu-latest
-    defaults:
-      run:
-        working-directory: api/proxy
-    steps:
-      - uses: actions/checkout@v4
-      - uses: jdx/mise-action@v2
-        with:
-          version: ${{ env.MISE_VERSION }}
-          experimental: true
-          working_directory: api/proxy
-      - run: make lint
-        working-directory: api/proxy
-
   # This checks that the flags in .env.example are valid and allow the proxy to start.
->>>>>>> 01758839
   flags:
     runs-on: ubuntu-latest
     steps:
