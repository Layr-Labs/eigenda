name: integration-tests
on:
  push:
    branches:
      - master
  pull_request:
  merge_group:

env:
  MISE_VERSION: 2024.12.14

jobs:
  integration-tests:
    name: Integration Tests
    runs-on: ubuntu-latest
    steps:
      - name: Add LocalStack AWS Credentials
        run: |
          mkdir -p ~/.aws
          touch ~/.aws/credentials

          echo '[default]' >> ~/.aws/credentials
          echo 'aws_access_key_id=localstack' >> ~/.aws/credentials
          echo 'aws_secret_access_key=localstack' >> ~/.aws/credentials

      - name: Set Test Profile to default
        run: |
          aws configure --profile test-profile set region us-east-1
          aws configure --profile test-profile set source_profile default

      - name: Checkout EigenDA
        uses: actions/checkout@11bd71901bbe5b1630ceea73d27597364c9af683 #4.2.2
        with:
          submodules: recursive

      - uses: jdx/mise-action@v2
        with:
          version: ${{ env.MISE_VERSION }}
          experimental: true

      - run: go version
      - run: forge --version

      - name: Build contract dependencies
        run: |
          cd contracts && yarn

      - name: Compile contracts
        run: |
          cd contracts && forge build

      - run: make integration-tests

<<<<<<< HEAD
      - run: make fuzz-tests

      - run: make integration-tests-inabox
=======
      - name: Inabox E2E
        run: make build && cd inabox && make run-e2e
>>>>>>> 221acc66

      - name: Save inabox logs
        if: always()
        uses: actions/upload-artifact@65c4c4a1ddee5b72f698fdd19549f0f0fb45cf08 # v4.6
        with:
          name: inabox-logs
          path: |
            inabox/testdata/*/logs/
            inabox/testdata/*/deploy.log

      - name: Send GitHub Action trigger data to Slack eigenda-pr channel
        if: ${{ failure() }}
        id: slack
        uses: slackapi/slack-github-action@v1.24.0
        with:
          payload: |
            {
              "workflow": "${{ github.workflow }}",
              "action_name": "${{ github.action }}",
              "ref": "${{ github.ref_name }}",
              "actor": "${{ github.triggering_actor }}",
              "event_name": "${{ github.event_name }}",
              "run_id": "https://github.com/Layr-Labs/eigenda/actions/runs/${{ github.run_id }}",
              "commit_sha": "https://github.com/Layr-Labs/eigenda/commit/${{ github.sha }}"
            }
        env:
          SLACK_WEBHOOK_URL: ${{ secrets.SLACK_WEBHOOK_URL }}<|MERGE_RESOLUTION|>--- conflicted
+++ resolved
@@ -51,14 +51,9 @@
 
       - run: make integration-tests
 
-<<<<<<< HEAD
       - run: make fuzz-tests
 
       - run: make integration-tests-inabox
-=======
-      - name: Inabox E2E
-        run: make build && cd inabox && make run-e2e
->>>>>>> 221acc66
 
       - name: Save inabox logs
         if: always()
