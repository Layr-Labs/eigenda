--- conflicted
+++ resolved
@@ -186,7 +186,7 @@
 	totalTime := ""
 	if m.config.TimeLimitSeconds > 0 {
 		totalTime = fmt.Sprintf(" / %s",
-			util.PrettyPrintTime(uint64(m.config.TimeLimitSeconds*float64(time.Second))))
+			common.PrettyPrintTime(uint64(m.config.TimeLimitSeconds*float64(time.Second))))
 	}
 
 	m.logger.Infof("Benchmark Metrics (since most recent restart):\n"+
@@ -204,24 +204,8 @@
 		"    Flush Count:            %s\n"+
 		"    Average Flush Latency:  %s\n"+
 		"    Longest Flush Duration: %s",
-<<<<<<< HEAD
-		util.PrettyPrintTime(elapsedTimeNanoseconds),
+		common.PrettyPrintTime(elapsedTimeNanoseconds),
 		totalTime,
-		util.PrettyPrintBytes(writeThroughput),
-		util.PrettyPrintBytes(bytesWritten),
-		util.CommaOMatic(writeCount),
-		util.PrettyPrintTime(averageWriteLatency),
-		util.PrettyPrintTime(m.longestWriteDuration.Load()),
-		util.PrettyPrintBytes(readThroughput),
-		util.PrettyPrintBytes(m.bytesRead.Load()),
-		util.CommaOMatic(readCount),
-		util.PrettyPrintTime(averageReadLatency),
-		util.PrettyPrintTime(m.longestReadDuration.Load()),
-		util.CommaOMatic(flushCount),
-		util.PrettyPrintTime(averageFlushLatency),
-		util.PrettyPrintTime(m.longestFlushDuration.Load()))
-=======
-		common.PrettyPrintTime(elapsedTimeNanoseconds),
 		common.PrettyPrintBytes(writeThroughput),
 		common.PrettyPrintBytes(bytesWritten),
 		common.CommaOMatic(writeCount),
@@ -235,6 +219,5 @@
 		common.CommaOMatic(flushCount),
 		common.PrettyPrintTime(averageFlushLatency),
 		common.PrettyPrintTime(m.longestFlushDuration.Load()))
->>>>>>> c93e65dc
 
 }