--- conflicted
+++ resolved
@@ -136,7 +136,6 @@
 // encounters an error.
 func (b *BenchmarkEngine) Run() error {
 
-<<<<<<< HEAD
 	if b.config.TimeLimitSeconds > 0 {
 		// If a time limit is set, create a timer to cancel the context after the specified duration
 		timeLimit := time.Duration(b.config.TimeLimitSeconds * float64(time.Second))
@@ -155,10 +154,7 @@
 		}()
 	}
 
-	// multiply 2 to make configured value the average
-=======
 	// multiply by 2 to make configured value the average
->>>>>>> d14db8e5
 	sleepFactor := b.config.StartupSleepFactorSeconds * float64(time.Second) * 2.0
 
 	for i := 0; i < b.config.WriterParallelism; i++ {
