--- conflicted
+++ resolved
@@ -87,18 +87,12 @@
 	// to this segment. This value is encoded in the file.
 	sealed bool
 
-<<<<<<< HEAD
 	// Path data for the segment file. This information is not serialized in the metadata file.
 	segmentPath *SegmentPath
-=======
-	// The parent directory containing this file. This value is not encoded in file, and is stored here
-	// for bookkeeping purposes.
-	parentDirectory string
 
 	// If true, then use fsync to make metadata updates atomic. Should always be true in production, but can be
 	// set to false in tests to speed up unit tests. Not serialized to the file.
 	fsync bool
->>>>>>> 656b1380
 }
 
 // createMetadataFile creates a new metadata file. When this method returns, the metadata file will
@@ -107,22 +101,14 @@
 	index uint32,
 	shardingFactor uint32,
 	salt [16]byte,
-<<<<<<< HEAD
 	path *SegmentPath,
+	fsync bool,
 ) (*metadataFile, error) {
 
 	file := &metadataFile{
 		index:       index,
 		segmentPath: path,
-=======
-	parentDirectory string,
-	fsync bool) (*metadataFile, error) {
-
-	file := &metadataFile{
-		index:           index,
-		parentDirectory: parentDirectory,
-		fsync:           fsync,
->>>>>>> 656b1380
+		fsync:       fsync,
 	}
 
 	file.segmentVersion = LatestSegmentVersion
@@ -138,11 +124,7 @@
 
 // loadMetadataFile loads the metadata file from disk, looking in the given parent directories until it finds the file.
 // If the file is not found, it returns an error.
-<<<<<<< HEAD
-func loadMetadataFile(index uint32, segmentPaths []*SegmentPath) (*metadataFile, error) {
-=======
-func loadMetadataFile(index uint32, parentDirectories []string, fsync bool) (*metadataFile, error) {
->>>>>>> 656b1380
+func loadMetadataFile(index uint32, segmentPaths []*SegmentPath, fsync bool) (*metadataFile, error) {
 	metadataFileName := fmt.Sprintf("%d%s", index, MetadataFileExtension)
 	metadataPath, err := lookForFile(segmentPaths, metadataFileName)
 	if err != nil {
@@ -153,14 +135,9 @@
 	}
 
 	file := &metadataFile{
-<<<<<<< HEAD
 		index:       index,
 		segmentPath: metadataPath,
-=======
-		index:           index,
-		parentDirectory: parentDirectory,
-		fsync:           fsync,
->>>>>>> 656b1380
+		fsync:       fsync,
 	}
 
 	filePath := file.path()
