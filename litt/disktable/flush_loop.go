package disktable

import (
	"fmt"
	"time"

	"github.com/Layr-Labs/eigenda/litt/metrics"
	"github.com/Layr-Labs/eigenda/litt/util"
	"github.com/Layr-Labs/eigensdk-go/logging"
)

// flushLoop is a struct that runs a goroutine that is responsible for blocking on flush operations.
type flushLoop struct {
	logger logging.Logger

	// the parent disk table
	diskTable *DiskTable

	// Responsible for handling fatal DB errors.
	errorMonitor *util.ErrorMonitor

	// flushChannel is a channel used to enqueue work on the flush loop.
	flushChannel chan any

	// metrics encapsulates metrics for the DB.
	metrics *metrics.LittDBMetrics

	// provides the current time
	clock func() time.Time

	// the name of the table
	name string
}

// enqueue sends work to be handled on the flush loop. Will return an error if the DB is panicking.
func (f *flushLoop) enqueue(request flushLoopMessage) error {
	return util.Send(f.errorMonitor, f.flushChannel, request)
}

// run is responsible for handling operations that flush data (i.e. calls to Flush() and when the mutable segment
// is sealed). In theory, this work could be done on the main control loop, but doing so would block new writes while
// a flush is in progress. In order to keep the writing threads busy, it is critical that flush do not block the
// control loop.
func (f *flushLoop) run() {
	for {
		select {
		case <-f.errorMonitor.ImmediateShutdownRequired():
			f.logger.Infof("context done, shutting down disk table flush loop")
			return
		case message := <-f.flushChannel:
			if req, ok := message.(*flushLoopFlushRequest); ok {
				f.handleFlushRequest(req)
			} else if req, ok := message.(*flushLoopSealRequest); ok {
				f.handleSealRequest(req)
			} else if req, ok := message.(*flushLoopShutdownRequest); ok {
				req.shutdownCompleteChan <- struct{}{}
				return
			} else {
<<<<<<< HEAD
				f.fatalErrorHandler.Panic(fmt.Errorf("unknown flush message type %T", message))
=======
				f.errorMonitor.Panic(fmt.Errorf("Unknown flush message type %T", message))
>>>>>>> 1193b557
				return
			}
		}
	}
}

// handleSealRequest handles the part of the seal operation that is performed on the flush loop.
// We don't want to send a flush request to a segment that has already been sealed. By performing the sealing
// on the flush loop, we ensure that this can never happen. Any previously scheduled flush requests against the
// segment that is being sealed will be processed prior to this request being processed due to the FIFO nature
// of the flush loop channel. When a sealing operation begins, the control loop blocks, and does not unblock until
// the seal is finished and a new mutable segment has been created. This means that no future flush requests will be
// sent to the segment that is being sealed, since only the control loop can schedule work for the flush loop.
func (f *flushLoop) handleSealRequest(req *flushLoopSealRequest) {
	durableKeys, err := req.segmentToSeal.Seal(req.now)
	if err != nil {
		f.errorMonitor.Panic(fmt.Errorf("failed to seal segment %s: %w", req.segmentToSeal.String(), err))
		return
	}

	// Flush the keys that are now durable in the segment.
	err = f.diskTable.writeKeysToKeymap(durableKeys)
	if err != nil {
		f.errorMonitor.Panic(fmt.Errorf("failed to flush keys: %w", err))
		return
	}

	req.responseChan <- struct{}{}
}

// handleFlushRequest handles the part of the flush that is performed on the flush loop.
func (f *flushLoop) handleFlushRequest(req *flushLoopFlushRequest) {
	var segmentFlushStart time.Time
	if f.metrics != nil {
		segmentFlushStart = f.clock()
	}

	durableKeys, err := req.flushWaitFunction()
	if err != nil {
		f.errorMonitor.Panic(fmt.Errorf("failed to flush mutable segment: %w", err))
		return
	}

	if f.metrics != nil {
		segmentFlushEnd := f.clock()
		delta := segmentFlushEnd.Sub(segmentFlushStart)
		f.metrics.ReportSegmentFlushLatency(f.name, delta)
	}

	err = f.diskTable.writeKeysToKeymap(durableKeys)
	if err != nil {
		f.errorMonitor.Panic(fmt.Errorf("failed to flush keys: %w", err))
		return
	}

	req.responseChan <- struct{}{}
}<|MERGE_RESOLUTION|>--- conflicted
+++ resolved
@@ -56,11 +56,7 @@
 				req.shutdownCompleteChan <- struct{}{}
 				return
 			} else {
-<<<<<<< HEAD
-				f.fatalErrorHandler.Panic(fmt.Errorf("unknown flush message type %T", message))
-=======
-				f.errorMonitor.Panic(fmt.Errorf("Unknown flush message type %T", message))
->>>>>>> 1193b557
+				f.errorMonitor.Panic(fmt.Errorf("unknown flush message type %T", message))
 				return
 			}
 		}
