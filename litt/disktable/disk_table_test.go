package disktable

import (
	"fmt"
	"os"
	"path"
	"path/filepath"
	"strings"
	"sync/atomic"
	"testing"
	"time"

	"github.com/Layr-Labs/eigenda/common"
	"github.com/Layr-Labs/eigenda/common/testutils"
	"github.com/Layr-Labs/eigenda/common/testutils/random"
	"github.com/Layr-Labs/eigenda/litt"
	"github.com/Layr-Labs/eigenda/litt/disktable/keymap"
	"github.com/Layr-Labs/eigenda/litt/disktable/segment"
	"github.com/Layr-Labs/eigenda/litt/types"
	"github.com/Layr-Labs/eigenda/litt/util"
	"github.com/stretchr/testify/require"
)

// This file contains tests that are specific to the disk table implementation. Other more general test scenarios
// are defined in litt/test/table_test.go.

type tableBuilder struct {
	name    string
	builder func(clock func() time.Time, name string, paths []string) (litt.ManagedTable, error)
}

// This test executes against different table implementations. This is useful for distinguishing between bugs that
// are present in an implementation, and bugs that are present in the test scenario itself.
var tableBuilders = []*tableBuilder{ // TODO
	{
		name:    "MemKeyDiskTableSingleShard",
		builder: buildMemKeyDiskTableSingleShard,
	},
	{
		name:    "MemKeyDiskTableMultiShard",
		builder: buildMemKeyDiskTableMultiShard,
	},
	{
		name:    "LevelDBKeyDiskTableSingleShard",
		builder: buildLevelDBKeyDiskTableSingleShard,
	},
	{
		name:    "LevelDBKeyDiskTableMultiShard",
		builder: buildLevelDBKeyDiskTableMultiShard,
	},
}

func setupKeymapTypeFile(keymapPath string, keymapType keymap.KeymapType) (*keymap.KeymapTypeFile, error) {
	exists, err := keymap.KeymapFileExists(keymapPath)
	if err != nil {
		return nil, fmt.Errorf("failed to check if keymap file exists: %w", err)
	}
	var keymapTypeFile *keymap.KeymapTypeFile
	if exists {
		keymapTypeFile, err = keymap.LoadKeymapTypeFile(keymapPath)
		if err != nil {
			return nil, fmt.Errorf("failed to load keymap type file: %w", err)
		}
	} else {
		err = os.MkdirAll(keymapPath, os.ModePerm)
		if err != nil {
			return nil, fmt.Errorf("failed to create keymap directory: %w", err)
		}
		keymapTypeFile = keymap.NewKeymapTypeFile(keymapPath, keymapType)
		err = keymapTypeFile.Write()
		if err != nil {
			return nil, fmt.Errorf("failed to create keymap type file: %w", err)
		}
	}

	return keymapTypeFile, nil
}

func buildMemKeyDiskTableSingleShard(
	clock func() time.Time,
	name string,
	paths []string) (litt.ManagedTable, error) {

	logger, err := common.NewLogger(common.DefaultTextLoggerConfig())
	if err != nil {
		return nil, fmt.Errorf("failed to create logger: %w", err)
	}

	keymapPath := filepath.Join(paths[0], keymap.KeymapDirectoryName)
	keymapTypeFile, err := setupKeymapTypeFile(keymapPath, keymap.MemKeymapType)
	if err != nil {
		return nil, fmt.Errorf("failed to load keymap type file: %w", err)
	}

	keys, _, err := keymap.NewMemKeymap(logger, "", true)
	if err != nil {
		return nil, fmt.Errorf("failed to create keymap: %w", err)
	}

	roots := make([]string, 0, len(paths))
	for _, p := range paths {
		roots = append(roots, p)
	}

	config, err := litt.DefaultConfig(paths...)
	if err != nil {
		return nil, fmt.Errorf("failed to create config: %w", err)
	}

	config.Clock = clock
	config.TargetSegmentFileSize = 100 // intentionally use a very small segment size
	config.GCPeriod = time.Millisecond
	config.Fsync = false
	config.SaltShaker = random.NewTestRandom().Rand
	config.Logger = logger

	table, err := NewDiskTable(
		config,
		name,
		keys,
		keymapPath,
		keymapTypeFile,
		roots,
		true,
		nil)

	if err != nil {
		return nil, fmt.Errorf("failed to create disk table: %w", err)
	}

	return table, nil
}

func buildMemKeyDiskTableMultiShard(
	clock func() time.Time,
	name string,
	paths []string) (litt.ManagedTable, error) {

	logger, err := common.NewLogger(common.DefaultTextLoggerConfig())
	if err != nil {
		return nil, fmt.Errorf("failed to create logger: %w", err)
	}

	keymapPath := filepath.Join(paths[0], keymap.KeymapDirectoryName)
	keymapTypeFile, err := setupKeymapTypeFile(keymapPath, keymap.MemKeymapType)
	if err != nil {
		return nil, fmt.Errorf("failed to load keymap type file: %w", err)
	}

	keys, _, err := keymap.NewMemKeymap(logger, "", true)
	if err != nil {
		return nil, fmt.Errorf("failed to create keymap: %w", err)
	}

	config, err := litt.DefaultConfig(paths...)
	if err != nil {
		return nil, fmt.Errorf("failed to create config: %w", err)
	}

	config.Clock = clock
	config.TargetSegmentFileSize = 100 // intentionally use a very small segment size
	config.GCPeriod = time.Millisecond
	config.Fsync = false
	config.SaltShaker = random.NewTestRandom().Rand
	config.ShardingFactor = 4
	config.Logger = logger

	table, err := NewDiskTable(
		config,
		name,
		keys,
		keymapPath,
		keymapTypeFile,
		paths,
		true,
		nil)

	if err != nil {
		return nil, fmt.Errorf("failed to create disk table: %w", err)
	}

	return table, nil
}

func buildLevelDBKeyDiskTableSingleShard(
	clock func() time.Time,
	name string,
	paths []string) (litt.ManagedTable, error) {

	logger, err := common.NewLogger(common.DefaultTextLoggerConfig())
	if err != nil {
		return nil, fmt.Errorf("failed to create logger: %w", err)
	}

	keymapPath := filepath.Join(paths[0], keymap.KeymapDirectoryName)
	keymapTypeFile, err := setupKeymapTypeFile(keymapPath, keymap.UnsafeLevelDBKeymapType)
	if err != nil {
		return nil, fmt.Errorf("failed to load keymap type file: %w", err)
	}

	keys, _, err := keymap.NewUnsafeLevelDBKeymap(logger, keymapPath, false)
	if err != nil {
		return nil, fmt.Errorf("failed to create keymap: %w", err)
	}

	config, err := litt.DefaultConfig(paths...)
	if err != nil {
		return nil, fmt.Errorf("failed to create config: %w", err)
	}

	config.Clock = clock
	config.TargetSegmentFileSize = 100 // intentionally use a very small segment size
	config.GCPeriod = time.Millisecond
	config.Fsync = false
	config.SaltShaker = random.NewTestRandom().Rand
	config.Logger = logger

	table, err := NewDiskTable(
		config,
		name,
		keys,
		keymapPath,
		keymapTypeFile,
		paths,
		false,
		nil)

	if err != nil {
		return nil, fmt.Errorf("failed to create disk table: %w", err)
	}

	return table, nil
}

func buildLevelDBKeyDiskTableMultiShard(
	clock func() time.Time,
	name string,
	paths []string) (litt.ManagedTable, error) {

	logger, err := common.NewLogger(common.DefaultTextLoggerConfig())
	if err != nil {
		return nil, fmt.Errorf("failed to create logger: %w", err)
	}

	keymapPath := filepath.Join(paths[0], name, keymap.KeymapDirectoryName)
	keymapTypeFile, err := setupKeymapTypeFile(keymapPath, keymap.UnsafeLevelDBKeymapType)
	if err != nil {
		return nil, fmt.Errorf("failed to load keymap type file: %w", err)
	}

	keys, _, err := keymap.NewUnsafeLevelDBKeymap(logger, keymapPath, true)
	if err != nil {
		return nil, fmt.Errorf("failed to create keymap: %w", err)
	}

	config, err := litt.DefaultConfig(paths...)
	if err != nil {
		return nil, fmt.Errorf("failed to create config: %w", err)
	}

	config.Clock = clock
	config.TargetSegmentFileSize = 100 // intentionally use a very small segment size
	config.GCPeriod = time.Millisecond
	config.Fsync = false
	config.SaltShaker = random.NewTestRandom().Rand
	config.ShardingFactor = 4
	config.Logger = logger

	table, err := NewDiskTable(
		config,
		name,
		keys,
		keymapPath,
		keymapTypeFile,
		paths,
		false,
		nil)

	if err != nil {
		return nil, fmt.Errorf("failed to create disk table: %w", err)
	}

	return table, nil
}

func restartTest(t *testing.T, tableBuilder *tableBuilder) {
	rand := random.NewTestRandom()

	directory := t.TempDir()

	tableName := rand.String(8)
	table, err := tableBuilder.builder(time.Now, tableName, []string{directory})
	if err != nil {
		t.Fatalf("failed to create table: %v", err)
	}

	require.Equal(t, tableName, table.Name())

	expectedValues := make(map[string][]byte)

	iterations := 1000
	restartIteration := iterations/2 + int(rand.Int64Range(-10, 10))

	for i := 0; i < iterations; i++ {

		// Somewhere in the middle of the test, restart the table.
		if i == restartIteration {
			ok, _ := table.(*DiskTable).errorMonitor.IsOk()
			require.True(t, ok)
			err = table.Close()
			require.NoError(t, err)

			table, err = tableBuilder.builder(time.Now, tableName, []string{directory})
			require.NoError(t, err)

			// Do a full scan of the table to verify that all expected values are still present.
			for expectedKey, expectedValue := range expectedValues {
				value, ok, err := table.Get([]byte(expectedKey))
				require.NoError(t, err)
				require.True(t, ok, "key %s not found", expectedKey)
				require.Equal(t, expectedValue, value)
			}

			// Try fetching a value that isn't in the table.
			_, ok, err := table.Get(rand.PrintableVariableBytes(32, 64))
			require.NoError(t, err)
			require.False(t, ok)
		}

		// Write some data.
		batchSize := rand.Int32Range(1, 10)

		if batchSize == 1 {
			key := rand.PrintableVariableBytes(32, 64)
			value := rand.PrintableVariableBytes(1, 128)
			err = table.Put(key, value)
			require.NoError(t, err)
			expectedValues[string(key)] = value
		} else {
			batch := make([]*types.KVPair, 0, batchSize)
			for j := int32(0); j < batchSize; j++ {
				key := rand.PrintableVariableBytes(32, 64)
				value := rand.PrintableVariableBytes(1, 128)
				batch = append(batch, &types.KVPair{Key: key, Value: value})
				expectedValues[string(key)] = value
			}
			err = table.PutBatch(batch)
			require.NoError(t, err)
		}

		// Once in a while, flush the table.
		if rand.BoolWithProbability(0.1) {
			err = table.Flush()
			require.NoError(t, err)
		}

		// Once in a while, sleep for a short time. For tables that do garbage collection, the garbage
		// collection interval has been configured to be 1ms. Sleeping 5ms should be enough to give
		// the garbage collector a chance to run.
		if rand.BoolWithProbability(0.01) {
			time.Sleep(5 * time.Millisecond)
		}

		// Once in a while, scan the table and verify that all expected values are present.
		// Don't do this every time for the sake of test runtime.
		if rand.BoolWithProbability(0.01) || i == iterations-1 /* always check on the last iteration */ {

			for expectedKey, expectedValue := range expectedValues {
				value, ok, err := table.Get([]byte(expectedKey))
				require.NoError(t, err)
				require.True(t, ok)
				require.Equal(t, expectedValue, value)
			}

			// Try fetching a value that isn't in the table.
			_, ok, err := table.Get(rand.PrintableVariableBytes(32, 64))
			require.NoError(t, err)
			require.False(t, ok)
		}
	}

	ok, _ := table.(*DiskTable).errorMonitor.IsOk()
	require.True(t, ok)
	err = table.Destroy()
	require.NoError(t, err)

	// ensure that the test directory is empty
	entries, err := os.ReadDir(directory)
	require.NoError(t, err)
	require.Empty(t, entries)
}

func TestRestart(t *testing.T) {
	t.Parallel()
	for _, tb := range tableBuilders {
		t.Run(tb.name, func(t *testing.T) {
			restartTest(t, tb)
		})
	}
}

// This test deletes a random file from a middle segment. This is considered unrecoverable corruption, and should
// cause the table to fail to restart.
func middleFileMissingTest(t *testing.T, tableBuilder *tableBuilder, typeToDelete string) {
	rand := random.NewTestRandom()

	logger, err := common.NewLogger(common.DefaultTextLoggerConfig())
	require.NoError(t, err)

	directory := t.TempDir()

	tableName := rand.String(8)
	table, err := tableBuilder.builder(time.Now, tableName, []string{directory})
	if err != nil {
		t.Fatalf("failed to create table: %v", err)
	}

	require.Equal(t, tableName, table.Name())

	expectedValues := make(map[string][]byte)

	// Fill the table with random data.
	iterations := 100
	for i := 0; i < iterations; i++ {
		batchSize := rand.Int32Range(1, 10)
		if batchSize == 1 {
			key := rand.PrintableVariableBytes(32, 64)
			value := rand.PrintableVariableBytes(1, 128)
			err = table.Put(key, value)
			require.NoError(t, err)
			expectedValues[string(key)] = value
		} else {
			batch := make([]*types.KVPair, 0, batchSize)
			for j := int32(0); j < batchSize; j++ {
				key := rand.PrintableVariableBytes(32, 64)
				value := rand.PrintableVariableBytes(1, 128)
				batch = append(batch, &types.KVPair{Key: key, Value: value})
				expectedValues[string(key)] = value
			}
			err = table.PutBatch(batch)
			require.NoError(t, err)
		}
	}

	// Stop the table
	ok, _ := table.(*DiskTable).errorMonitor.IsOk()
	require.True(t, ok)
	err = table.Close()
	require.NoError(t, err)

	errorMonitor := table.(*DiskTable).errorMonitor

	// Delete a file in the middle of the sequence of segments.
	segmentPath, err := segment.NewSegmentPath(directory, "", tableName)
	require.NoError(t, err)
	lowestSegmentIndex, highestSegmentIndex, _, err := segment.GatherSegmentFiles(
		logger,
		errorMonitor,
<<<<<<< HEAD
		[]*segment.SegmentPath{segmentPath},
		time.Now())
=======
		[]string{directory + "/table/segments"},
		time.Now(),
		false)
>>>>>>> 656b1380
	require.NoError(t, err)

	middleIndex := lowestSegmentIndex + (highestSegmentIndex-lowestSegmentIndex)/2

	filePath := ""
	if typeToDelete == "key" {
		filePath = fmt.Sprintf("%s/%s/segments/%d%s",
			directory, tableName, middleIndex, segment.KeyFileExtension)
	} else if typeToDelete == "value" {
		shardingFactor := table.(*DiskTable).metadata.GetShardingFactor()
		shard := rand.Uint32Range(0, shardingFactor)
		filePath = fmt.Sprintf("%s/%s/segments/%d-%d%s",
			directory, tableName, middleIndex, shard, segment.ValuesFileExtension)
	} else {
		filePath = fmt.Sprintf("%s/%s/segments/%d%s",
			directory, tableName, middleIndex, segment.MetadataFileExtension)
	}

	exists, err := util.Exists(filePath)
	require.NoError(t, err)
	require.True(t, exists)

	err = os.Remove(filePath)
	require.NoError(t, err)

	// files in segments directory should not be changed as a result of the deletion
	files, err := os.ReadDir(fmt.Sprintf("%s/%s/segments", directory, tableName))
	require.NoError(t, err)

	// Restart the table. This should fail.
	table, err = tableBuilder.builder(time.Now, tableName, []string{directory})
	require.Error(t, err)
	require.Nil(t, table)

	// Ensure that no files were added or removed from the segments directory.
	filesAfterRestart, err := os.ReadDir(fmt.Sprintf("%s/%s/segments", directory, tableName))
	require.NoError(t, err)
	require.Equal(t, len(files), len(filesAfterRestart))
	filesSet := make(map[string]struct{})
	for _, file := range files {
		filesSet[file.Name()] = struct{}{}
	}
	for _, file := range filesAfterRestart {
		require.Contains(t, filesSet, file.Name())
	}
}

func TestMiddleFileMissing(t *testing.T) {
	t.Parallel()
	for _, tb := range tableBuilders {
		t.Run("key-"+tb.name, func(t *testing.T) {
			middleFileMissingTest(t, tb, "key")
		})
		t.Run("value-"+tb.name, func(t *testing.T) {
			middleFileMissingTest(t, tb, "value")
		})
		t.Run("metadata-"+tb.name, func(t *testing.T) {
			middleFileMissingTest(t, tb, "metadata")
		})
	}
}

// This test deletes a random file from the first segment. This is considered recoverable, since it can happen
// if the table crashes during garbage collection.
func initialFileMissingTest(t *testing.T, tableBuilder *tableBuilder, typeToDelete string) {
	rand := random.NewTestRandom()

	logger, err := common.NewLogger(common.DefaultTextLoggerConfig())
	require.NoError(t, err)

	directory := t.TempDir()

	tableName := rand.String(8)
	table, err := tableBuilder.builder(time.Now, tableName, []string{directory})
	if err != nil {
		t.Fatalf("failed to create table: %v", err)
	}

	require.Equal(t, tableName, table.Name())

	expectedValues := make(map[string][]byte)

	// Fill the table with random data.
	iterations := 100
	for i := 0; i < iterations; i++ {
		batchSize := rand.Int32Range(1, 10)
		if batchSize == 1 {
			key := rand.PrintableVariableBytes(32, 64)
			value := rand.PrintableVariableBytes(1, 128)
			err = table.Put(key, value)
			require.NoError(t, err)
			expectedValues[string(key)] = value
		} else {
			batch := make([]*types.KVPair, 0, batchSize)
			for j := int32(0); j < batchSize; j++ {
				key := rand.PrintableVariableBytes(32, 64)
				value := rand.PrintableVariableBytes(1, 128)
				batch = append(batch, &types.KVPair{Key: key, Value: value})
				expectedValues[string(key)] = value
			}
			err = table.PutBatch(batch)
			require.NoError(t, err)
		}
	}

	// Stop the table
	ok, _ := table.(*DiskTable).errorMonitor.IsOk()
	require.True(t, ok)
	err = table.Close()
	require.NoError(t, err)

	segmentPath, err := segment.NewSegmentPath(directory, "", tableName)
	require.NoError(t, err)
	lowestSegmentIndex, _, segments, err := segment.GatherSegmentFiles(
		logger,
		table.(*DiskTable).errorMonitor,
<<<<<<< HEAD
		[]*segment.SegmentPath{segmentPath},
		time.Now())
=======
		[]string{directory + "/table/segments"},
		time.Now(),
		false)
>>>>>>> 656b1380
	require.NoError(t, err)

	// All keys in the initial segment are expected to be missing after the restart.
	missingKeys := make(map[string]struct{})
	segmentKeys, err := segments[lowestSegmentIndex].GetKeys()
	require.NoError(t, err)
	for _, key := range segmentKeys {
		missingKeys[string(key.Key)] = struct{}{}
	}

	// Delete a file in the initial segment.
	filePath := ""
	if typeToDelete == "key" {
		filePath = fmt.Sprintf("%s/%s/segments/%d%s",
			directory, tableName, lowestSegmentIndex, segment.KeyFileExtension)
	} else if typeToDelete == "value" {
		shardingFactor := table.(*DiskTable).metadata.GetShardingFactor()
		shard := rand.Uint32Range(0, shardingFactor)
		filePath = fmt.Sprintf(
			"%s/%s/segments/%d-%d%s",
			directory, tableName, lowestSegmentIndex, shard, segment.ValuesFileExtension)
	} else {
		filePath = fmt.Sprintf("%s/%s/segments/%d%s",
			directory, tableName, lowestSegmentIndex, segment.MetadataFileExtension)
	}
	exists, err := util.Exists(filePath)
	require.NoError(t, err)
	require.True(t, exists)

	err = os.Remove(filePath)
	require.NoError(t, err)

	// Restart the table.
	table, err = tableBuilder.builder(time.Now, tableName, []string{directory})
	require.NoError(t, err)

	// Check the data in the table.
	for expectedKey, expectedValue := range expectedValues {
		if _, expectedToBeMissing := missingKeys[expectedKey]; expectedToBeMissing {
			_, ok, err := table.Get([]byte(expectedKey))
			require.NoError(t, err)
			require.False(t, ok)
		} else {
			value, ok, err := table.Get([]byte(expectedKey))
			require.NoError(t, err)
			require.True(t, ok)
			require.Equal(t, expectedValue, value)
		}
	}

	// Remove the missing values from the expected values map. Simplifies following checks.
	for key := range missingKeys {
		delete(expectedValues, key)
	}

	// Make additional modifications to the table to ensure that it is still working.
	for i := 0; i < iterations; i++ {

		// Write some data.
		batchSize := rand.Int32Range(1, 10)

		if batchSize == 1 {
			key := rand.PrintableVariableBytes(32, 64)
			value := rand.PrintableVariableBytes(1, 128)
			err = table.Put(key, value)
			require.NoError(t, err)
			expectedValues[string(key)] = value
		} else {
			batch := make([]*types.KVPair, 0, batchSize)
			for j := int32(0); j < batchSize; j++ {
				key := rand.PrintableVariableBytes(32, 64)
				value := rand.PrintableVariableBytes(1, 128)
				batch = append(batch, &types.KVPair{Key: key, Value: value})
				expectedValues[string(key)] = value
			}
			err = table.PutBatch(batch)
			require.NoError(t, err)
		}

		// Once in a while, flush the table.
		if rand.BoolWithProbability(0.1) {
			err = table.Flush()
			require.NoError(t, err)
		}

		// Once in a while, sleep for a short time. For tables that do garbage collection, the garbage
		// collection interval has been configured to be 1ms. Sleeping 5ms should be enough to give
		// the garbage collector a chance to run.
		if rand.BoolWithProbability(0.01) {
			time.Sleep(5 * time.Millisecond)
		}

		// Once in a while, scan the table and verify that all expected values are present.
		// Don't do this every time for the sake of test runtime.
		if rand.BoolWithProbability(0.01) || i == iterations-1 /* always check on the last iteration */ {
			for expectedKey, expectedValue := range expectedValues {
				value, ok, err := table.Get([]byte(expectedKey))
				require.NoError(t, err)
				require.True(t, ok)
				require.Equal(t, expectedValue, value)
			}

			// Try fetching a value that isn't in the table.
			_, ok, err := table.Get(rand.PrintableVariableBytes(32, 64))
			require.NoError(t, err)
			require.False(t, ok)
		}
	}

	ok, _ = table.(*DiskTable).errorMonitor.IsOk()
	require.True(t, ok)
	err = table.Destroy()
	require.NoError(t, err)

	// ensure that the test directory is empty
	entries, err := os.ReadDir(directory)
	require.NoError(t, err)
	require.Empty(t, entries)
}

func TestInitialFileMissing(t *testing.T) {
	t.Parallel()
	for _, tb := range tableBuilders {
		t.Run("key-"+tb.name, func(t *testing.T) {
			initialFileMissingTest(t, tb, "key")
		})
		t.Run("value-"+tb.name, func(t *testing.T) {
			initialFileMissingTest(t, tb, "value")
		})
		t.Run("metadata-"+tb.name, func(t *testing.T) {
			initialFileMissingTest(t, tb, "metadata")
		})
	}
}

// This test deletes a random file from the last segment. This can happen if the table crashes prior to the
// last segment being flushed.
func lastFileMissingTest(t *testing.T, tableBuilder *tableBuilder, typeToDelete string) {
	rand := random.NewTestRandom()

	logger, err := common.NewLogger(common.DefaultTextLoggerConfig())
	require.NoError(t, err)

	directory := t.TempDir()

	tableName := rand.String(8)
	table, err := tableBuilder.builder(time.Now, tableName, []string{directory})
	if err != nil {
		t.Fatalf("failed to create table: %v", err)
	}

	require.Equal(t, tableName, table.Name())

	expectedValues := make(map[string][]byte)

	// Fill the table with random data.
	iterations := 100
	for i := 0; i < iterations; i++ {
		batchSize := rand.Int32Range(1, 10)
		if batchSize == 1 {
			key := rand.PrintableVariableBytes(32, 64)
			value := rand.PrintableVariableBytes(1, 128)
			err = table.Put(key, value)
			require.NoError(t, err)
			expectedValues[string(key)] = value
		} else {
			batch := make([]*types.KVPair, 0, batchSize)
			for j := int32(0); j < batchSize; j++ {
				key := rand.PrintableVariableBytes(32, 64)
				value := rand.PrintableVariableBytes(1, 128)
				batch = append(batch, &types.KVPair{Key: key, Value: value})
				expectedValues[string(key)] = value
			}
			err = table.PutBatch(batch)
			require.NoError(t, err)
		}
	}

	// Stop the table
	ok, _ := table.(*DiskTable).errorMonitor.IsOk()
	require.True(t, ok)
	err = table.Close()
	require.NoError(t, err)

	segmentPath, err := segment.NewSegmentPath(directory, "", tableName)
	require.NoError(t, err)
	_, highestSegmentIndex, segments, err := segment.GatherSegmentFiles(
		logger,
		table.(*DiskTable).errorMonitor,
<<<<<<< HEAD
		[]*segment.SegmentPath{segmentPath},
		time.Now())
=======
		[]string{directory + "/table/segments"},
		time.Now(),
		false)
>>>>>>> 656b1380
	require.NoError(t, err)

	// All keys in the final segment are expected to be missing after the restart.
	missingKeys := make(map[string]struct{})
	segmentKeys, err := segments[highestSegmentIndex].GetKeys()
	require.NoError(t, err)
	for _, key := range segmentKeys {
		missingKeys[string(key.Key)] = struct{}{}
	}

	// Delete a file in the final segment.
	filePath := ""
	if typeToDelete == "key" {
		filePath = fmt.Sprintf("%s/%s/segments/%d%s",
			directory, tableName, highestSegmentIndex, segment.KeyFileExtension)
	} else if typeToDelete == "value" {
		shardingFactor := table.(*DiskTable).metadata.GetShardingFactor()
		shard := rand.Uint32Range(0, shardingFactor)
		filePath = fmt.Sprintf("%s/%s/segments/%d-%d%s",
			directory, tableName, highestSegmentIndex, shard, segment.ValuesFileExtension)
	} else {
		filePath = fmt.Sprintf("%s/%s/segments/%d%s",
			directory, tableName, highestSegmentIndex, segment.MetadataFileExtension)
	}
	exists, err := util.Exists(filePath)
	require.NoError(t, err)
	require.True(t, exists)

	err = os.Remove(filePath)
	require.NoError(t, err)

	// Restart the table.
	table, err = tableBuilder.builder(time.Now, tableName, []string{directory})
	require.NoError(t, err)

	// Manually remove the keys from the last segment from the keymap. If this happens in reality (as opposed
	// to the files being artificially deleted in this test), the keymap will not hold any value that has not
	// yet been durably flushed to disk.
	for key := range missingKeys {
		err = table.(*DiskTable).keymap.Delete([]*types.ScopedKey{{Key: []byte(key)}})
		require.NoError(t, err)
	}

	// Check the data in the table.
	for expectedKey, expectedValue := range expectedValues {
		if _, expectedToBeMissing := missingKeys[expectedKey]; expectedToBeMissing {
			_, ok, err := table.Get([]byte(expectedKey))
			require.NoError(t, err)
			require.False(t, ok)
		} else {
			value, ok, err := table.Get([]byte(expectedKey))
			require.NoError(t, err)
			require.True(t, ok)
			require.Equal(t, expectedValue, value)
		}
	}

	// Remove the missing values from the expected values map. Simplifies following checks.
	for key := range missingKeys {
		delete(expectedValues, key)
	}

	// Make additional modifications to the table to ensure that it is still working.
	for i := 0; i < iterations; i++ {

		// Write some data.
		batchSize := rand.Int32Range(1, 10)

		if batchSize == 1 {
			key := rand.PrintableVariableBytes(32, 64)
			value := rand.PrintableVariableBytes(1, 128)
			err = table.Put(key, value)
			require.NoError(t, err)
			expectedValues[string(key)] = value
		} else {
			batch := make([]*types.KVPair, 0, batchSize)
			for j := int32(0); j < batchSize; j++ {
				key := rand.PrintableVariableBytes(32, 64)
				value := rand.PrintableVariableBytes(1, 128)
				batch = append(batch, &types.KVPair{Key: key, Value: value})
				expectedValues[string(key)] = value
			}
			err = table.PutBatch(batch)
			require.NoError(t, err)
		}

		// Once in a while, flush the table.
		if rand.BoolWithProbability(0.1) {
			err = table.Flush()
			require.NoError(t, err)
		}

		// Once in a while, sleep for a short time. For tables that do garbage collection, the garbage
		// collection interval has been configured to be 1ms. Sleeping 5ms should be enough to give
		// the garbage collector a chance to run.
		if rand.BoolWithProbability(0.01) {
			time.Sleep(5 * time.Millisecond)
		}

		// Once in a while, scan the table and verify that all expected values are present.
		// Don't do this every time for the sake of test runtime.
		if rand.BoolWithProbability(0.01) || i == iterations-1 /* always check on the last iteration */ {
			for expectedKey, expectedValue := range expectedValues {
				value, ok, err := table.Get([]byte(expectedKey))
				require.NoError(t, err)
				require.True(t, ok)
				require.Equal(t, expectedValue, value)
			}

			// Try fetching a value that isn't in the table.
			_, ok, err := table.Get(rand.PrintableVariableBytes(32, 64))
			require.NoError(t, err)
			require.False(t, ok)
		}
	}

	ok, _ = table.(*DiskTable).errorMonitor.IsOk()
	require.True(t, ok)
	err = table.Destroy()
	require.NoError(t, err)

	// ensure that the test directory is empty
	entries, err := os.ReadDir(directory)
	require.NoError(t, err)
	require.Empty(t, entries)
}

func TestLastFileMissing(t *testing.T) {
	t.Parallel()
	for _, tb := range tableBuilders {
		t.Run("key-"+tb.name, func(t *testing.T) {
			lastFileMissingTest(t, tb, "key")
		})
		t.Run("value-"+tb.name, func(t *testing.T) {
			lastFileMissingTest(t, tb, "value")
		})
		t.Run("metadata-"+tb.name, func(t *testing.T) {
			lastFileMissingTest(t, tb, "metadata")
		})
	}
}

// This test simulates the scenario where a key file is truncated.
func truncatedKeyFileTest(t *testing.T, tableBuilder *tableBuilder) {
	rand := random.NewTestRandom()

	logger, err := common.NewLogger(common.DefaultTextLoggerConfig())
	require.NoError(t, err)

	directory := t.TempDir()

	tableName := rand.String(8)
	table, err := tableBuilder.builder(time.Now, tableName, []string{directory})
	if err != nil {
		t.Fatalf("failed to create table: %v", err)
	}

	require.Equal(t, tableName, table.Name())

	expectedValues := make(map[string][]byte)

	// Fill the table with random data.
	iterations := 100
	for i := 0; i < iterations; i++ {
		batchSize := rand.Int32Range(1, 10)
		if batchSize == 1 {
			key := rand.PrintableVariableBytes(32, 64)
			value := rand.PrintableVariableBytes(1, 128)
			err = table.Put(key, value)
			require.NoError(t, err)
			expectedValues[string(key)] = value
		} else {
			batch := make([]*types.KVPair, 0, batchSize)
			for j := int32(0); j < batchSize; j++ {
				key := rand.PrintableVariableBytes(32, 64)
				value := rand.PrintableVariableBytes(1, 128)
				batch = append(batch, &types.KVPair{Key: key, Value: value})
				expectedValues[string(key)] = value
			}
			err = table.PutBatch(batch)
			require.NoError(t, err)
		}
	}

	err = table.Flush()
	require.NoError(t, err)

	// If the last segment is empty, write a final value to make it non-empty. This test isn't interesting
	// if there is no data to be truncated.
	segmentPath, err := segment.NewSegmentPath(directory, "", tableName)
	require.NoError(t, err)
	_, highestSegmentIndex, _, err := segment.GatherSegmentFiles(
		logger,
		table.(*DiskTable).errorMonitor,
<<<<<<< HEAD
		[]*segment.SegmentPath{segmentPath},
		time.Now())
=======
		[]string{directory + "/table/segments"},
		time.Now(),
		false)
>>>>>>> 656b1380
	require.NoError(t, err)
	keyFileName := fmt.Sprintf("%s/%s/segments/%d%s",
		directory, tableName, highestSegmentIndex, segment.KeyFileExtension)
	keyFileBytes, err := os.ReadFile(keyFileName)
	require.NoError(t, err)

	if len(keyFileBytes) == 0 {
		key := rand.PrintableVariableBytes(32, 64)
		value := rand.PrintableVariableBytes(1, 64)
		err = table.Put(key, value)
		require.NoError(t, err)
		expectedValues[string(key)] = value
	}

	// Stop the table
	ok, _ := table.(*DiskTable).errorMonitor.IsOk()
	require.True(t, ok)
	err = table.Close()
	require.NoError(t, err)

	_, highestSegmentIndex, segments, err := segment.GatherSegmentFiles(
		logger,
		table.(*DiskTable).errorMonitor,
<<<<<<< HEAD
		[]*segment.SegmentPath{segmentPath},
		time.Now())
=======
		[]string{directory + "/table/segments"},
		time.Now(),
		false)
>>>>>>> 656b1380
	require.NoError(t, err)

	// Truncate the last key file.
	keysInLastFile, err := segments[highestSegmentIndex].GetKeys()
	require.NoError(t, err)

	keyFileName = fmt.Sprintf("%s/%s/segments/%d%s",
		directory, tableName, highestSegmentIndex, segment.KeyFileExtension)
	keyFileBytes, err = os.ReadFile(keyFileName)
	require.NoError(t, err)

	bytesRemaining := int32(0)
	if len(keyFileBytes) > 0 {
		bytesRemaining = rand.Int32Range(1, int32(len(keyFileBytes)))
	}

	keyFileBytes = keyFileBytes[:bytesRemaining]
	err = os.WriteFile(keyFileName, keyFileBytes, 0644)
	require.NoError(t, err)

	keysInLastFileAfterTruncate, err := segments[highestSegmentIndex].GetKeys()
	require.NoError(t, err)

	missingKeyCount := len(keysInLastFile) - len(keysInLastFileAfterTruncate)
	require.True(t, missingKeyCount > 0)
	remainingKeyCount := len(keysInLastFileAfterTruncate)

	missingKeys := make(map[string]struct{})
	for i := 0; i < missingKeyCount; i++ {
		missingKeys[string(keysInLastFile[remainingKeyCount+i].Key)] = struct{}{}
	}

	// Mark the last segment as non-sealed. This will be the case if the file is truncated.
	metadataFileName := fmt.Sprintf("%s/%s/segments/%d%s",
		directory, tableName, highestSegmentIndex, segment.MetadataFileExtension)
	metadataBytes, err := os.ReadFile(metadataFileName)
	require.NoError(t, err)
	// The last byte of the metadata file is the sealed flag.
	metadataBytes[len(metadataBytes)-1] = 0
	err = os.WriteFile(metadataFileName, metadataBytes, 0644)
	require.NoError(t, err)

	// Restart the table.
	table, err = tableBuilder.builder(time.Now, tableName, []string{directory})
	require.NoError(t, err)

	// Manually remove the keys from the last segment from the keymap. If this happens in reality (as opposed
	// to the files being artificially deleted in this test), the keymap will not hold any value that has not
	// yet been durably flushed to disk.
	for key := range missingKeys {
		err = table.(*DiskTable).keymap.Delete([]*types.ScopedKey{{Key: []byte(key)}})
		require.NoError(t, err)
	}

	// Check the data in the table.
	for expectedKey, expectedValue := range expectedValues {
		if _, expectedToBeMissing := missingKeys[expectedKey]; expectedToBeMissing {
			_, ok, err := table.Get([]byte(expectedKey))
			require.NoError(t, err)
			require.False(t, ok)
		} else {
			value, ok, err := table.Get([]byte(expectedKey))
			require.NoError(t, err)
			require.True(t, ok)
			require.Equal(t, expectedValue, value)
		}
	}

	// Remove the missing values from the expected values map. Simplifies following checks.
	for key := range missingKeys {
		delete(expectedValues, key)
	}

	// Make additional modifications to the table to ensure that it is still working.
	for i := 0; i < iterations; i++ {

		// Write some data.
		batchSize := rand.Int32Range(1, 10)

		if batchSize == 1 {
			key := rand.PrintableVariableBytes(32, 64)
			value := rand.PrintableVariableBytes(1, 128)
			err = table.Put(key, value)
			require.NoError(t, err)
			expectedValues[string(key)] = value
		} else {
			batch := make([]*types.KVPair, 0, batchSize)
			for j := int32(0); j < batchSize; j++ {
				key := rand.PrintableVariableBytes(32, 64)
				value := rand.PrintableVariableBytes(1, 128)
				batch = append(batch, &types.KVPair{Key: key, Value: value})
				expectedValues[string(key)] = value
			}
			err = table.PutBatch(batch)
			require.NoError(t, err)
		}

		// Once in a while, flush the table.
		if rand.BoolWithProbability(0.1) {
			err = table.Flush()
			require.NoError(t, err)
		}

		// Once in a while, sleep for a short time. For tables that do garbage collection, the garbage
		// collection interval has been configured to be 1ms. Sleeping 5ms should be enough to give
		// the garbage collector a chance to run.
		if rand.BoolWithProbability(0.01) {
			time.Sleep(5 * time.Millisecond)
		}

		// Once in a while, scan the table and verify that all expected values are present.
		// Don't do this every time for the sake of test runtime.
		if rand.BoolWithProbability(0.01) || i == iterations-1 /* always check on the last iteration */ {
			for expectedKey, expectedValue := range expectedValues {
				value, ok, err := table.Get([]byte(expectedKey))
				require.NoError(t, err)
				require.True(t, ok)
				require.Equal(t, expectedValue, value)
			}

			// Try fetching a value that isn't in the table.
			_, ok, err := table.Get(rand.PrintableVariableBytes(32, 64))
			require.NoError(t, err)
			require.False(t, ok)
		}
	}

	ok, _ = table.(*DiskTable).errorMonitor.IsOk()
	require.True(t, ok)
	err = table.Destroy()
	require.NoError(t, err)

	// ensure that the test directory is empty
	entries, err := os.ReadDir(directory)
	require.NoError(t, err)
	require.Empty(t, entries)
}

func TestTruncatedKeyFile(t *testing.T) {
	t.Parallel()
	for _, tb := range tableBuilders {
		t.Run(tb.name, func(t *testing.T) {
			truncatedKeyFileTest(t, tb)
		})
	}
}

// This test simulates the scenario where a value file is truncated.
func truncatedValueFileTest(t *testing.T, tableBuilder *tableBuilder) {
	rand := random.NewTestRandom()

	logger, err := common.NewLogger(common.DefaultTextLoggerConfig())
	require.NoError(t, err)

	directory := t.TempDir()

	tableName := rand.String(8)
	table, err := tableBuilder.builder(time.Now, tableName, []string{directory})
	if err != nil {
		t.Fatalf("failed to create table: %v", err)
	}

	require.Equal(t, tableName, table.Name())

	expectedValues := make(map[string][]byte)

	// Fill the table with random data.
	iterations := 100
	for i := 0; i < iterations; i++ {
		batchSize := rand.Int32Range(1, 10)
		if batchSize == 1 {
			key := rand.PrintableVariableBytes(32, 64)
			value := rand.PrintableVariableBytes(1, 128)
			err = table.Put(key, value)
			require.NoError(t, err)
			expectedValues[string(key)] = value
		} else {
			batch := make([]*types.KVPair, 0, batchSize)
			for j := int32(0); j < batchSize; j++ {
				key := rand.PrintableVariableBytes(32, 64)
				value := rand.PrintableVariableBytes(1, 128)
				batch = append(batch, &types.KVPair{Key: key, Value: value})
				expectedValues[string(key)] = value
			}
			err = table.PutBatch(batch)
			require.NoError(t, err)
		}
	}

	err = table.Flush()
	require.NoError(t, err)

	segmentPath, err := segment.NewSegmentPath(directory, "", tableName)
	require.NoError(t, err)
	_, highestSegmentIndex, _, err := segment.GatherSegmentFiles(
		logger,
		table.(*DiskTable).errorMonitor,
<<<<<<< HEAD
		[]*segment.SegmentPath{segmentPath},
		time.Now())
=======
		[]string{directory + "/table/segments"},
		time.Now(),
		false)
>>>>>>> 656b1380
	require.NoError(t, err)
	keyFileName := fmt.Sprintf("%s/%s/segments/%d%s",
		directory, tableName, highestSegmentIndex, segment.KeyFileExtension)
	keyFileBytes, err := os.ReadFile(keyFileName)
	require.NoError(t, err)

	if len(keyFileBytes) == 0 {
		key := rand.PrintableVariableBytes(32, 64)
		value := rand.PrintableVariableBytes(1, 64)
		err = table.Put(key, value)
		require.NoError(t, err)
		expectedValues[string(key)] = value
	}

	// Stop the table
	ok, _ := table.(*DiskTable).errorMonitor.IsOk()
	require.True(t, ok)
	err = table.Close()
	require.NoError(t, err)

	_, highestSegmentIndex, segments, err := segment.GatherSegmentFiles(
		logger,
		table.(*DiskTable).errorMonitor,
<<<<<<< HEAD
		[]*segment.SegmentPath{segmentPath},
		time.Now())
=======
		[]string{directory + "/table/segments"},
		time.Now(),
		false)
>>>>>>> 656b1380
	require.NoError(t, err)

	// Truncate a random shard of the last value file.
	// Find a shard that has at least one key in the last segment (truncating an empty file is boring)
	keysInLastFile, err := segments[highestSegmentIndex].GetKeys()
	require.NoError(t, err)
	diskTable := table.(*DiskTable)
	nonEmptyShards := make(map[uint32]struct{})
	for key := range keysInLastFile {
		keyShard := diskTable.controlLoop.segments[highestSegmentIndex].GetShard(keysInLastFile[key].Key)
		nonEmptyShards[keyShard] = struct{}{}
	}
	var shard uint32
	for shard = range nonEmptyShards {
		// iteration order is random, shard will be randomly selected from nonEmptyShards
		break
	}

	valueFileName := fmt.Sprintf("%s/%s/segments/%d-%d%s",
		directory, tableName, highestSegmentIndex, shard, segment.ValuesFileExtension)
	valueFileBytes, err := os.ReadFile(valueFileName)
	require.NoError(t, err)

	bytesRemaining := int32(0)
	if len(valueFileBytes) > 0 {
		bytesRemaining = rand.Int32Range(1, int32(len(valueFileBytes)))
	}

	valueFileBytes = valueFileBytes[:bytesRemaining]
	err = os.WriteFile(valueFileName, valueFileBytes, 0644)
	require.NoError(t, err)

	// Figure out which keys are expected to be missing
	missingKeys := make(map[string]struct{})
	for _, key := range keysInLastFile {
		keyShard := diskTable.controlLoop.segments[diskTable.controlLoop.highestSegmentIndex].GetShard(key.Key)
		if keyShard != shard {
			// key does not belong to the shard that was truncated
			continue
		}

		offset := key.Address.Offset()
		valueSize := len(expectedValues[string(key.Key)])
		// If there are not at least this many bytes remaining in the value file, the value is missing.
		requiredLength := offset + uint32(valueSize) + 4
		if requiredLength > uint32(len(valueFileBytes)) {
			missingKeys[string(key.Key)] = struct{}{}
		}
	}

	// Mark the last segment as non-sealed. This will be the case if the file is truncated.
	metadataFileName := fmt.Sprintf("%s/%s/segments/%d%s",
		directory, tableName, highestSegmentIndex, segment.MetadataFileExtension)
	metadataBytes, err := os.ReadFile(metadataFileName)
	require.NoError(t, err)
	// The last byte of the metadata file is the sealed flag.
	metadataBytes[len(metadataBytes)-1] = 0
	err = os.WriteFile(metadataFileName, metadataBytes, 0644)
	require.NoError(t, err)

	// Restart the table.
	table, err = tableBuilder.builder(time.Now, tableName, []string{directory})
	require.NoError(t, err)

	// Manually remove the keys from the last segment from the keymap. If this happens in reality (as opposed
	// to the files being artificially deleted in this test), the keymap will not hold any value that has not
	// yet been durably flushed to disk.
	for key := range missingKeys {
		err = table.(*DiskTable).keymap.Delete([]*types.ScopedKey{{Key: []byte(key)}})
		require.NoError(t, err)
	}

	// Check the data in the table.
	for expectedKey, expectedValue := range expectedValues {
		if _, expectedToBeMissing := missingKeys[expectedKey]; expectedToBeMissing {
			_, ok, err := table.Get([]byte(expectedKey))
			require.NoError(t, err)
			require.False(t, ok)
		} else {
			value, ok, err := table.Get([]byte(expectedKey))
			require.NoError(t, err)
			require.True(t, ok)
			require.Equal(t, expectedValue, value)
		}
	}

	// Remove the missing values from the expected values map. Simplifies following checks.
	for key := range missingKeys {
		delete(expectedValues, key)
	}

	// Make additional modifications to the table to ensure that it is still working.
	for i := 0; i < iterations; i++ {

		// Write some data.
		batchSize := rand.Int32Range(1, 10)

		if batchSize == 1 {
			key := rand.PrintableVariableBytes(32, 64)
			value := rand.PrintableVariableBytes(1, 128)
			err = table.Put(key, value)
			require.NoError(t, err)
			expectedValues[string(key)] = value
		} else {
			batch := make([]*types.KVPair, 0, batchSize)
			for j := int32(0); j < batchSize; j++ {
				key := rand.PrintableVariableBytes(32, 64)
				value := rand.PrintableVariableBytes(1, 128)
				batch = append(batch, &types.KVPair{Key: key, Value: value})
				expectedValues[string(key)] = value
			}
			err = table.PutBatch(batch)
			require.NoError(t, err)
		}

		// Once in a while, flush the table.
		if rand.BoolWithProbability(0.1) {
			err = table.Flush()
			require.NoError(t, err)
		}

		// Once in a while, sleep for a short time. For tables that do garbage collection, the garbage
		// collection interval has been configured to be 1ms. Sleeping 5ms should be enough to give
		// the garbage collector a chance to run.
		if rand.BoolWithProbability(0.01) {
			time.Sleep(5 * time.Millisecond)
		}

		// Once in a while, scan the table and verify that all expected values are present.
		// Don't do this every time for the sake of test runtime.
		if rand.BoolWithProbability(0.01) || i == iterations-1 /* always check on the last iteration */ {
			for expectedKey, expectedValue := range expectedValues {
				value, ok, err := table.Get([]byte(expectedKey))
				require.NoError(t, err)
				require.True(t, ok)
				require.Equal(t, expectedValue, value)
			}

			// Try fetching a value that isn't in the table.
			_, ok, err := table.Get(rand.PrintableVariableBytes(32, 64))
			require.NoError(t, err)
			require.False(t, ok)
		}
	}

	ok, _ = table.(*DiskTable).errorMonitor.IsOk()
	require.True(t, ok)
	err = table.Destroy()
	require.NoError(t, err)

	// ensure that the test directory is empty
	entries, err := os.ReadDir(directory)
	require.NoError(t, err)
	require.Empty(t, entries)
}

func TestTruncatedValueFile(t *testing.T) {
	t.Parallel()
	for _, tb := range tableBuilders {
		t.Run(tb.name, func(t *testing.T) {
			truncatedValueFileTest(t, tb)
		})
	}
}

// This test simulates the scenario where keys have not been flushed to the key store. The important thing
// is to ensure that garbage collection doesn't explode when it encounters keys that are not in the key store.
func unflushedKeysTest(t *testing.T, tableBuilder *tableBuilder) {
	rand := random.NewTestRandom()

	logger, err := common.NewLogger(common.DefaultTextLoggerConfig())
	require.NoError(t, err)

	directory := t.TempDir()

	tableName := rand.String(8)
	table, err := tableBuilder.builder(time.Now, tableName, []string{directory})
	if err != nil {
		t.Fatalf("failed to create table: %v", err)
	}

	require.Equal(t, tableName, table.Name())

	expectedValues := make(map[string][]byte)

	// Fill the table with random data.
	iterations := 100
	for i := 0; i < iterations; i++ {
		batchSize := rand.Int32Range(1, 10)
		if batchSize == 1 {
			key := rand.PrintableVariableBytes(32, 64)
			value := rand.PrintableVariableBytes(1, 128)
			err = table.Put(key, value)
			require.NoError(t, err)
			expectedValues[string(key)] = value
		} else {
			batch := make([]*types.KVPair, 0, batchSize)
			for j := int32(0); j < batchSize; j++ {
				key := rand.PrintableVariableBytes(32, 64)
				value := rand.PrintableVariableBytes(1, 128)
				batch = append(batch, &types.KVPair{Key: key, Value: value})
				expectedValues[string(key)] = value
			}
			err = table.PutBatch(batch)
			require.NoError(t, err)
		}
	}

	err = table.Flush()
	require.NoError(t, err)

	// If the last segment is empty, write a final value to make it non-empty. This test isn't interesting
	// if there is no data left unflushed.
	segmentPath, err := segment.NewSegmentPath(directory, "", tableName)
	require.NoError(t, err)
	_, highestSegmentIndex, _, err := segment.GatherSegmentFiles(
		logger,
		table.(*DiskTable).errorMonitor,
<<<<<<< HEAD
		[]*segment.SegmentPath{segmentPath},
		time.Now())
=======
		[]string{directory + "/table/segments"},
		time.Now(),
		false)
>>>>>>> 656b1380
	require.NoError(t, err)
	keyFileName := fmt.Sprintf("%s/%s/segments/%d%s",
		directory, tableName, highestSegmentIndex, segment.KeyFileExtension)
	keyFileBytes, err := os.ReadFile(keyFileName)
	require.NoError(t, err)
	if len(keyFileBytes) == 0 {
		key := rand.PrintableVariableBytes(32, 64)
		value := rand.PrintableVariableBytes(1, 64)
		err = table.Put(key, value)
		require.NoError(t, err)
		expectedValues[string(key)] = value
	}

	// Stop the table
	ok, _ := table.(*DiskTable).errorMonitor.IsOk()
	require.True(t, ok)
	err = table.Close()
	require.NoError(t, err)

	_, highestSegmentIndex, segments, err := segment.GatherSegmentFiles(
		logger,
		table.(*DiskTable).errorMonitor,
<<<<<<< HEAD
		[]*segment.SegmentPath{segmentPath},
		time.Now())
=======
		[]string{directory + "/table/segments"},
		time.Now(),
		false)
>>>>>>> 656b1380
	require.NoError(t, err)

	// Identify keys in the last file. These will be removed from the keymap to simulate keys that have not
	// been flushed to the key store.
	keysInLastFile, err := segments[highestSegmentIndex].GetKeys()
	require.NoError(t, err)

	missingKeys := make(map[string]struct{})
	for _, key := range keysInLastFile {
		missingKeys[string(key.Key)] = struct{}{}
	}

	// Mark the last segment as non-sealed. This will be the case if the file is truncated.
	metadataFileName := fmt.Sprintf("%s/%s/segments/%d%s",
		directory, tableName, highestSegmentIndex, segment.MetadataFileExtension)
	metadataBytes, err := os.ReadFile(metadataFileName)
	require.NoError(t, err)
	// The last byte of the metadata file is the sealed flag.
	metadataBytes[len(metadataBytes)-1] = 0
	err = os.WriteFile(metadataFileName, metadataBytes, 0644)
	require.NoError(t, err)

	// Restart the table.
	table, err = tableBuilder.builder(time.Now, tableName, []string{directory})
	require.NoError(t, err)

	// Manually remove the keys from the last segment from the keymap. If this happens in reality (as opposed
	// to the files being artificially deleted in this test), the keymap will not hold any value that has not
	// yet been durably flushed to disk.
	for key := range missingKeys {
		err = table.(*DiskTable).keymap.Delete([]*types.ScopedKey{{Key: []byte(key)}})
		require.NoError(t, err)
	}

	// Check the data in the table.
	for expectedKey, expectedValue := range expectedValues {
		if _, expectedToBeMissing := missingKeys[expectedKey]; expectedToBeMissing {
			_, ok, err := table.Get([]byte(expectedKey))
			require.NoError(t, err)
			require.False(t, ok)
		} else {
			value, ok, err := table.Get([]byte(expectedKey))
			require.NoError(t, err)
			require.True(t, ok)
			require.Equal(t, expectedValue, value)
		}
	}

	// Remove the missing values from the expected values map. Simplifies following checks.
	for key := range missingKeys {
		delete(expectedValues, key)
	}

	// Make additional modifications to the table to ensure that it is still working.
	for i := 0; i < iterations; i++ {

		// Write some data.
		batchSize := rand.Int32Range(1, 10)

		if batchSize == 1 {
			key := rand.PrintableVariableBytes(32, 64)
			value := rand.PrintableVariableBytes(1, 128)
			err = table.Put(key, value)
			require.NoError(t, err)
			expectedValues[string(key)] = value
		} else {
			batch := make([]*types.KVPair, 0, batchSize)
			for j := int32(0); j < batchSize; j++ {
				key := rand.PrintableVariableBytes(32, 64)
				value := rand.PrintableVariableBytes(1, 128)
				batch = append(batch, &types.KVPair{Key: key, Value: value})
				expectedValues[string(key)] = value
			}
			err = table.PutBatch(batch)
			require.NoError(t, err)
		}

		// Once in a while, flush the table.
		if rand.BoolWithProbability(0.1) {
			err = table.Flush()
			require.NoError(t, err)
		}

		// Once in a while, sleep for a short time. For tables that do garbage collection, the garbage
		// collection interval has been configured to be 1ms. Sleeping 5ms should be enough to give
		// the garbage collector a chance to run.
		if rand.BoolWithProbability(0.01) {
			time.Sleep(5 * time.Millisecond)
		}

		// Once in a while, scan the table and verify that all expected values are present.
		// Don't do this every time for the sake of test runtime.
		if rand.BoolWithProbability(0.01) || i == iterations-1 /* always check on the last iteration */ {
			for expectedKey, expectedValue := range expectedValues {
				value, ok, err := table.Get([]byte(expectedKey))
				require.NoError(t, err)
				require.True(t, ok)
				require.Equal(t, expectedValue, value)
			}

			// Try fetching a value that isn't in the table.
			_, ok, err := table.Get(rand.PrintableVariableBytes(32, 64))
			require.NoError(t, err)
			require.False(t, ok)
		}
	}

	// Enable a TTL for the table. The goal is to force the keys that were removed from the keymap artificially to
	// become eligible for garbage collection.
	err = table.SetTTL(1 * time.Millisecond)
	require.NoError(t, err)

	// Sleep for a short time to allow the TTL to expire, and to give the garbage collector a chance to
	// do bad things if it is going to. Nothing bad should happen if the GC is implemented correctly.
	time.Sleep(50 * time.Millisecond)

	ok, _ = table.(*DiskTable).errorMonitor.IsOk()
	require.True(t, ok)
	err = table.Destroy()
	require.NoError(t, err)

	// ensure that the test directory is empty
	entries, err := os.ReadDir(directory)
	require.NoError(t, err)
	require.Empty(t, entries)
}

func TestUnflushedKeys(t *testing.T) {
	t.Parallel()
	for _, tb := range tableBuilders {
		t.Run(tb.name, func(t *testing.T) {
			unflushedKeysTest(t, tb)
		})
	}
}

func metadataPreservedOnRestartTest(t *testing.T, tableBuilder *tableBuilder) {
	rand := random.NewTestRandom()

	directory := t.TempDir()

	tableName := rand.String(8)
	table, err := tableBuilder.builder(time.Now, tableName, []string{directory})
	if err != nil {
		t.Fatalf("failed to create table: %v", err)
	}
	require.Equal(t, tableName, table.Name())

	ttl := time.Duration(rand.Int63n(1000)) * time.Millisecond
	err = table.SetTTL(ttl)
	require.NoError(t, err)
	shardingFactor := rand.Uint32Range(1, 100)
	err = table.SetShardingFactor(shardingFactor)
	require.NoError(t, err)

	// Stop the table
	ok, _ := table.(*DiskTable).errorMonitor.IsOk()
	require.True(t, ok)
	err = table.Close()
	require.NoError(t, err)

	// Restart the table.
	table, err = tableBuilder.builder(time.Now, tableName, []string{directory})
	require.NoError(t, err)

	// Check the table metadata.
	actualTTL := (table.(*DiskTable)).metadata.GetTTL()
	require.Equal(t, ttl, actualTTL)

	actualShardingFactor := (table.(*DiskTable)).metadata.GetShardingFactor()
	require.Equal(t, shardingFactor, actualShardingFactor)

	err = table.Destroy()
	require.NoError(t, err)
}

func TestMetadataPreservedOnRestart(t *testing.T) {
	t.Parallel()
	for _, tb := range tableBuilders {
		t.Run(tb.name, func(t *testing.T) {
			metadataPreservedOnRestartTest(t, tb)
		})
	}
}

func orphanedMetadataTest(t *testing.T, tableBuilder *tableBuilder) {
	rand := random.NewTestRandom()

	directory := t.TempDir()

	tableName := rand.String(8)
	table, err := tableBuilder.builder(time.Now, tableName, []string{directory})
	if err != nil {
		t.Fatalf("failed to create table: %v", err)
	}
	require.Equal(t, tableName, table.Name())

	ttl := time.Duration(rand.Int63n(1000)) * time.Millisecond
	err = table.SetTTL(ttl)
	require.NoError(t, err)
	shardingFactor := rand.Uint32Range(1, 100)
	err = table.SetShardingFactor(shardingFactor)
	require.NoError(t, err)

	// Stop the table
	ok, _ := table.(*DiskTable).errorMonitor.IsOk()
	require.True(t, ok)
	err = table.Close()
	require.NoError(t, err)

	// Simulate an orphaned metadata file.
	orphanedMetadataFileName := fmt.Sprintf("%s/%s/table.metadata.swap", directory, tableName)
	orphanedFileBytes := rand.PrintableVariableBytes(1, 1024)
	err = os.WriteFile(orphanedMetadataFileName, orphanedFileBytes, 0644)
	require.NoError(t, err)

	// Restart the table.
	table, err = tableBuilder.builder(time.Now, tableName, []string{directory})
	require.NoError(t, err)

	// Check the table metadata.
	actualTTL := (table.(*DiskTable)).metadata.GetTTL()
	require.Equal(t, ttl, actualTTL)

	actualShardingFactor := (table.(*DiskTable)).metadata.GetShardingFactor()
	require.Equal(t, shardingFactor, actualShardingFactor)

	// The swap file we created should not be present anymore.
	exists, err := util.Exists(orphanedMetadataFileName)
	require.NoError(t, err)
	require.False(t, exists)

	err = table.Destroy()
	require.NoError(t, err)
}

func TestOrphanedMetadata(t *testing.T) {
	t.Parallel()
	for _, tb := range tableBuilders {
		t.Run(tb.name, func(t *testing.T) {
			orphanedMetadataTest(t, tb)
		})
	}
}

func restartWithMultipleStorageDirectoriesTest(t *testing.T, tableBuilder *tableBuilder) {
	rand := random.NewTestRandom()

	directoryCount := rand.Uint32Range(5, 10)

	directory := t.TempDir()
	directories := make([]string, 0, directoryCount)
	for i := uint32(0); i < directoryCount; i++ {
		directories = append(directories, path.Join(directory, fmt.Sprintf("dir%d", i)))
	}

	tableName := rand.String(8)
	table, err := tableBuilder.builder(time.Now, tableName, directories)
	if err != nil {
		t.Fatalf("failed to create table: %v", err)
	}

	require.Equal(t, tableName, table.Name())

	expectedValues := make(map[string][]byte)

	iterations := 1000
	restartIteration := iterations/2 + int(rand.Int64Range(-10, 10))

	for i := 0; i < iterations; i++ {

		// Somewhere in the middle of the test, restart the table.
		if i == restartIteration {
			ok, _ := table.(*DiskTable).errorMonitor.IsOk()
			require.True(t, ok)
			err = table.Close()
			require.NoError(t, err)

			// Shuffle around the segment files. This should not cause problems.
			files := make([]string, 0)
			for _, dir := range directories {
				segmentDir := path.Join(dir, tableName, "segments")

				entries, err := os.ReadDir(segmentDir)
				require.NoError(t, err)
				for _, entry := range entries {
					files = append(files, path.Join(dir, tableName, "segments", entry.Name()))
				}
			}
			for _, file := range files {
				destination := path.Join(
					directories[rand.Uint32Range(0, uint32(len(directories)))],
					tableName,
					"segments",
					path.Base(file))
				err = os.Rename(file, destination)
				require.NoError(t, err)
			}

			// Shuffle the table metadata location. This should not cause problems.
			metadataDir := path.Join(directories[0], tableName)
			mPath := path.Join(metadataDir, tableMetadataFileName)
			newMetadataDir := path.Join(directories[rand.Uint32Range(1, uint32(len(directories)))], tableName)
			newMPath := path.Join(newMetadataDir, tableMetadataFileName)
			err = os.MkdirAll(newMetadataDir, 0755)
			require.NoError(t, err)
			err = os.Rename(mPath, newMPath)
			require.NoError(t, err)

			table, err = tableBuilder.builder(time.Now, tableName, directories)
			require.NoError(t, err)

			// Change the sharding factor. This should not cause problems.
			shardingFactor := rand.Uint32Range(1, 10)
			err = table.SetShardingFactor(shardingFactor)
			require.NoError(t, err)

			// Do a full scan of the table to verify that all expected values are still present.
			for expectedKey, expectedValue := range expectedValues {
				value, ok, err := table.Get([]byte(expectedKey))
				require.NoError(t, err)
				require.True(t, ok)
				require.Equal(t, expectedValue, value)
			}

			// Try fetching a value that isn't in the table.
			_, ok, err := table.Get(rand.PrintableVariableBytes(32, 64))
			require.NoError(t, err)
			require.False(t, ok)
		}

		// Write some data.
		batchSize := rand.Int32Range(1, 10)

		if batchSize == 1 {
			key := rand.PrintableVariableBytes(32, 64)
			value := rand.PrintableVariableBytes(1, 128)
			err = table.Put(key, value)
			require.NoError(t, err)
			expectedValues[string(key)] = value
		} else {
			batch := make([]*types.KVPair, 0, batchSize)
			for j := int32(0); j < batchSize; j++ {
				key := rand.PrintableVariableBytes(32, 64)
				value := rand.PrintableVariableBytes(1, 128)
				batch = append(batch, &types.KVPair{Key: key, Value: value})
				expectedValues[string(key)] = value
			}
			err = table.PutBatch(batch)
			require.NoError(t, err)
		}

		// Once in a while, flush the table.
		if rand.BoolWithProbability(0.1) {
			err = table.Flush()
			require.NoError(t, err)
		}

		// Once in a while, sleep for a short time. For tables that do garbage collection, the garbage
		// collection interval has been configured to be 1ms. Sleeping 5ms should be enough to give
		// the garbage collector a chance to run.
		if rand.BoolWithProbability(0.01) {
			time.Sleep(5 * time.Millisecond)
		}

		// Once in a while, scan the table and verify that all expected values are present.
		// Don't do this every time for the sake of test runtime.
		if rand.BoolWithProbability(0.01) || i == iterations-1 /* always check on the last iteration */ {

			for expectedKey, expectedValue := range expectedValues {
				value, ok, err := table.Get([]byte(expectedKey))
				require.NoError(t, err)
				require.True(t, ok)
				require.Equal(t, expectedValue, value)
			}

			// Try fetching a value that isn't in the table.
			_, ok, err := table.Get(rand.PrintableVariableBytes(32, 64))
			require.NoError(t, err)
			require.False(t, ok)
		}
	}

	ok, _ := table.(*DiskTable).errorMonitor.IsOk()
	require.True(t, ok)
	err = table.Destroy()
	require.NoError(t, err)

	// ensure that the test directories are empty
	for _, dir := range directories {
		entries, err := os.ReadDir(dir)
		require.NoError(t, err)
		require.Empty(t, entries)
	}
}

func TestRestartWithMultipleStorageDirectories(t *testing.T) {
	t.Parallel()
	for _, tb := range tableBuilders {
		t.Run(tb.name, func(t *testing.T) {
			restartWithMultipleStorageDirectoriesTest(t, tb)
		})
	}
}

// changingShardingFactorTest checks the number of shards in a particular segment and compares it to the expected
// number of shards in the segment.
func checkShardsInSegment(
	t *testing.T,
	roots []string,
	segmentIndex uint32,
	expectedShardCount uint32) {

	// For each shard, there should be exactly one value file in the format <segmentIndex>-<shardIndex>.value
	expectedValueFiles := make(map[string]struct{})
	for i := uint32(0); i < expectedShardCount; i++ {
		expectedValueFiles[fmt.Sprintf("%d-%d.values", segmentIndex, i)] = struct{}{}
	}

	discoveredShardFiles := make(map[string]struct{})
	for _, root := range roots {
		err := filepath.Walk(root, func(path string, info os.FileInfo, err error) error {
			fileName := filepath.Base(path)
			if _, ok := expectedValueFiles[fileName]; ok {
				discoveredShardFiles[fileName] = struct{}{}
			}

			return nil
		})
		require.NoError(t, err)
	}

	require.Equal(t, expectedValueFiles, discoveredShardFiles)
}

// changingShardingFactorTest checks the number of shards in the latest segment.
func checkShardsInSegments(
	t *testing.T,
	roots []string,
	expectedShardCounts map[uint32]uint32) {

	for segmentIndex, expectedShardCount := range expectedShardCounts {
		checkShardsInSegment(t, roots, segmentIndex, expectedShardCount)
	}
}

// getLatestSegmentIndex returns the index of the latest segment in the table.
func getLatestSegmentIndex(table litt.Table) uint32 {
	return (table.(*DiskTable)).controlLoop.threadsafeHighestSegmentIndex.Load()
}

func changingShardingFactorTest(t *testing.T, tableBuilder *tableBuilder) {
	rand := random.NewTestRandom()

	directory := t.TempDir()
	rootCount := rand.Uint32Range(1, 5)
	roots := make([]string, 0, rootCount)
	for i := uint32(0); i < rootCount; i++ {
		roots = append(roots, path.Join(directory, fmt.Sprintf("root%d", i)))
	}

	tableName := rand.String(8)
	table, err := tableBuilder.builder(time.Now, tableName, roots)
	if err != nil {
		t.Fatalf("failed to create table: %v", err)
	}

	require.Equal(t, tableName, table.Name())

	// Contains the expected number of shards in various segments. We won't check all segments, just the segments
	// immediately before and immediately after a sharding factor change.
	expectedShardCounts := make(map[uint32]uint32)

	// Before data is written, change the sharding factor to a random value.
	expectedShardCounts[getLatestSegmentIndex(table)] = table.(*DiskTable).metadata.GetShardingFactor()
	shardingFactor := rand.Uint32Range(2, 10)
	err = table.SetShardingFactor(shardingFactor)
	require.NoError(t, err)
	err = table.Flush()
	require.NoError(t, err)
	expectedShardCounts[getLatestSegmentIndex(table)] = shardingFactor

	expectedValues := make(map[string][]byte)

	iterations := 1000
	restartIteration := iterations/2 + int(rand.Int64Range(-10, 10))

	for i := 0; i < iterations; i++ {

		// Somewhere in the middle of the test, restart the table.
		if i == restartIteration {
			expectedShardCounts[getLatestSegmentIndex(table)] = shardingFactor

			ok, _ := table.(*DiskTable).errorMonitor.IsOk()
			require.True(t, ok)
			err = table.Close()
			require.NoError(t, err)

			table, err = tableBuilder.builder(time.Now, tableName, roots)
			require.NoError(t, err)

			expectedShardCounts[getLatestSegmentIndex(table)] = shardingFactor

			// Do a full scan of the table to verify that all expected values are still present.
			for expectedKey, expectedValue := range expectedValues {
				value, ok, err := table.Get([]byte(expectedKey))
				require.NoError(t, err)
				require.True(t, ok, "key %s not found", expectedKey)
				require.Equal(t, expectedValue, value)
			}

			// Try fetching a value that isn't in the table.
			_, ok, err := table.Get(rand.PrintableVariableBytes(32, 64))
			require.NoError(t, err)
			require.False(t, ok)
		}

		// Write some data.
		batchSize := rand.Int32Range(1, 10)

		if batchSize == 1 {
			key := rand.PrintableVariableBytes(32, 64)
			value := rand.PrintableVariableBytes(1, 128)
			err = table.Put(key, value)
			require.NoError(t, err)
			expectedValues[string(key)] = value
		} else {
			batch := make([]*types.KVPair, 0, batchSize)
			for j := int32(0); j < batchSize; j++ {
				key := rand.PrintableVariableBytes(32, 64)
				value := rand.PrintableVariableBytes(1, 128)
				batch = append(batch, &types.KVPair{Key: key, Value: value})
				expectedValues[string(key)] = value
			}
			err = table.PutBatch(batch)
			require.NoError(t, err)
		}

		// Once in a while, change the sharding factor to a random value.
		if rand.BoolWithProbability(0.01) {
			expectedShardCounts[getLatestSegmentIndex(table)] = shardingFactor
			shardingFactor = rand.Uint32Range(1, 10)
			err = table.SetShardingFactor(shardingFactor)
			require.NoError(t, err)
			err = table.Flush()
			require.NoError(t, err)
			expectedShardCounts[getLatestSegmentIndex(table)] = shardingFactor
		}

		// Once in a while, flush the table.
		if rand.BoolWithProbability(0.1) {
			err = table.Flush()
			require.NoError(t, err)
		}

		// Once in a while, sleep for a short time. For tables that do garbage collection, the garbage
		// collection interval has been configured to be 1ms. Sleeping 5ms should be enough to give
		// the garbage collector a chance to run.
		if rand.BoolWithProbability(0.01) {
			time.Sleep(5 * time.Millisecond)
		}

		// Once in a while, scan the table and verify that all expected values are present.
		// Don't do this every time for the sake of test runtime.
		if rand.BoolWithProbability(0.01) || i == iterations-1 /* always check on the last iteration */ {

			for expectedKey, expectedValue := range expectedValues {
				value, ok, err := table.Get([]byte(expectedKey))
				require.NoError(t, err)
				require.True(t, ok)
				require.Equal(t, expectedValue, value)
			}

			// Try fetching a value that isn't in the table.
			_, ok, err := table.Get(rand.PrintableVariableBytes(32, 64))
			require.NoError(t, err)
			require.False(t, ok)
		}
	}

	ok, _ := table.(*DiskTable).errorMonitor.IsOk()
	require.True(t, ok)

	err = table.Close()
	require.NoError(t, err)

	checkShardsInSegments(t, roots, expectedShardCounts)
}

func TestChangingShardingFactor(t *testing.T) {
	t.Parallel()
	for _, tb := range tableBuilders {
		t.Run(tb.name, func(t *testing.T) {
			changingShardingFactorTest(t, tb)
		})
	}
}

// verifies that the size reported by the table matches the actual size of the table on disk
func tableSizeTest(t *testing.T, tableBuilder *tableBuilder) {
	rand := random.NewTestRandom()

	directory := t.TempDir()

	startTime := rand.Time()

	var fakeTime atomic.Pointer[time.Time]
	fakeTime.Store(&startTime)

	clock := func() time.Time {
		return *fakeTime.Load()
	}

	tableName := rand.String(8)
	table, err := tableBuilder.builder(clock, tableName, []string{directory})
	if err != nil {
		t.Fatalf("failed to create table: %v", err)
	}

	ttlSeconds := rand.Int32Range(20, 30)
	ttl := time.Duration(ttlSeconds) * time.Second
	err = table.SetTTL(ttl)
	require.NoError(t, err)

	require.Equal(t, tableName, table.Name())

	expectedValues := make(map[string][]byte)
	creationTimes := make(map[string]time.Time)
	expiredValues := make(map[string][]byte)

	iterations := 1000
	for i := 0; i < iterations; i++ {

		// Advance the clock.
		now := *fakeTime.Load()
		secondsToAdvance := rand.Float64Range(0.0, 1.0)
		newTime := now.Add(time.Duration(secondsToAdvance * float64(time.Second)))
		fakeTime.Store(&newTime)

		// Write some data.
		batchSize := rand.Int32Range(1, 10)

		if batchSize == 1 {
			key := rand.PrintableVariableBytes(32, 64)
			value := rand.PrintableVariableBytes(1, 128)
			err = table.Put(key, value)
			require.NoError(t, err)
			expectedValues[string(key)] = value
			creationTimes[string(key)] = newTime
		} else {
			batch := make([]*types.KVPair, 0, batchSize)
			for j := int32(0); j < batchSize; j++ {
				key := rand.PrintableVariableBytes(32, 64)
				value := rand.PrintableVariableBytes(1, 128)
				batch = append(batch, &types.KVPair{Key: key, Value: value})
				expectedValues[string(key)] = value
				creationTimes[string(key)] = newTime
			}
			err = table.PutBatch(batch)
			require.NoError(t, err)
		}

		// Once in a while, flush the table.
		if rand.BoolWithProbability(0.1) {
			err = table.Flush()
			require.NoError(t, err)
		}

		// Once in a while, change the TTL. To avoid introducing test flakiness, only decrease the TTL
		// (increasing the TTL risks causing the expected deletions as tracked by this test to get out
		// of sync with what the table is doing)
		if rand.BoolWithProbability(0.01) {
			ttlSeconds -= 1
			ttl = time.Duration(ttlSeconds) * time.Second
			err = table.SetTTL(ttl)
			require.NoError(t, err)
		}

		// Once in a while, pause for a brief moment to give the garbage collector a chance to do work in the
		// background. This is not required for the test to pass.
		if rand.BoolWithProbability(0.01) {
			time.Sleep(5 * time.Millisecond)
		}

		// Once in a while, scan the table and verify that all expected values are present.
		// Don't do this every time for the sake of test runtime.
		if rand.BoolWithProbability(0.01) || i == iterations-1 /* always check on the last iteration */ {

			// Force garbage collection to run in order to remove expired values from counts.
			err = table.Flush()
			require.NoError(t, err)
			err = (table).(*DiskTable).RunGC()
			require.NoError(t, err)

			// Remove expired values from the expected values.
			newlyExpiredKeys := make([]string, 0)
			for key, creationTime := range creationTimes {
				age := newTime.Sub(creationTime)
				if age > ttl {
					newlyExpiredKeys = append(newlyExpiredKeys, key)
				}
			}
			for _, key := range newlyExpiredKeys {
				expiredValues[key] = expectedValues[key]
				delete(expectedValues, key)
				delete(creationTimes, key)
			}

			// Check the keys that are expected to still be in the table
			for expectedKey, expectedValue := range expectedValues {
				value, ok, err := table.Get([]byte(expectedKey))
				require.NoError(t, err)
				require.True(t, ok, "key %s not found in table", expectedKey)
				require.Equal(t, expectedValue, value)
			}

			// Try fetching a value that isn't in the table.
			_, ok, err := table.Get(rand.PrintableVariableBytes(32, 64))
			require.NoError(t, err)
			require.False(t, ok)

			for key, expectedValue := range expiredValues {
				value, ok, err := table.Get([]byte(key))
				require.NoError(t, err)
				if !ok {
					// value is not present in the table
					continue
				}

				// If the value has not yet been deleted, it should at least return the expected value.
				require.Equal(t, expectedValue, value, "unexpected value for key %s", key)

			}
		}
	}

	err = table.Flush()
	require.NoError(t, err)
	err = table.RunGC()
	require.NoError(t, err)

	// disable garbage collection
	err = table.SetTTL(0)
	require.NoError(t, err)
	err = table.Flush()
	require.NoError(t, err)

	// Write some data that won't expire, just to be sure that the table is not empty.
	for i := 0; i < 10; i++ {
		key := rand.PrintableVariableBytes(32, 64)
		value := rand.PrintableVariableBytes(1, 128)
		err = table.Put(key, value)
		require.NoError(t, err)
		expectedValues[string(key)] = value
	}

	err = table.Flush()
	require.NoError(t, err)

	reportedSize := table.Size()
	reportedKeyCount := table.KeyCount()

	// The exact key count is hard to predict for the sake of this unit test, since GC is "lazy" and may not
	// immediately remove all values that are legal to be removed. But at the very least, all unexpired
	// values should be present, and the key count should not exceed the number of total inserted values.
	require.GreaterOrEqual(t, reportedKeyCount, uint64(len(expectedValues)))
	require.LessOrEqual(t, reportedKeyCount, uint64(len(expectedValues)+len(expiredValues)))

	err = table.Close()
	require.NoError(t, err)

	// Walk the "directory" file tree and calculate the actual size of the table.
	// There is some asynchrony in file deletion, so we retry a reasonable number of times.
	testutils.AssertEventuallyTrue(t, func() bool {
		actualSize := uint64(0)

		err = filepath.Walk(directory, func(path string, info os.FileInfo, err error) error {
			if err != nil {
				// files may be deleted in the middle of the walk
				return nil
			}
			if info.IsDir() {
				// directory sizes are not factored into the table size
				return nil
			}
			if strings.Contains(path, "keymap") {
				// table size does not currently include the keymap size
				return nil
			}
			actualSize += uint64(info.Size())
			return nil
		})
		require.NoError(t, err)
		return actualSize == reportedSize
	}, time.Second)

	// Restart the table. The size should be accurately reported.
	table, err = tableBuilder.builder(clock, tableName, []string{directory})
	require.NoError(t, err)

	newReportedSize := table.Size()
	newReportedKeyCount := table.KeyCount()

	// New size should be greater than the old size, since GC is disabled and
	// we will have started a new segment upon restart.
	require.LessOrEqual(t, reportedSize, newReportedSize)

	// The number of keys should be the same as before.
	require.Equal(t, reportedKeyCount, newReportedKeyCount)

	err = table.Close()
	require.NoError(t, err)

	// Walk the "directory" file tree and calculate the actual size of the table.
	// There is some asynchrony in file deletion, so we retry a reasonable number of times.
	testutils.AssertEventuallyTrue(t, func() bool {
		actualSize := uint64(0)
		err = filepath.Walk(directory, func(path string, info os.FileInfo, err error) error {
			if err != nil {
				// files may be deleted in the middle of the walk
				return nil
			}
			if info.IsDir() {
				// directory sizes are not factored into the table size
				return nil
			}
			if strings.Contains(path, "keymap") {
				// table size does not currently include the keymap size
				return nil
			}

			actualSize += uint64(info.Size())
			return nil
		})
		require.NoError(t, err)

		return actualSize == newReportedSize
	}, time.Second)
}

func TestTableSize(t *testing.T) {
	t.Parallel()
	for _, tb := range tableBuilders {
		t.Run(tb.name, func(t *testing.T) {
			tableSizeTest(t, tb)
		})
	}
}<|MERGE_RESOLUTION|>--- conflicted
+++ resolved
@@ -98,9 +98,7 @@
 	}
 
 	roots := make([]string, 0, len(paths))
-	for _, p := range paths {
-		roots = append(roots, p)
-	}
+	roots = append(roots, paths...)
 
 	config, err := litt.DefaultConfig(paths...)
 	if err != nil {
@@ -456,14 +454,9 @@
 	lowestSegmentIndex, highestSegmentIndex, _, err := segment.GatherSegmentFiles(
 		logger,
 		errorMonitor,
-<<<<<<< HEAD
 		[]*segment.SegmentPath{segmentPath},
-		time.Now())
-=======
-		[]string{directory + "/table/segments"},
 		time.Now(),
 		false)
->>>>>>> 656b1380
 	require.NoError(t, err)
 
 	middleIndex := lowestSegmentIndex + (highestSegmentIndex-lowestSegmentIndex)/2
@@ -580,14 +573,9 @@
 	lowestSegmentIndex, _, segments, err := segment.GatherSegmentFiles(
 		logger,
 		table.(*DiskTable).errorMonitor,
-<<<<<<< HEAD
 		[]*segment.SegmentPath{segmentPath},
-		time.Now())
-=======
-		[]string{directory + "/table/segments"},
 		time.Now(),
 		false)
->>>>>>> 656b1380
 	require.NoError(t, err)
 
 	// All keys in the initial segment are expected to be missing after the restart.
@@ -777,14 +765,9 @@
 	_, highestSegmentIndex, segments, err := segment.GatherSegmentFiles(
 		logger,
 		table.(*DiskTable).errorMonitor,
-<<<<<<< HEAD
 		[]*segment.SegmentPath{segmentPath},
-		time.Now())
-=======
-		[]string{directory + "/table/segments"},
 		time.Now(),
 		false)
->>>>>>> 656b1380
 	require.NoError(t, err)
 
 	// All keys in the final segment are expected to be missing after the restart.
@@ -979,14 +962,9 @@
 	_, highestSegmentIndex, _, err := segment.GatherSegmentFiles(
 		logger,
 		table.(*DiskTable).errorMonitor,
-<<<<<<< HEAD
 		[]*segment.SegmentPath{segmentPath},
-		time.Now())
-=======
-		[]string{directory + "/table/segments"},
 		time.Now(),
 		false)
->>>>>>> 656b1380
 	require.NoError(t, err)
 	keyFileName := fmt.Sprintf("%s/%s/segments/%d%s",
 		directory, tableName, highestSegmentIndex, segment.KeyFileExtension)
@@ -1010,14 +988,9 @@
 	_, highestSegmentIndex, segments, err := segment.GatherSegmentFiles(
 		logger,
 		table.(*DiskTable).errorMonitor,
-<<<<<<< HEAD
 		[]*segment.SegmentPath{segmentPath},
-		time.Now())
-=======
-		[]string{directory + "/table/segments"},
 		time.Now(),
 		false)
->>>>>>> 656b1380
 	require.NoError(t, err)
 
 	// Truncate the last key file.
@@ -1215,14 +1188,9 @@
 	_, highestSegmentIndex, _, err := segment.GatherSegmentFiles(
 		logger,
 		table.(*DiskTable).errorMonitor,
-<<<<<<< HEAD
 		[]*segment.SegmentPath{segmentPath},
-		time.Now())
-=======
-		[]string{directory + "/table/segments"},
 		time.Now(),
 		false)
->>>>>>> 656b1380
 	require.NoError(t, err)
 	keyFileName := fmt.Sprintf("%s/%s/segments/%d%s",
 		directory, tableName, highestSegmentIndex, segment.KeyFileExtension)
@@ -1246,14 +1214,9 @@
 	_, highestSegmentIndex, segments, err := segment.GatherSegmentFiles(
 		logger,
 		table.(*DiskTable).errorMonitor,
-<<<<<<< HEAD
 		[]*segment.SegmentPath{segmentPath},
-		time.Now())
-=======
-		[]string{directory + "/table/segments"},
 		time.Now(),
 		false)
->>>>>>> 656b1380
 	require.NoError(t, err)
 
 	// Truncate a random shard of the last value file.
@@ -1472,14 +1435,9 @@
 	_, highestSegmentIndex, _, err := segment.GatherSegmentFiles(
 		logger,
 		table.(*DiskTable).errorMonitor,
-<<<<<<< HEAD
 		[]*segment.SegmentPath{segmentPath},
-		time.Now())
-=======
-		[]string{directory + "/table/segments"},
 		time.Now(),
 		false)
->>>>>>> 656b1380
 	require.NoError(t, err)
 	keyFileName := fmt.Sprintf("%s/%s/segments/%d%s",
 		directory, tableName, highestSegmentIndex, segment.KeyFileExtension)
@@ -1502,14 +1460,9 @@
 	_, highestSegmentIndex, segments, err := segment.GatherSegmentFiles(
 		logger,
 		table.(*DiskTable).errorMonitor,
-<<<<<<< HEAD
 		[]*segment.SegmentPath{segmentPath},
-		time.Now())
-=======
-		[]string{directory + "/table/segments"},
 		time.Now(),
 		false)
->>>>>>> 656b1380
 	require.NoError(t, err)
 
 	// Identify keys in the last file. These will be removed from the keymap to simulate keys that have not
