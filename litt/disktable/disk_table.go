--- conflicted
+++ resolved
@@ -512,14 +512,9 @@
 
 // Destroy stops the disk table and delete all files.
 func (d *DiskTable) Destroy() error {
-<<<<<<< HEAD
 	firstTimeDestroying := d.destroyed.CompareAndSwap(false, true)
 	if !firstTimeDestroying {
 		return nil // already destroyed
-=======
-	if ok, err := d.errorMonitor.IsOk(); !ok {
-		return fmt.Errorf("cannot process Destroy() request, DB is in panicked state due to error: %w", err)
->>>>>>> f00fa9f8
 	}
 
 	err := d.Close()
