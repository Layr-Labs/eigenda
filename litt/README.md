![](docs/resources/littdb-logo.png)

# Contents

- [What is LittDB?](#what-is-littdb)
    - [Features](#features)
    - [Consistency Guarantees](#consistency-guarantees)
    - [Planned/Possible Features](#plannedpossible-features)
    - [Anti-Features](#anti-features)
- [API](#api)
    - [Overview](#overview)
    - [Getting Started](#getting-started)
    - [Configuration Options](#configuration-options)
    - [CLI](#littdb-cli)
- [Definitions](#definitions)
<<<<<<< HEAD
- [Architecture](./docs/architecture.md)
- [Filesystem Layout](./docs/filesystem_layout.md)
=======
- [Architecture](docsrchitecture.md)
- [Filesystem Layout](docsilesystem_layout.md)
>>>>>>> 8f2dc3af

# What is LittDB?

LittDB is a highly specialized embedded key-value store that is optimized for the following workload:

- high write throughput
- low read latency
- low memory usage
- write once, never update
- data is only deleted via a [TTL](#ttl) (time-to-live) mechanism

In order to achieve these goals, LittDB provides an intentionally limited feature set. For workloads
that are capable of being handled with this limited feature set, LittDB is going to be more performant
than just about any other key-value store on the market. For workloads that require more advanced
features, "sorry, not sorry". LittDB is able to do what it does precisely because it doesn't provide
a lot of the features that a more general-purpose key-value store would provide, and adding those
can only be done by sacrificing the performance that LittDB is designed to provide.

## Features

The following features are currently supported by LittDB:

- writing values (once)
- reading values
- [TTLs](#ttl) and automatic (lazy) deletion of expired values
- [tables](#table) with non-overlapping namespaces
- multi-drive support (data can be spread across multiple physical volumes)
- incremental backups (both local and remote)
- keys and values up to 2^32 bytes in size
- incremental snapshots
- incremental remote backups

## Consistency Guarantees

The consistency guarantees provided by LittDB are more limited than those provided by typical general-purpose
transactional databases. This is intentional, as the intended use cases of LittDB do not require higher order
consistency guarantees.

- thread safety
- [read-your-writes consistency](#read-your-writes-consistency)
- crash [durability](#durability) for data that has been [flushed](#flushing)
- [atomic](#atomicity) writes
    - Although [batched writes](#batched-writes) are supported (for performance), batches are not [atomic](#atomicity).
      Each individual write within a batch is [atomic](#atomicity), but the batch as a whole is not. That is to say,
      if the computer crashes after a [batch](#batched-writes) has been written but before [flushing](#flushing),
      some of the writes in the [batch](#batched-writes) may be [durable](#durability) on disk, while others may
      not be.

## Planned/Possible Features

The following features are planned for future versions of LittDB, or are technically feasible if a strong
enough need is demonstrated:

- dynamic multi-drive support: Drives can currently only be added/removed with a DB restart.
  It's currently fast, but not instantaneous. With this feature, drives can be added/removed on the fly.
- read-only mode from an outside process
- DB iteration (this is plausible to implement without high overhead, but we don't currently have
  a good use case to justify the implementation effort)
- more keymap implementations (e.g. badgerDB, a custom solution, etc.)
- data check-summing and verification (to protect/detect disk corruption)
- keys and values up to 2^64 bytes in size

## Anti-Features

These are the features that LittDB specifically does not provide, and will never provide. This is
not done because we're lazy, but because these features would significantly impact the performance
of the database, and because they are simply not needed for the intended use cases of LittDB. LittDB
is a highly specialized tool for a very specific task, and it is not intended to be a general-purpose
key-value store.

- mutating existing values (once a value is written, it cannot be changed)
- deleting values (values only leave the DB when they expire via a TTL)
- transactions (individual operations are atomic, but there is no way to group operations atomically)
- fine granularity for [TTL](#ttl) (all data in the same table must have the same TTL)
- multi-computer replication (LittDB is designed to run on a single machine)
- data encryption
- data compression
- any sort of query language other than "get me the value associated with this key"
- ordered data iteration

# API

## Overview

Below is a high level overview of the LittDB API. For more detailed information, see the inline documentation in the
interface files.

Source: [db.go](db.go)

```go
type DB interface {
GetTable(name string) (Table, error)
DropTable(name string) error
Stop() error
Destroy() error
}
```

Source: [table.go](table.go)

```go
type Table interface {
Name() string
Put(key []byte, value []byte) error
PutBatch(batch []*types.KVPair) error
Get(key []byte) ([]byte, bool, error)
Exists(key []byte) (bool, error)
Flush() error
Size() uint64
SetTTL(ttl time.Duration) error
SetCacheSize(size uint64) error
}
```

Source: [kv_pair.go](types/kv_pair.go)

```
type KVPair struct {
	Key []byte
	Value []byte
}
```

## Getting Started

Below is a functional example showing how to use LittDB.

```go
// Configure and build the database.
config, err := littbuilder.DefaultConfig("path/to/where/data/is/stored")
if err != nil {
return err
}

db, err := config.Build(context.Background())
if err != nil {
return err
}

myTable, err := db.GetTable("my-table") // this code works if the table is new or if the table already exists
if err != nil {
return err
}

// Write a key-value pair to the table.
key := []byte("this is a key")
value := []byte("this is a value")

err = myTable.Put(key, value)
if err != nil {
return err
}

// Flush the data to disk.
err = myTable.Flush()
if err != nil {
return err
}

// Congratulations! Your data is now durable on disk.

// Read the value back. This works before or after a flush.
val, ok, err := myTable.Get(key)
if err != nil {
return err
}
```

## Configuration Options

For more information about configuration, see [littdb_config.go](littdb_config.go).

## LittDB CLI

The LittDB has a CLI utility for offline manipulation of DB files. See the [LittDB CLI](docs/littdb_cli.md) docs
for more information on how to use it.

# Definitions

This section contains an alphabetized list of technical definitions for a number of terms used by LittDB. This
list is not intended to be read in order, but rather to be used as a reference when reading other parts of the
documentation.

## Address

An address partially describes the location on disk where a [value](#value) is stored. Together with a [key](#key),
the [value](#value) associated with a [key](#key) can be retrieved from disk.

An address is encoded in a 64-bit integer. It contains two pieces of information:

- the [segment](#segment) [index](#segment-index) where the [value](#value) is stored
- the offset within the [value file](#segment-value-files) where the first byte of
  the [value](#value) is stored

This information is not enough by itself to retrieve the [value](#value) from disk if there is more than one
[shard](#shard) in the [table](#table). When there is more than one [shard](#shard), the following information
must also be known in order to retrieve the [value](#value) (i.e. to figure out which [shard](#shard) to look in):

- the [sharding factor](#sharding-factor) for the [segment](#segment) where the [value](#value) is stored
  (stored in the [segment metadata file](#segment-metadata-file))
- the [sharding salt](#sharding-salt) for the [table](#table) where the [value](#value) is stored
  (stored in the [table metadata file](#table-metadata-file))
- the [key](#key) that the [value](#value) is associated with

## Atomicity

In the context of this document, atomicity means that an operation is either done completely or not at all. That is
to say, if there is a crash while an operation is in progress, the operation will either be completed when the
database is restarted, or it will not be completed at all.

As a specific example, if writing a [value](#value) and there is a crash, either the entire [value](#value) will be
written to disk and available when the database is restarted, or the [value](#value) will be completely absent.
It will never be the case that only part of the [value](#value) is written to disk.

## Cache

LittDB maintains an in-memory cache of [key](#key)-[value](#value) pairs. Data is stored in this cache when a value
is first written, as well as when it is read from disk. This is not needed for correctness, but is rather a performance
optimization. The cache is not persistent, and is lost when the database is restarted. The size of the cache is
configurable.

## Batched Writes

LittDB supports batched write operations. Multiple write operations can be grouped together and passed to the database
as a single operation. This may have positive performance implications, but is semantically equivalent to writing each
value individually. A batch of writes is not [atomic](#atomicity) as a whole, but each individual write within the
batch is [atomic](#atomicity). That is to say, if there is a crash after a batch of writes has been written but before
it has been [flushed](#flushing), some of the writes in the batch may be [durable](#durability) on disk, while others
may not be.

## Durability

In this context, the term "durable" is used to mean that data is stored on disk in such a way that it will not be lost
in the event of a crash. Data that has been [flushed](#flushing) is considered durable. Data that has not been flushed
is not considered durable. That doesn't mean that the data will be lost in the event of a crash, but rather that it
is not guaranteed to be present after a crash.

There are some limits to the strength of the durability guarantee provided by LittDB. For example, some drives buffer
data in internal buffers before writing it to disk, and do not necessarily write data to disk immediately. LittDB is
only as robust as the OS/hardware it is running on. This is true for any database, but it is worth mentioning here
for the sake of completeness.

## Flushing

Calling `Flush()` causes all data previously written to be written [durably](#durability) to disk. A call to `Flush()`
blocks until all data that was written prior to the call to `Flush()` has been written to disk.

It is ok to never call `Flush()`. As internal buffers fill, data is written to disk automatically. However, calling
`Flush()` can be useful in some cases, such as when you want to ensure that data is written to disk before proceeding
with other operations.

If `Flush()` is never called, data becomes durable through two mechanisms:

- When a [segment](#segment) becomes full, it is made immutable and a new segment is created. As part of the process
  of making a segment immutable, all data in the segment is fully written to disk.
- When the database is cleanly stopped via a call to `Stop()`, all unflushed data is written to disk. `Stop()` blocks
  until this has been completed.

`Flush()` makes no guarantees about the [durability](#durability) of data written concurrently with the call to
`Flush()` or after the call to `Flush()` has returned. It's not harmful to write data concurrently with a call to
`Flush()` as long as it is understood that this data may or may not be [durable](#durability) on disk when the call
to `Flush()` returns.

The following example demonstrates the consistency guarantees provided by the `Flush()` operation:

![](docs/resources/flush-visual.png)

In this example there are two threads performing operations, `Thread 1` and `Thread 2`. `Thread 1` writes `A`, `B`,
and `C`, calls `Flush()`, and then writes `D`. `Thread 2` writes `W`, `X`, `Y`, and `Z`. `Time α` is the moment
when the flush operation is invoked, and `Time β` is the moment when the flush operation returns.

All write operations that have completed at `Time α` before the flush operation is invoked are [durable](#durability)
when the flush operation returns at `Time β`. These are `A`, `B`, `C`, and `W`. Although writing `X` begins prior to
`Time α`, since it is not complete at `Time α`, the flush operation does not guarantee that `X` is
[durable](#durability) when it returns at `Time β`. The same is true for `Y`, `Z`, and `D`.

Note that just because an operation is not guaranteed to be [durable](#durability) when `Flush()` returns does not mean
that is guaranteed to be not [durable](#durability). If the computer crashes after `Time β` but before the next call
to `Flush()`, then `X`, `Y`, `Z`, and `D` may or may not be lost as a result.

## Key

A key in a key-[value](#value) store. A key is a byte slice that is used to look up a [value](#value) in the database.

LittDB is agnostic to the contents of the key, other than requiring that keys be unique within a [table](#table).
Although large keys are supported, performance has been tuned under the assumption that keys are generally small
compared to [values](#value). The use case LittDB was originally intended for uses 32-byte keys.

## Keymap

At a conceptual level, a keymap is a mapping from [keys](#key) to [addresses](#address). In order to look up a
[value](#value) in the database one needs to know two things: the [key](#key) and the [address](#address). The keymap
is therefore necessary to lookup data given a specific [key](#key).

There are currently two implementations of the keymap in LittDB: an in-memory keymap and a keymap that uses levelDB.
There are tradeoffs to each implementation. The in-memory keymap is faster, but has higher memory usage and longer
startup times (it has to be rebuilt at boot time). The levelDB keymap is slower, but has a lower memory footprint and
faster startup times.

From a thread safety point of view, if a mapping is present in the keymap, the [value](#value) associated with the
entry is guaranteed to be present on disk.

- When writing a new [value](#value), it is first written to disk, and when that is complete the [key](#key) and
  [address](#address) are written to the keymap.
- When deleting a [value](#value), the [key](#key) and [address](#address) are first removed from the keymap, and
  then the [value](#value) is deleted from disk.

LittDB supports reading [values](#value) immediately after they are written, and during that period there may not
be a corresponding entry in the keymap. For more information on how this edge case is handled, information about the
[unflushed data map](#unflushed-data-map).

## Read-Your-Writes Consistency

The definition of read-your-writes consistency is well summarized by its name. If a thread writes a [value](#value)
to the database and then turns around and attempts to read that [value](#value) back, it will either

1. read the [value](#value) that was just written, or
2. read an updated [value](#value) that was written AFTER the [value](#value) that was just written

Note that in LittDB, values are never permitted to be mutated. But when values grow older than their [TTL](#ttl),
the value can be deleted. From a consistency point of view, the garbage collection process is equivalent to an update.
That is to say, if a thread writes a [value](#value), waits a very long time, then reads that same [value](#value)
back again, it is not a violation of read-your-writes consistency if the [value](#value) is not present because the
[garbage collector](#garbage-collection) has deleted it.

An "eventual consistent" database does not necessarily provide read-your-writes consistency. In the author's experience,
such systems can be very difficult to reason about, and can lead to subtle bugs that are difficult to track down.
Read-your-writes consistency is simple, yet powerful and intuitive. Since providing this level of consistency
does not hurt performance, the complexity of its implementation is justified.

## Segment

Data in LittDB [table](#table) can be visualized as a linked list. Each element in that linked list is called a
"segment". A segment can hold many individual [values](#value). Old data is near the beginning of the list, and new
data is near the end. Old, [expired](#ttl) data is always deleted from the first segment currently in the list. New
data is always written to the last segment currently in the list.

Segments are deleted as a whole. That is, when a segment is deleted, all data in that segment is deleted at the same
time. Segments are only deleted when all data contained within them has [expired](#ttl).

Segments have a target data size. When a segment is full, that segment is made immutable, and a new segment is created
and added to the end of the list.

Note that the maximum size of a segment file is not a hard limit. As long as the first byte of a [value](#value) is
written to a segment file before the segment is full, the segment is permitted to hold it. An [address](#address)
points to that first byte of a value. Since there are 32 bits in an [address](#address) used to store the offset
within the file, the maximum offset for the first byte of a value is 2^32 bytes (4GB).

A natural side effect of only requiring the first byte of a [value](#value) to be written before the segment is full is
that LittDB can support arbitrarily large [values](#value). Doing so may result in a large amount of data in a single
segment, but this does not violate any correctness invariants.

Each segment may split its data into multiple [shards](#shard). The number of shards in a segment is called the
[sharding factor](#sharding-factor). The [sharding factor](#sharding-factor) is configurable, and different segments
may use different [sharding factors](#sharding-factor).

There are three types of files that contain data for a segment:

- [metadata](#segment-metadata-file)
- [keys](#segment-key-file)
- [values](#segment-value-files)

### Segment Index

Each segment has a serial number called a "segment index". The first segment ever created with index `0`, the next
segment created has index `1`, and so on. Segment `N` is always deleted before segment `N+1`, meaning there will
never be a gap in the segment indices currently in use.

### Segment Key File

A segment key file contains the [keys](#key) and [addresses](#address) for all the [values](#value) stored the segment.
At runtime, [keys](#key)-[address](#address) pairs are appended to the key file. It is not read except during the
following circumstances:

- when a [segment](#segment) is deleted, the file is iterated to delete entries from the [keymap](#keymap)
- when the DB is loaded from disk, the data is used to rebuild the [keymap](#keymap). This may not be needed
  in situations where the keymap has durably stored data, and does not need to be rebuilt.

The file name of a key file is `X.keys`, where `X` is the [segment index](#segment-index).

### Segment Metadata File

This file contains metadata about the segment. This metadata is small, and so it can be kept in memory. The file is
read at startup to rebuild the in-memory representation of the segment.

Each metadata contains the following information:

- the [segment index](#segment-index)
- serialization version (in case the format changes in the future)
- the [sharding factor](#sharding-factor) for the segment
- the [salt](#sharding-salt) used for the segment
- the [timestamp](#segment-timestamp) of the last element written in the segment.
  the [TTL](#ttl) of any data contained within it.
- whether or not the segment is [immutable](#segment-mutability)

The file name of a metadata file is `X.metadata`, where `X` is the [segment index](#segment-index).

### Segment Mutability

Only the last segment in the "linked list" is mutable. All other segments are immutable.

### Segment Timestamp

The timestamp of the last element written to the segment. This is used to determine when it is safe to delete a
segment without violating the [TTL](#ttl) of any data contained within it. This value is unset for the last segment
in the list, as it is still being written to.

### Segment Value Files

Each segment has one value file for each [shard](#shard) in the segment. Values are appended to the value files.
The [address](#address) of a [value](#value) is the offset within the value file where the [value](#value) begins.

The file name of a value file is `X-Y.values`, where `X` is the [segment index](#segment-index) and `Y` is the
[shard](#shard) index.

## Shard

LittDB supports sharding. That is to say, it can break the data into smaller pieces and spread those pieces across
multiple locations.

In order to determine the shard that a particular [key](#key) is in, a hash function is used. The data that goes
into the hash function is the [key](#key) itself, as well as a [sharding salt](#sharding-salt) that is unique to
each [segment](#segment).

The [sharding salt](#sharding-salt) is chosen randomly. Its purpose is to make the mapping between [keys](#key) and
shards unpredictable to an outside attacker. Without this sort of randomness, an attacker could intentionally craft
keys that all map to the same shard, causing a hot spot in the database and potentially degrading performance.

### Sharding Factor

The number of [shards](#shard) in a [segment](#segment) is called the "sharding factor". The sharding factor must be
a positive, non-zero integer. The sharding factor can be changed at runtime without restarting the database or
performing a data migration.

### Sharding Salt

A random number chosen to make the [shard](#shard) hash function unpredictable to an outside attacker. This number
does not need to be chosen via a cryptographically secure random number generator, as long as it is not publicly
known.

## Table

A table in LittDB is a unique namespace. Two [keys](#key) with identical values do not conflict with each other as
long as they are in different tables.

Each table has its own [TTL](#ttl), and all data in the table is subject to that [TTL](#ttl). Each table has its
own [keymap](#keymap) and its own set of [segments](#segment). [Flushing](#flushing) one table does not affect
any other table. Aside from hardware, tables do not share any resources.

In many ways, a table is a stand-alone database. The higher level [API](#api) that works with multiple tables is
provided as a convenience, but does not enhance the performance of the DB in any way.

### Table Metadata File

A [table](#table) metadata file contains configuration for the table. It is intended to preserve high level
configuration between restarts.

## TTL

TTL stands for "time-to-live". If data is configured to have a TTL of X hours, the data is automatically deleted
approximately X hours after it is written.

Note that TTL is the only way littDB supports removing data from the database. Although it is legal to configure
a table with a TTL of 0 (i.e. where data never expires), such a table will never be able to remove data.

## Unflushed Data Map

An in-memory map that contains [keys](#key)-[values](#value) pairs that are not yet [durable](#durability) on disk.
Entries are added to the map when a [value](#value) is written, and removed when the [value](#value) is fully
written to both the [keymap](#keymap) and the [segment](#segment) files.

This data structure is not to be confused with the [cache](#cache). Its purpose is not to improve performance, but
rather to provide [read-your-writes consistency](#read-your-writes-consistency).

## Value

The value in a key-[value](#value) store. A value is a byte slice that is associated with a [key](#key) in the database.
LittDB is optimized to support large values, although small values are perfectly fine as well. Writing the X bytes
of data as a single large value is more efficient than writing X bytes of data as Y smaller values.

# Architecture

For a detailed overview of the architecture of LittDB, see the [Architecture](docs/architecture.md) docs.

# Filesystem Layout

For information about how LittDB arranges its internal files, see the [Filesystem Layout](docs/filesystem_layout.md)
docs.<|MERGE_RESOLUTION|>--- conflicted
+++ resolved
@@ -13,13 +13,8 @@
     - [Configuration Options](#configuration-options)
     - [CLI](#littdb-cli)
 - [Definitions](#definitions)
-<<<<<<< HEAD
-- [Architecture](./docs/architecture.md)
-- [Filesystem Layout](./docs/filesystem_layout.md)
-=======
 - [Architecture](docsrchitecture.md)
 - [Filesystem Layout](docsilesystem_layout.md)
->>>>>>> 8f2dc3af
 
 # What is LittDB?
 
