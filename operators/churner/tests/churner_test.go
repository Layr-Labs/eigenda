package test

import (
	"context"
	"crypto/ecdsa"
	"encoding/hex"
	"flag"
	"fmt"
	"log"
	"math/big"
	"os"
	"testing"
	"time"

	pb "github.com/Layr-Labs/eigenda/api/grpc/churner"
	"github.com/Layr-Labs/eigenda/common"
	"github.com/Layr-Labs/eigenda/common/geth"
	"github.com/Layr-Labs/eigenda/common/testutils"
	"github.com/Layr-Labs/eigenda/core"
	"github.com/Layr-Labs/eigenda/core/eth"
	indexermock "github.com/Layr-Labs/eigenda/core/mock"
	"github.com/Layr-Labs/eigenda/inabox/deploy"
	"github.com/Layr-Labs/eigenda/node/plugin"
	"github.com/Layr-Labs/eigenda/operators/churner"
	"github.com/Layr-Labs/eigensdk-go/logging"
	blssigner "github.com/Layr-Labs/eigensdk-go/signer/bls"
	blssignerTypes "github.com/Layr-Labs/eigensdk-go/signer/bls/types"
	gethcommon "github.com/ethereum/go-ethereum/common"
	"github.com/ethereum/go-ethereum/crypto"
	"github.com/stretchr/testify/assert"
)

func init() {
	flag.StringVar(&templateName, "config", "testconfig-anvil.yaml", "Name of the config file (in `inabox/templates`)")
	flag.StringVar(&testName, "testname", "", "Name of the test (in `inabox/testdata`)")
}

var (
	testConfig                     *deploy.Config
	templateName                   string
	testName                       string
	logger                         = testutils.GetLogger()
	mockIndexer                    = &indexermock.MockIndexedChainState{}
	rpcURL                         = "http://localhost:8545"
	quorumIds                      = []uint32{0, 1}
	operatorAddr                   = ""
	churnerPrivateKeyHex           = "ac0974bec39a17e36ba4a6b4d238ff944bacb478cbed5efcae784d7bf4f2ff80"
	operatorToChurnInPrivateKeyHex = "0000000000000000000000000000000000000000000000000000000000000020"
	numRetries                     = 0
)

func TestMain(m *testing.M) {
	flag.Parse()
	setup(m)
	code := m.Run()
	teardown()
	os.Exit(code)
}

func setup(m *testing.M) {
	rootPath := "../../../"

	if testName == "" {
		var err error
		testName, err = deploy.CreateNewTestDirectory(templateName, rootPath)
		if err != nil {
			panic(err)
		}
	}

	testConfig = deploy.NewTestConfig(testName, rootPath)
	testConfig.Deployers[0].DeploySubgraphs = false

	if testing.Short() {
		fmt.Println("Skipping churner test in short mode")
		os.Exit(0)
		return
	}

	fmt.Println("Starting anvil")
	testConfig.StartAnvil()

	fmt.Println("Deploying experiment")
	testConfig.DeployExperiment()
}

func teardown() {
	if testConfig != nil {
		fmt.Println("Stopping anvil")
		testConfig.StopAnvil()
		testConfig.StopGraphNode()
	}
}

func TestChurner(t *testing.T) {
	ctx := context.Background()

	server := newTestServer(t)
	quorumIDsUint8 := make([]uint8, len(quorumIds))
	for i, id := range quorumIds {
		quorumIDsUint8[i] = uint8(id)
	}
	var lowestStakeOperatorAddr gethcommon.Address
	var lowestStakeOperatorPubKey *core.G1Point
	var tx *eth.Writer
	var operatorPrivateKey *ecdsa.PrivateKey
	var signer blssigner.Signer
	var g1PointBytes []byte
	var g2PointBytes []byte
	for i, op := range testConfig.Operators {
		socket := fmt.Sprintf("%s:%s:%s", op.NODE_HOSTNAME, op.NODE_DISPERSAL_PORT, op.NODE_RETRIEVAL_PORT)
		opSigner, err := blssigner.NewSigner(blssignerTypes.SignerConfig{
			Path:       op.NODE_BLS_KEY_FILE,
			Password:   op.NODE_BLS_KEY_PASSWORD,
			SignerType: blssignerTypes.Local,
		})
		assert.NoError(t, err)

		opG1PointHex := opSigner.GetPublicKeyG1()
		opG1PointBytes, err := hex.DecodeString(opG1PointHex)
		assert.NoError(t, err)
		opG1Point := new(core.G1Point)
		opG1Point, err = opG1Point.Deserialize(opG1PointBytes)
		assert.NoError(t, err)
		opG2PointHex := opSigner.GetPublicKeyG2()
		opG2PointBytes, err := hex.DecodeString(opG2PointHex)
		assert.NoError(t, err)
		opG2Point := new(core.G2Point)
		opG2Point, err = opG2Point.Deserialize(opG2PointBytes)
		assert.NoError(t, err)
		sk, privateKey, err := plugin.GetECDSAPrivateKey(op.NODE_ECDSA_KEY_FILE, op.NODE_ECDSA_KEY_PASSWORD)
		assert.NoError(t, err)
		if i == 0 {
			// This is the lowest stake operator that will be eventually churned
			lowestStakeOperatorAddr = sk.Address
			lowestStakeOperatorPubKey = opG1Point
		}
		salt := [32]byte{}
		copy(salt[:], crypto.Keccak256([]byte("churn"), []byte(time.Now().String())))
		expiry := big.NewInt((time.Now().Add(10 * time.Minute)).Unix())
		tx, err = createTransactorFromScratch(*privateKey, testConfig.EigenDA.OperatorStateRetriever, testConfig.EigenDA.ServiceManager, logger)
		assert.NoError(t, err)
		if i >= testConfig.Services.Counts.NumMaxOperatorCount {
			// This operator will churn others
			operatorAddr = sk.Address.Hex()
			signer = opSigner
			operatorPrivateKey = sk.PrivateKey
			g1PointBytes = opG1Point.Serialize()
			g2PointBytes = opG2Point.Serialize()
			break
		}
		err = tx.RegisterOperator(ctx, opSigner, socket, quorumIDsUint8, sk.PrivateKey, salt, expiry)
		assert.NoError(t, err)
	}
	assert.Greater(t, len(lowestStakeOperatorAddr), 0)

	salt := crypto.Keccak256([]byte(operatorToChurnInPrivateKeyHex), []byte("ChurnRequest"))
	request := &pb.ChurnRequest{
		OperatorAddress:            operatorAddr,
		OperatorToRegisterPubkeyG1: g1PointBytes,
		OperatorToRegisterPubkeyG2: g2PointBytes,
		Salt:                       salt,
		QuorumIds:                  quorumIds,
	}

	var requestHash [32]byte
	requestHashBytes := crypto.Keccak256(
		[]byte("ChurnRequest"),
		[]byte(request.OperatorAddress),
		request.OperatorToRegisterPubkeyG1,
		request.OperatorToRegisterPubkeyG2,
		request.Salt,
	)
	copy(requestHash[:], requestHashBytes)

	signature, err := signer.Sign(context.Background(), requestHash[:])
	assert.NoError(t, err)
	request.OperatorRequestSignature = signature

	mockIndexer.On("GetIndexedOperatorInfoByOperatorId").Return(&core.IndexedOperatorInfo{
		PubkeyG1: lowestStakeOperatorPubKey,
	}, nil)

	reply, err := server.Churn(ctx, request)
	assert.NoError(t, err)
	assert.NotNil(t, reply)
	assert.NotNil(t, reply.SignatureWithSaltAndExpiry.GetSalt())
	assert.NotNil(t, reply.SignatureWithSaltAndExpiry.GetExpiry())
	assert.NotNil(t, reply.SignatureWithSaltAndExpiry.GetSignature())
	assert.Equal(t, 65, len(reply.SignatureWithSaltAndExpiry.GetSignature()))
	assert.Len(t, reply.OperatorsToChurn, 2)
	actualQuorums := make([]uint32, 0)
	for _, param := range reply.OperatorsToChurn {
		actualQuorums = append(actualQuorums, param.GetQuorumId())
		assert.Equal(t, lowestStakeOperatorAddr, gethcommon.BytesToAddress(param.GetOperator()))
		assert.Equal(t, lowestStakeOperatorPubKey.Serialize(), param.GetPubkey())
	}
	assert.ElementsMatch(t, quorumIds, actualQuorums)

	salt32 := [32]byte{}
	copy(salt32[:], salt)
	expiry := big.NewInt((time.Now().Add(10 * time.Minute)).Unix())
	err = tx.RegisterOperatorWithChurn(ctx, signer, "localhost:8080", quorumIDsUint8, operatorPrivateKey, salt32, expiry, reply)
	assert.NoError(t, err)
}

func createTransactorFromScratch(privateKey, operatorStateRetriever, serviceManager string, logger logging.Logger) (*eth.Writer, error) {
	ethClientCfg := geth.EthClientConfig{
		RPCURLs:          []string{rpcURL},
		PrivateKeyString: privateKey,
		NumConfirmations: 0,
		NumRetries:       numRetries,
	}

	gethClient, err := geth.NewMultiHomingClient(ethClientCfg, gethcommon.Address{}, logger)
	if err != nil {
		log.Fatalln("could not start tcp listener", err)
	}

	return eth.NewWriter(logger, gethClient, operatorStateRetriever, serviceManager)
}

func newTestServer(t *testing.T) *churner.Server {
	var err error
	config := &churner.Config{
		EthClientConfig: geth.EthClientConfig{
			RPCURLs:          []string{rpcURL},
			PrivateKeyString: churnerPrivateKeyHex,
			NumRetries:       numRetries,
		},
<<<<<<< HEAD
		LoggerConfig:                  *common.DefaultLoggerConfig(),
		BLSOperatorStateRetrieverAddr: testConfig.EigenDA.OperatorStateRetreiver,
=======
		LoggerConfig:                  common.DefaultLoggerConfig(),
		BLSOperatorStateRetrieverAddr: testConfig.EigenDA.OperatorStateRetriever,
>>>>>>> 9192afc4
		EigenDAServiceManagerAddr:     testConfig.EigenDA.ServiceManager,
		ChurnApprovalInterval:         15 * time.Minute,
	}

	operatorTransactorChurner, err := createTransactorFromScratch(
		churnerPrivateKeyHex,
		testConfig.EigenDA.OperatorStateRetriever,
		testConfig.EigenDA.ServiceManager,
		logger,
	)
	assert.NoError(t, err)

	metrics := churner.NewMetrics("9001", logger)
	cn, err := churner.NewChurner(config, mockIndexer, operatorTransactorChurner, logger, metrics)
	assert.NoError(t, err)

	return churner.NewServer(config, cn, logger, metrics)
}<|MERGE_RESOLUTION|>--- conflicted
+++ resolved
@@ -228,13 +228,8 @@
 			PrivateKeyString: churnerPrivateKeyHex,
 			NumRetries:       numRetries,
 		},
-<<<<<<< HEAD
 		LoggerConfig:                  *common.DefaultLoggerConfig(),
-		BLSOperatorStateRetrieverAddr: testConfig.EigenDA.OperatorStateRetreiver,
-=======
-		LoggerConfig:                  common.DefaultLoggerConfig(),
 		BLSOperatorStateRetrieverAddr: testConfig.EigenDA.OperatorStateRetriever,
->>>>>>> 9192afc4
 		EigenDAServiceManagerAddr:     testConfig.EigenDA.ServiceManager,
 		ChurnApprovalInterval:         15 * time.Minute,
 	}
