--- conflicted
+++ resolved
@@ -345,24 +345,6 @@
 
 	totalAllocated := uint64(0)
 
-<<<<<<< HEAD
-	safetyBufferSize := uint64(0)
-	if config.GCSafetyBufferSizeGB > 0 {
-		safetyBufferSize = uint64(config.GCSafetyBufferSizeGB * float64(units.GiB))
-		logger.Infof("GC safety buffer size configured to use %.2f GB.\n", config.GCSafetyBufferSizeGB)
-	} else {
-		safetyBufferSize = uint64(config.GCSafetyBufferSizeFraction * float64(maxMemory))
-		logger.Infof("GC safety buffer is configured to use %.1f%% of %.2f GB available (%.2f GB).",
-			config.GCSafetyBufferSizeFraction*100.0,
-			float64(maxMemory)/float64(units.GiB),
-			float64(safetyBufferSize)/float64(units.GiB))
-	}
-	if safetyBufferSize > 0 {
-		err = memory.SetGCMemorySafetyBuffer(safetyBufferSize)
-		if err != nil {
-			return fmt.Errorf("failed to set memory limit: %w", err)
-		}
-=======
 	safetyBufferSize, err := computeMemoryPoolSize(
 		logger,
 		"GC Safety Buffer",
@@ -371,39 +353,10 @@
 		maxMemory)
 	if err != nil {
 		return fmt.Errorf("failed to compute size: %w", err)
->>>>>>> 6d0f1b30
 	}
 	totalAllocated += safetyBufferSize
 
 	if config.EnableV2 {
-<<<<<<< HEAD
-		var readCacheSize uint64
-		if config.LittDBWriteCacheSizeGB > 0 {
-			readCacheSize = uint64(config.LittDBWriteCacheSizeGB * units.GiB)
-			logger.Infof("LittDB write cache size configured to use %.2f GB.\n", config.LittDBWriteCacheSizeGB)
-		} else {
-			readCacheSize = uint64(config.LittDBWriteCacheSizeFraction * float64(maxMemory))
-			logger.Infof("LittDB write cache is configured to use %.1f%% of %.2f GB available (%.2f GB).",
-				config.LittDBWriteCacheSizeFraction*100.0,
-				float64(maxMemory)/float64(units.GiB),
-				float64(readCacheSize)/float64(units.GiB))
-		}
-		config.littDBReadCacheSize = readCacheSize
-		totalAllocated += readCacheSize
-
-		var writeCacheSize uint64
-		if config.LittDBReadCacheSizeGB > 0 {
-			writeCacheSize = uint64(config.LittDBReadCacheSizeGB * units.GiB)
-			logger.Infof("LittDB read cache size configured to use %.2f GB.\n", config.LittDBReadCacheSizeGB)
-		} else {
-			writeCacheSize = uint64(config.LittDBReadCacheSizeFraction * float64(maxMemory))
-			logger.Infof("LittDB read cache is configured to use %.1f%% of %.2f GB available (%.2f GB).",
-				config.LittDBReadCacheSizeFraction*100.0,
-				float64(maxMemory)/float64(units.GiB),
-				float64(writeCacheSize)/float64(units.GiB))
-		}
-		config.littDBWriteCacheSize = writeCacheSize
-=======
 		readCacheSize, err := computeMemoryPoolSize(
 			logger,
 			"LittDB read cache",
@@ -424,7 +377,6 @@
 		if err != nil {
 			return fmt.Errorf("failed to compute size: %w", err)
 		}
->>>>>>> 6d0f1b30
 		totalAllocated += writeCacheSize
 
 		// TODO (cody.littley): when the limit is set for the memory used by in-flight blobs, configure that memory
@@ -437,18 +389,12 @@
 			"exceeds maximum available memory (%d bytes)", totalAllocated, maxMemory)
 	}
 
-<<<<<<< HEAD
-	bytesRemaining := totalAllocated - safetyBufferSize
-=======
 	bytesRemaining := maxMemory - totalAllocated
->>>>>>> 6d0f1b30
 	logger.Infof("Total unallocated memory: %s", common.PrettyPrintBytes(bytesRemaining))
 
 	return nil
 }
 
-<<<<<<< HEAD
-=======
 // Compute the size of a memory pool.
 func computeMemoryPoolSize(
 	logger logging.Logger,
@@ -475,7 +421,6 @@
 	return poolSize, nil
 }
 
->>>>>>> 6d0f1b30
 // Start starts the Node. If the node is not registered, register it on chain, otherwise just
 // update its socket on chain.
 func (n *Node) Start(ctx context.Context) error {
