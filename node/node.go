package node

import (
	"context"
	"encoding/hex"
	"encoding/json"
	"errors"
	"fmt"
	"io"
	"math"
	"math/big"
	"net/http"
	"net/url"
	"os"
	"strings"
	"sync"
	"sync/atomic"
	"time"

	"github.com/Layr-Labs/eigenda/api/clients/v2/relay"
	"github.com/Layr-Labs/eigenda/common/pprof"
	"github.com/Layr-Labs/eigenda/common/pubip"
	"github.com/Layr-Labs/eigenda/encoding/kzg/verifier"
	"github.com/prometheus/client_golang/prometheus"

	gethcommon "github.com/ethereum/go-ethereum/common"
	"github.com/ethereum/go-ethereum/crypto"

	"github.com/Layr-Labs/eigenda/api/grpc/node"
	"github.com/Layr-Labs/eigenda/common/geth"
	"github.com/Layr-Labs/eigenda/core"
	"github.com/Layr-Labs/eigenda/core/eth"
	"github.com/Layr-Labs/eigenda/core/indexer"
	corev2 "github.com/Layr-Labs/eigenda/core/v2"

	"github.com/Layr-Labs/eigensdk-go/logging"
	"github.com/Layr-Labs/eigensdk-go/metrics"
	"github.com/Layr-Labs/eigensdk-go/nodeapi"
	blssigner "github.com/Layr-Labs/eigensdk-go/signer/bls"

	"github.com/gammazero/workerpool"
)

const (
	// The percentage of time in garbage collection in a GC cycle.
	gcPercentageTime = 0.1

	v1CheckPath = "api/v1/operators-info/port-check"
	v2CheckPath = "api/v2/operators/liveness"
)

var (
	// eigenDAUIMap is a mapping for ChainID to the EigenDA UI url.
	eigenDAUIMap = map[string]string{
		"17000": "https://holesky.eigenlayer.xyz/avs/eigenda",
		"1":     "https://app.eigenlayer.xyz/avs/eigenda",
	}
)

type Node struct {
	Config                  *Config
	Logger                  logging.Logger
	KeyPair                 *core.KeyPair
	Metrics                 *Metrics
	NodeApi                 *nodeapi.NodeApi
	Store                   *Store
	ValidatorStore          ValidatorStore
	ChainState              core.ChainState
	Validator               core.ShardValidator
	ValidatorV2             corev2.ShardValidator
	Transactor              core.Writer
	PubIPProvider           pubip.Provider
	OperatorSocketsFilterer indexer.OperatorSocketsFilterer
	ChainID                 *big.Int
	// a worker pool used to download chunk data from the relays
	DownloadPool *workerpool.WorkerPool

	BLSSigner blssigner.Signer

	RelayClient atomic.Value

	mu            sync.Mutex
	CurrentSocket string

	// BlobVersionParams is a map of blob version parameters loaded from the chain.
	// It is used to determine blob parameters based on the version number.
	BlobVersionParams atomic.Pointer[corev2.BlobVersionParameterMap]

	// TODO: utilize meterer onchain state later to check quorum ID and minimum payments
	// QuorumCount is the number of quorums in the network.
	QuorumCount atomic.Uint32
}

// NewNode creates a new Node with the provided config.
func NewNode(
	reg *prometheus.Registry,
	config *Config,
	pubIPProvider pubip.Provider,
	client *geth.InstrumentedEthClient,
	logger logging.Logger,
) (*Node, error) {
	// Setup metrics
	// sdkClients, err := buildSdkClients(config, logger)
	// if err != nil {
	// 	return nil, err
	// }

	nodeLogger := logger.With("component", "Node")

	socketAddr := fmt.Sprintf(":%d", config.MetricsPort)
	eigenMetrics := metrics.NewEigenMetrics(AppName, socketAddr, reg, logger.With("component", "EigenMetrics"))

	// Make sure config folder exists.
	err := os.MkdirAll(config.DbPath, os.ModePerm)
	if err != nil {
		return nil, fmt.Errorf("could not create DB directory at %s: %w", config.DbPath, err)
	}

	chainID, err := client.ChainID(context.Background())
	if err != nil {
		return nil, fmt.Errorf("failed to get chainID: %w", err)
	}

	// Create Transactor
	tx, err := eth.NewWriter(logger, client, config.BLSOperatorStateRetrieverAddr, config.EigenDAServiceManagerAddr)
	if err != nil {
		return nil, err
	}

	// Create ChainState Client
	cst := eth.NewChainState(tx, client)

	blsSigner, err := blssigner.NewSigner(config.BlsSignerConfig)
	if err != nil {
		return nil, fmt.Errorf("failed to create BLS signer: %w", err)
	}
	operatorID, err := blsSigner.GetOperatorId()
	if err != nil {
		return nil, fmt.Errorf("failed to get operator ID: %w", err)
	}
	config.ID, err = core.OperatorIDFromHex(operatorID)
	if err != nil {
		return nil, fmt.Errorf("failed to convert operator ID: %w", err)
	}

	// Setup Node Api
	nodeApi := nodeapi.NewNodeApi(AppName, SemVer, ":"+config.NodeApiPort, logger.With("component", "NodeApi"))

	metrics := NewMetrics(eigenMetrics, reg, logger, socketAddr, config.ID, config.OnchainMetricsInterval, tx, cst)

	// Make validator
	config.EncoderConfig.LoadG2Points = false
	v, err := verifier.NewVerifier(&config.EncoderConfig, nil)
	if err != nil {
		return nil, err
	}
	asgn := &core.StdAssignmentCoordinator{}
	validator := core.NewShardValidator(v, asgn, cst, config.ID)
	validatorV2 := corev2.NewShardValidator(v, config.ID, logger)

	// Resolve the BLOCK_STALE_MEASURE and STORE_DURATION_BLOCKS.
	var blockStaleMeasure, storeDurationBlocks uint32
	if config.EnableTestMode && config.OverrideBlockStaleMeasure > 0 {
		blockStaleMeasure = uint32(config.OverrideBlockStaleMeasure)
		logger.Info("Test Mode Override!", "blockStaleMeasure", blockStaleMeasure)
	} else {
		staleMeasure, err := tx.GetBlockStaleMeasure(context.Background())
		if err != nil {
			return nil, fmt.Errorf("failed to get BLOCK_STALE_MEASURE: %w", err)
		}
		blockStaleMeasure = staleMeasure
	}
	if config.EnableTestMode && config.OverrideStoreDurationBlocks > 0 {
		storeDurationBlocks = uint32(config.OverrideStoreDurationBlocks)
		logger.Info("Test Mode Override!", "storeDurationBlocks", storeDurationBlocks)
	} else {
		storeDuration, err := tx.GetStoreDurationBlocks(context.Background())
		if err != nil {
			return nil, fmt.Errorf("failed to get STORE_DURATION_BLOCKS: %w", err)
		}
		storeDurationBlocks = storeDuration
	}
	// Create new store
	store, err := NewLevelDBStore(
		config.DbPath+"/chunk",
		logger,
		metrics,
		blockStaleMeasure,
		config.LevelDBDisableSeeksCompactionV1,
		config.LevelDBSyncWritesV1,
		storeDurationBlocks)
	if err != nil {
		return nil, fmt.Errorf("failed to create new store: %w", err)
	}

	eigenDAServiceManagerAddr := gethcommon.HexToAddress(config.EigenDAServiceManagerAddr)
	socketsFilterer, err := indexer.NewOperatorSocketsFilterer(eigenDAServiceManagerAddr, client)
	if err != nil {
		return nil, fmt.Errorf("failed to create new operator sockets filterer: %w", err)
	}

	nodeLogger.Info("Creating node",
		"chainID", chainID.String(),
		"operatorID", config.ID.Hex(),
		"dispersalPort", config.DispersalPort,
		"v2DispersalPort", config.V2DispersalPort,
		"retrievalPort", config.RetrievalPort,
		"v2RetrievalPort", config.V2RetrievalPort,
		"churnerUrl", config.ChurnerUrl,
		"quorumIDs", fmt.Sprint(config.QuorumIDList),
		"registerNodeAtStart", config.RegisterNodeAtStart,
		"pubIPCheckInterval", config.PubIPCheckInterval,
		"eigenDAServiceManagerAddr", config.EigenDAServiceManagerAddr,
		"blockStaleMeasure", blockStaleMeasure,
		"storeDurationBlocks", storeDurationBlocks,
		"enableGnarkBundleEncoding", config.EnableGnarkBundleEncoding)

	downloadPoolSize := config.DownloadPoolSize
	if downloadPoolSize < 1 {
		downloadPoolSize = 1
	}
	downloadPool := workerpool.New(downloadPoolSize)

	n := &Node{
		Config:                  config,
		Logger:                  nodeLogger,
		Metrics:                 metrics,
		NodeApi:                 nodeApi,
		Store:                   store,
		ChainState:              cst,
		Transactor:              tx,
		Validator:               validator,
		ValidatorV2:             validatorV2,
		PubIPProvider:           pubIPProvider,
		OperatorSocketsFilterer: socketsFilterer,
		ChainID:                 chainID,
		BLSSigner:               blsSigner,
		DownloadPool:            downloadPool,
	}

	if !config.EnableV2 {
		return n, nil
	}

	var blobVersionParams *corev2.BlobVersionParameterMap
	if config.EnableV2 {
		ctx := context.Background()
		// 12s per block
		ttl := time.Duration(blockStaleMeasure+storeDurationBlocks) * 12 * time.Second
<<<<<<< HEAD
		n.ValidatorStore, err = NewValidatorStore(logger, config, time.Now, ttl, reg)
=======
		n.ValidatorStore, err = NewValidatorStore(ctx, logger, config, time.Now, ttl, reg)
>>>>>>> 29352f69
		if err != nil {
			return nil, fmt.Errorf("failed to create new store v2: %w", err)
		}

		blobParams, err := tx.GetAllVersionedBlobParams(ctx)
		if err != nil {
			return nil, fmt.Errorf("failed to get versioned blob parameters: %w", err)
		}
		blobVersionParams = corev2.NewBlobVersionParameterMap(blobParams)

		relayClientConfig := &relay.RelayClientConfig{
			UseSecureGrpcFlag:  config.UseSecureGrpc,
			OperatorID:         &config.ID,
			MessageSigner:      n.SignMessage,
			MaxGRPCMessageSize: n.Config.RelayMaxMessageSize,
		}

		relayUrlProvider, err := relay.NewRelayUrlProvider(client, tx.GetRelayRegistryAddress())
		if err != nil {
			return nil, fmt.Errorf("create relay url provider: %w", err)
		}

		relayClient, err := relay.NewRelayClient(relayClientConfig, logger, relayUrlProvider)
		if err != nil {
			return nil, fmt.Errorf("failed to create new relay client: %w", err)
		}

		n.RelayClient.Store(relayClient)

		blockNumber, err := tx.GetCurrentBlockNumber(ctx)
		if err != nil {
			return nil, fmt.Errorf("failed to get block number: %w", err)
		}
		quorumCount, err := tx.GetQuorumCount(ctx, blockNumber)
		if err != nil {
			return nil, fmt.Errorf("failed to get quorum count: %w", err)
		}
		n.QuorumCount.Store(uint32(quorumCount))
	}

	n.BlobVersionParams.Store(blobVersionParams)
	return n, nil
}

// Start starts the Node. If the node is not registered, register it on chain, otherwise just
// update its socket on chain.
func (n *Node) Start(ctx context.Context) error {
	pprofProfiler := pprof.NewPprofProfiler(n.Config.PprofHttpPort, n.Logger)
	if n.Config.EnablePprof {
		go pprofProfiler.Start()
		n.Logger.Info("Enabled pprof for Node", "port", n.Config.PprofHttpPort)
	}
	if n.Config.EnableMetrics {
		n.Metrics.Start()
		n.Logger.Info("Enabled metrics", "socket", n.Metrics.socketAddr)
	}
	if n.Config.EnableNodeApi {
		n.NodeApi.Start()
		n.Logger.Info("Enabled node api", "port", n.Config.NodeApiPort)
	}

	if n.Config.EnableV1 {
		go n.expireLoop()
		go n.checkNodeReachability(v1CheckPath)
	}

	if n.Config.EnableV2 {
		go func() {
			_ = n.RefreshOnchainState(ctx)
		}()
		go n.checkNodeReachability(v2CheckPath)
	}

	// Build the socket based on the hostname/IP provided in the CLI
	socket := string(core.MakeOperatorSocket(
		n.Config.Hostname,
		n.Config.DispersalPort,
		n.Config.RetrievalPort,
		n.Config.V2DispersalPort,
		n.Config.V2RetrievalPort))
	var operator *Operator
	if n.Config.RegisterNodeAtStart {
		n.Logger.Info("Registering node on chain with the following parameters:",
			"operatorId", n.Config.ID.Hex(),
			"hostname", n.Config.Hostname,
			"dispersalPort", n.Config.DispersalPort,
			"v2DispersalPort", n.Config.V2DispersalPort,
			"retrievalPort", n.Config.RetrievalPort,
			"v2RetrievalPort", n.Config.V2RetrievalPort,
			"churnerUrl", n.Config.ChurnerUrl,
			"quorumIds", fmt.Sprint(n.Config.QuorumIDList))
		privateKey, err := crypto.HexToECDSA(n.Config.EthClientConfig.PrivateKeyString)
		if err != nil {
			return fmt.Errorf("NewClient: cannot parse private key: %w", err)
		}
		operator = &Operator{
			Address:             crypto.PubkeyToAddress(privateKey.PublicKey).Hex(),
			Socket:              socket,
			Timeout:             10 * time.Second,
			PrivKey:             privateKey,
			Signer:              n.BLSSigner,
			OperatorId:          n.Config.ID,
			QuorumIDs:           n.Config.QuorumIDList,
			RegisterNodeAtStart: n.Config.RegisterNodeAtStart,
		}
		churnerClient := NewChurnerClient(n.Config.ChurnerUrl, n.Config.UseSecureGrpc, n.Config.Timeout, n.Logger)
		err = RegisterOperator(ctx, operator, n.Transactor, churnerClient, n.Logger)
		if err != nil {
			return fmt.Errorf("failed to register the operator: %w", err)
		}
	} else {
		registeredSocket, err := n.Transactor.GetOperatorSocket(ctx, n.Config.ID)
		// Error out if registration on-chain is a requirement
		if err != nil {
			n.Logger.Warnf("failed to get operator socket: %w", err)
		}
		if registeredSocket != socket {
			n.Logger.Warnf("registered socket %s does not match expected socket %s", registeredSocket, socket)
		}

		eigenDAUrl, ok := eigenDAUIMap[n.ChainID.String()]
		if ok {
			n.Logger.Infof("The node has successfully started. Note: if it's not opted in on %s, "+
				"then please follow the EigenDA operator guide section in docs.eigenlayer.xyz to register", eigenDAUrl)
		} else {
			n.Logger.Infof("The node has started but the network with chainID %s is not supported yet",
				n.ChainID.String())
		}
	}

	if operator != nil && operator.Address != "" {
		operatorID, err := n.Transactor.OperatorAddressToID(ctx, gethcommon.HexToAddress(operator.Address))
		if err != nil {
			return fmt.Errorf("failed to get operator ID: %w", err)
		}
		if operatorID != operator.OperatorId {
			return fmt.Errorf("operator ID mismatch: expected %s, got %s",
				operator.OperatorId.Hex(), operatorID.Hex())
		}
	}

	n.CurrentSocket = socket
	// Start the Node IP updater only if the PUBLIC_IP_PROVIDER is greater than 0.
	if n.Config.PubIPCheckInterval > 0 && n.Config.EnableV1 && n.Config.EnableV2 {
		go n.checkRegisteredNodeIpOnChain(ctx)
		go n.checkCurrentNodeIp(ctx)
	}

	return nil
}

// The expireLoop is a loop that is run once per configured second(s) while the node
// is running. It scans for expired batches and removes them from the local database.
func (n *Node) expireLoop() {
	n.Logger.Info("Start expireLoop goroutine in background to periodically remove expired batches on the node")
	ticker := time.NewTicker(time.Duration(n.Config.ExpirationPollIntervalSec) * time.Second)
	defer ticker.Stop()

	for {
		<-ticker.C

		// We cap the time the deletion function can run, to make sure there is no overlapping
		// between loops and the garbage collection doesn't take too much resource.
		// The heuristic is to cap the GC time to a percentage of the poll interval, but at
		// least have 1 second.
		timeLimitSec := uint64(math.Max(float64(n.Config.ExpirationPollIntervalSec)*gcPercentageTime, 1.0))
		numBatchesDeleted, numMappingsDeleted, numBlobsDeleted, err := n.Store.DeleteExpiredEntries(
			time.Now().Unix(), timeLimitSec)
		n.Logger.Info("Complete an expiration cycle to remove expired batches",
			"num expired batches found and removed", numBatchesDeleted,
			"num expired mappings found and removed", numMappingsDeleted,
			"num expired blobs found and removed", numBlobsDeleted)
		if err != nil {
			if errors.Is(err, context.DeadlineExceeded) {
				n.Logger.Error("Expiration cycle exited with ContextDeadlineExceed, meaning more expired "+
					"batches need to be removed, which will continue in next cycle", "time limit (sec)",
					timeLimitSec)
			} else {
				n.Logger.Error("Expiration cycle encountered error when removing expired batches, "+
					"which will be retried in next cycle", "err", err)
			}
		}
	}
}

// RefreshOnchainState refreshes the onchain state of the node.
// It fetches the latest blob parameters from the chain and updates the BlobVersionParams.
// It runs periodically based on the OnchainStateRefreshInterval.
// WARNING: this method is not thread-safe and should not be called concurrently.
func (n *Node) RefreshOnchainState(ctx context.Context) error {
	if !n.Config.EnableV2 || n.Config.OnchainStateRefreshInterval <= 0 {
		return nil
	}
	ticker := time.NewTicker(n.Config.OnchainStateRefreshInterval)
	defer ticker.Stop()

	for {
		select {
		case <-ticker.C:
			n.Logger.Info("Refreshing onchain state")
			existingBlobParams := n.BlobVersionParams.Load()
			blobParams, err := n.Transactor.GetAllVersionedBlobParams(ctx)
			if err == nil {
				if existingBlobParams == nil || !existingBlobParams.Equal(blobParams) {
					n.BlobVersionParams.Store(corev2.NewBlobVersionParameterMap(blobParams))
				}
			} else {
				n.Logger.Error("error fetching blob params", "err", err)
			}
			blockNumber, err := n.Transactor.GetCurrentBlockNumber(ctx)
			if err == nil {
				quorumCount, err := n.Transactor.GetQuorumCount(ctx, blockNumber)
				if err == nil {
					n.QuorumCount.Store(uint32(quorumCount))
				} else {
					n.Logger.Error("error fetching quorum count", "err", err)
				}
			} else {
				n.Logger.Error("error fetching block number", "err", err)
			}
		case <-ctx.Done():
			return ctx.Err()
		}
	}
}

// ProcessBatch validates the batch is correct, stores data into the node's Store, and then returns a
// signature for the entire batch.
//
// The batch will be itemized into batch header, header and chunks of each blob in the batch. These items will
// be stored atomically to the database.
//
// Notes:
//   - If the batch is stored already, it's no-op to store it more than once
//   - If the batch is stored, but the processing fails after that, these data items will not be rollback
//   - These data items will be garbage collected eventually when they become stale.
func (n *Node) ProcessBatch(
	ctx context.Context,
	header *core.BatchHeader,
	blobs []*core.BlobMessage,
	rawBlobs []*node.Blob,
) (*core.Signature, error) {

	start := time.Now()
	log := n.Logger

	batchHeaderHash, err := header.GetBatchHeaderHash()
	if err != nil {
		return nil, err
	}

	if len(blobs) == 0 {
		return nil, errors.New("number of blobs must be greater than zero")
	}

	if len(blobs) != len(rawBlobs) {
		return nil, errors.New("number of parsed blobs must be the same as number of blobs from protobuf request")
	}

	// Measure num batches received and its size in bytes
	batchSize := uint64(0)
	for _, blob := range blobs {
		for quorumID, bundle := range blob.Bundles {
			n.Metrics.AcceptBlobs(quorumID, bundle.Size())
		}
		batchSize += blob.Bundles.Size()
	}
	n.Metrics.AcceptBatches("received", batchSize)

	batchHeaderHashHex := hex.EncodeToString(batchHeaderHash[:])
	log.Debug("Start processing a batch",
		"batchHeaderHash", batchHeaderHashHex,
		"batchSize (in bytes)", batchSize,
		"num of blobs", len(blobs),
		"referenceBlockNumber", header.ReferenceBlockNumber)

	// Store the batch.
	// Run this in a goroutine so we can parallelize the batch storing and batch
	// verifaction work.
	// This should be able to improve latency without needing more CPUs, because batch
	// storing is an IO operation.
	type storeResult struct {
		// Whether StoreBatch failed.
		err error

		// The keys that are stored to database for a single batch.
		// Defined only if the batch not already exists and gets stored to database successfully.
		keys *[][]byte

		// Latency to store the batch.
		// Defined only if the batch not already exists and gets stored to database successfully.
		latency time.Duration
	}
	storeChan := make(chan storeResult)
	go func(n *Node) {
		start := time.Now()
		keys, err := n.Store.StoreBatch(ctx, header, blobs, rawBlobs)
		if err != nil {
			// If batch already exists, we don't store it again, but we should not
			// error out in such case.
			if errors.Is(err, ErrBatchAlreadyExist) {
				storeChan <- storeResult{err: nil, keys: nil, latency: 0}
			} else {
				storeChan <- storeResult{
					err:     fmt.Errorf("failed to store batch: %w", err),
					keys:    nil,
					latency: 0,
				}
			}
			return
		}
		storeChan <- storeResult{err: nil, keys: keys, latency: time.Since(start)}
	}(n)

	// Validate batch.
	stageTimer := time.Now()
	err = n.ValidateBatch(ctx, header, blobs)
	if err != nil {
		// If we have already stored the batch into database, but it's not valid, we
		// revert all the keys for that batch.
		result := <-storeChan
		if result.keys != nil {
			log.Debug("Batch validation failed, rolling back the key/value entries stored in database",
				"number of entries", len(*result.keys),
				"batchHeaderHash", batchHeaderHashHex)
			if deleteKeysErr := n.Store.DeleteKeys(ctx, result.keys); deleteKeysErr != nil {
				log.Error("Failed to delete the invalid batch that should be rolled back",
					"batchHeaderHash", batchHeaderHashHex,
					"err", deleteKeysErr)
			}
		}
		return nil, err
	}
	n.Metrics.RecordStoreChunksStage("validated", batchSize, time.Since(stageTimer))
	log.Debug("Validate batch took", "duration:", time.Since(stageTimer))

	// Before we sign the batch, we should first complete the batch storing successfully.
	result := <-storeChan
	if result.err != nil {
		log.Error("Store batch failed", "batchHeaderHash", batchHeaderHashHex, "err", result.err)
		return nil, err
	}
	if result.keys != nil {
		n.Metrics.RecordStoreChunksStage("stored", batchSize, result.latency)
		n.Logger.Debug("Store batch succeeded",
			"batchHeaderHash", batchHeaderHashHex,
			"duration:", result.latency)
	} else {
		n.Logger.Warn("Store batch skipped because the batch already exists in the store",
			"batchHeaderHash", batchHeaderHashHex)
	}

	// Sign batch header hash if all validation checks pass and data items are written to database.
	stageTimer = time.Now()
	signature, err := n.SignMessage(ctx, batchHeaderHash)
	if err != nil {
		return nil, fmt.Errorf("failed to sign batch: %w", err)
	}

	n.Metrics.RecordStoreChunksStage("signed", batchSize, time.Since(stageTimer))
	log.Debug("Sign batch succeeded",
		"pubkey", n.BLSSigner.GetPublicKeyG1(),
		"duration", time.Since(stageTimer))

	log.Debug("Exiting process batch", "duration", time.Since(start))
	return signature, nil
}

func (n *Node) SignMessage(ctx context.Context, data [32]byte) (*core.Signature, error) {
	signature, err := n.BLSSigner.Sign(ctx, data[:])
	if err != nil {
		return nil, fmt.Errorf("failed to sign message: %w", err)
	}
	sig := new(core.Signature)
	g, err := sig.Deserialize(signature)
	if err != nil {
		return nil, fmt.Errorf("failed to deserialize signature: %w", err)
	}
	return &core.Signature{
		G1Point: g,
	}, nil
}

func (n *Node) ValidateBatch(ctx context.Context, header *core.BatchHeader, blobs []*core.BlobMessage) error {
	start := time.Now()
	operatorState, err := n.ChainState.GetOperatorStateByOperator(ctx, header.ReferenceBlockNumber, n.Config.ID)
	if err != nil {
		return err
	}
	getStateDuration := time.Since(start)

	pool := workerpool.New(n.Config.NumBatchValidators)
	err = n.Validator.ValidateBatch(header, blobs, operatorState, pool)
	if err != nil {
		h, hashErr := operatorState.Hash()
		if hashErr != nil {
			n.Logger.Error("failed to get operator state hash", "err", hashErr)
		}

		hStr := make([]string, 0, len(h))
		for q, hash := range h {
			hStr = append(hStr, fmt.Sprintf("%d: %x", q, hash))
		}
		return fmt.Errorf("failed to validate batch with operator state %x: %w",
			strings.Join(hStr, ","), err)
	}
	n.Logger.Debug("ValidateBatch completed",
		"get operator state duration", getStateDuration,
		"total duration", time.Since(start))
	return nil
}

func (n *Node) updateSocketAddress(ctx context.Context, newSocketAddr string) {
	n.mu.Lock()
	defer n.mu.Unlock()
	if newSocketAddr == n.CurrentSocket {
		return
	}

	if err := n.Transactor.UpdateOperatorSocket(ctx, newSocketAddr); err != nil {
		n.Logger.Error("failed to update operator's socket", err)
		return
	}

	n.Logger.Info("Socket update", "old socket", n.CurrentSocket, "new socket", newSocketAddr)
	n.Metrics.RecordSocketAddressChange()
	n.CurrentSocket = newSocketAddr
}

func (n *Node) checkRegisteredNodeIpOnChain(ctx context.Context) {
	n.Logger.Info("Start checkRegisteredNodeIpOnChain goroutine in background to subscribe the " +
		"operator socket change events onchain")

	socketChan, err := n.OperatorSocketsFilterer.WatchOperatorSocketUpdate(ctx, n.Config.ID)
	if err != nil {
		return
	}

	for {
		select {
		case <-ctx.Done():
			return
		case socket := <-socketChan:
			n.mu.Lock()
			if socket != n.CurrentSocket {
				n.Logger.Info(
					"Detected socket registered onchain which is different than the socket kept at the DA Node",
					"socket kept at DA Node", n.CurrentSocket,
					"socket registered onchain", socket,
					"the action taken", "update the socket kept at DA Node")
				n.CurrentSocket = socket
			}
			n.mu.Unlock()
		}
	}
}

func (n *Node) checkCurrentNodeIp(ctx context.Context) {
	n.Logger.Info(
		"Start checkCurrentNodeIp goroutine in background to detect the current public IP of the operator node")

	t := time.NewTimer(n.Config.PubIPCheckInterval)
	for {
		select {
		case <-ctx.Done():
			return
		case <-t.C:
			newSocketAddr, err := SocketAddress(
				ctx,
				n.PubIPProvider,
				n.Config.DispersalPort,
				n.Config.RetrievalPort,
				n.Config.V2DispersalPort,
				n.Config.V2RetrievalPort)
			if err != nil {
				n.Logger.Error("failed to get socket address", "err", err)
				continue
			}
			n.updateSocketAddress(ctx, newSocketAddr)
		}
	}
}

// OperatorReachabilityResponse is the response object for the reachability check
// For v1 endpoints
type OperatorReachabilityResponse struct {
	OperatorID      string `json:"operator_id"`
	DispersalSocket string `json:"dispersal_socket"`
	RetrievalSocket string `json:"retrieval_socket"`
	DispersalOnline bool   `json:"dispersal_online"`
	RetrievalOnline bool   `json:"retrieval_online"`
	DispersalStatus string `json:"dispersal_status"`
	RetrievalStatus string `json:"retrieval_status"`
}

// OperatorV2ReachabilityResponse is the response object for the v2 reachability check
type OperatorV2ReachabilityResponse struct {
	Operators []OperatorReachabilityResponse `json:"operators"`
}

func (n *Node) checkNodeReachability(checkPath string) {
	if n.Config.ReachabilityPollIntervalSec == 0 {
		n.Logger.Warn("Node reachability checks disabled!")
		return
	}

	if n.Config.DataApiUrl == "" {
		n.Logger.Error("Unable to perform reachability check - NODE_DATAAPI_URL is not defined in .env")
		return
	}

	version := "v1"
	if strings.Contains(checkPath, "v2") {
		version = "v2"
	}

	checkURL, err := GetReachabilityURL(n.Config.DataApiUrl, checkPath, n.Config.ID.Hex())
	if err != nil {
		n.Logger.Error("Failed to get reachability check URL", err)
		return
	}

	n.Logger.Info(
		"Start nodeReachabilityCheck goroutine in background to check the reachability of the operator node")
	ticker := time.NewTicker(time.Duration(n.Config.ReachabilityPollIntervalSec) * time.Second)
	defer ticker.Stop()

	for {
		<-ticker.C

		n.Logger.Debug(fmt.Sprintf("Calling %s reachability check", version), "url", checkURL)

		resp, err := http.Get(checkURL)
		if err != nil {
			n.Logger.Error(fmt.Sprintf("Reachability check %s - request failed", version), err)
			continue
		} else if resp.StatusCode == 404 {
			body, _ := io.ReadAll(resp.Body)
			if string(body) == "404 page not found" {
				n.Logger.Error("Invalid reachability check url", "checkUrl", checkURL)
			} else {
				n.Logger.Warn("Reachability check operator id not found",
					"status", resp.StatusCode,
					"operator_id", n.Config.ID.Hex())
			}
			continue
		} else if resp.StatusCode != 200 {
			n.Logger.Error(fmt.Sprintf("Reachability check %s - request failed", version),
				"status", resp.StatusCode)
			continue
		}

		data, err := io.ReadAll(resp.Body)
		if err != nil {
			n.Logger.Error(fmt.Sprintf("Failed to read %s reachability check response", version), err)
			continue
		}

		if version == "v1" {
			var responseObject OperatorReachabilityResponse
			err = json.Unmarshal(data, &responseObject)
			if err != nil {
				n.Logger.Error("Reachability check failed to unmarshal json response", err)
				continue
			}
			
			n.processReachabilityResponse(version, responseObject)
		} else {
			var v2ResponseObject OperatorV2ReachabilityResponse
			err = json.Unmarshal(data, &v2ResponseObject)
			if err != nil {
				n.Logger.Error("Reachability check v2 failed to unmarshal json response", err)
				continue
			}
			
			if len(v2ResponseObject.Operators) > 0 {
				// Process the first operator from the array
				n.processReachabilityResponse(version, v2ResponseObject.Operators[0])
			} else {
				n.Logger.Error("Reachability check v2 returned empty operators array")
			}
		}
	}
}

// processReachabilityResponse handles the response for a single operator
func (n *Node) processReachabilityResponse(version string, responseObject OperatorReachabilityResponse) {
	if responseObject.DispersalOnline {
		n.Logger.Info(fmt.Sprintf("Reachability check %s - dispersal socket ONLINE", version),
			"status", responseObject.DispersalStatus,
			"socket", responseObject.DispersalSocket)
		n.Metrics.ReachabilityGauge.WithLabelValues(fmt.Sprintf("dispersal-%s", version)).Set(1.0)
	} else {
		n.Logger.Error(fmt.Sprintf("Reachability check %s - dispersal socket UNREACHABLE", version),
			"status", responseObject.DispersalStatus,
			"socket", responseObject.DispersalSocket)
		n.Metrics.ReachabilityGauge.WithLabelValues(fmt.Sprintf("dispersal-%s", version)).Set(0.0)
	}
	if responseObject.RetrievalOnline {
		n.Logger.Info(fmt.Sprintf("Reachability check %s - retrieval socket ONLINE", version),
			"status", responseObject.RetrievalStatus,
			"socket", responseObject.RetrievalSocket)
		n.Metrics.ReachabilityGauge.WithLabelValues(fmt.Sprintf("retrieval-%s", version)).Set(1.0)
	} else {
		n.Logger.Error(fmt.Sprintf("Reachability check %s - retrieval socket UNREACHABLE", version),
			"status", responseObject.RetrievalStatus,
			"socket", responseObject.RetrievalSocket)
		n.Metrics.ReachabilityGauge.WithLabelValues(fmt.Sprintf("retrieval-%s", version)).Set(0.0)
	}
}

func GetReachabilityURL(dataApiUrl, path, operatorID string) (string, error) {
	checkURLString, err := url.JoinPath(dataApiUrl, path)
	if err != nil {
		return "", err
	}
	checkURL, err := url.Parse(checkURLString)
	if err != nil {
		return "", err
	}

	q := checkURL.Query()
	q.Set("operator_id", operatorID)
	checkURL.RawQuery = q.Encode()

	return checkURL.String(), nil
}<|MERGE_RESOLUTION|>--- conflicted
+++ resolved
@@ -247,11 +247,7 @@
 		ctx := context.Background()
 		// 12s per block
 		ttl := time.Duration(blockStaleMeasure+storeDurationBlocks) * 12 * time.Second
-<<<<<<< HEAD
 		n.ValidatorStore, err = NewValidatorStore(logger, config, time.Now, ttl, reg)
-=======
-		n.ValidatorStore, err = NewValidatorStore(ctx, logger, config, time.Now, ttl, reg)
->>>>>>> 29352f69
 		if err != nil {
 			return nil, fmt.Errorf("failed to create new store v2: %w", err)
 		}
@@ -817,7 +813,7 @@
 				n.Logger.Error("Reachability check failed to unmarshal json response", err)
 				continue
 			}
-			
+
 			n.processReachabilityResponse(version, responseObject)
 		} else {
 			var v2ResponseObject OperatorV2ReachabilityResponse
@@ -826,7 +822,7 @@
 				n.Logger.Error("Reachability check v2 failed to unmarshal json response", err)
 				continue
 			}
-			
+
 			if len(v2ResponseObject.Operators) > 0 {
 				// Process the first operator from the array
 				n.processReachabilityResponse(version, v2ResponseObject.Operators[0])
