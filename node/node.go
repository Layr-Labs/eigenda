--- conflicted
+++ resolved
@@ -2,7 +2,6 @@
 
 import (
 	"context"
-	"crypto/ecdsa"
 	"encoding/hex"
 	"encoding/json"
 	"errors"
@@ -26,13 +25,6 @@
 	"github.com/Layr-Labs/eigenda/core/eth/directory"
 	"github.com/Layr-Labs/eigenda/core/eth/operatorstate"
 	"github.com/Layr-Labs/eigenda/encoding/kzg/verifier"
-<<<<<<< HEAD
-	"github.com/Layr-Labs/eigenda/node/ejection"
-	"github.com/prometheus/client_golang/prometheus"
-	"golang.org/x/sync/semaphore"
-
-=======
->>>>>>> b2ef6b0a
 	gethcommon "github.com/ethereum/go-ethereum/common"
 	"github.com/ethereum/go-ethereum/crypto"
 	"github.com/prometheus/client_golang/prometheus"
@@ -126,32 +118,7 @@
 ) (*Node, error) {
 	nodeLogger := logger.With("component", "Node")
 
-	blsSigner, err := blssigner.NewSigner(config.BlsSignerConfig)
-	if err != nil {
-		return nil, fmt.Errorf("failed to create BLS signer: %w", err)
-	}
-	operatorID, err := blsSigner.GetOperatorId()
-	if err != nil {
-		return nil, fmt.Errorf("failed to get operator ID: %w", err)
-	}
-	config.ID, err = core.OperatorIDFromHex(operatorID)
-	if err != nil {
-		return nil, fmt.Errorf("failed to convert operator ID: %w", err)
-	}
-
-	registryCoordinatorAddress, err := contractDirectory.GetContractAddress(ctx, directory.RegistryCoordinator)
-	if err != nil {
-		return nil, fmt.Errorf("failed to get RegistryCoordinator address from contract directory: %w", err)
-	}
-
-	validatorAddress, err := eth.ValidatorIDToAddress(ctx, client, registryCoordinatorAddress, config.ID)
-	if err != nil {
-		return nil, fmt.Errorf("failed to get validator address from ID: %w", err)
-	}
-
-	logger.Infof("Starting validator. ID: 0x%s, address: %s", config.ID.Hex(), validatorAddress.Hex())
-
-	err = configureMemoryLimits(nodeLogger, config)
+	err := configureMemoryLimits(nodeLogger, config)
 	if err != nil {
 		return nil, fmt.Errorf("failed to configure memory limits: %w", err)
 	}
@@ -175,6 +142,11 @@
 		return nil, fmt.Errorf("failed to get service manager address from contract directory: %w", err)
 	}
 
+	registryCoordinatorAddress, err := contractDirectory.GetContractAddress(ctx, directory.RegistryCoordinator)
+	if err != nil {
+		return nil, fmt.Errorf("failed to get RegistryCoordinator address from contract directory: %w", err)
+	}
+
 	operatorStateRetrieverAddress, err :=
 		contractDirectory.GetContractAddress(ctx, directory.OperatorStateRetriever)
 	if err != nil {
@@ -189,6 +161,19 @@
 
 	// Create ChainState Client
 	cst := eth.NewChainState(tx, client)
+
+	blsSigner, err := blssigner.NewSigner(config.BlsSignerConfig)
+	if err != nil {
+		return nil, fmt.Errorf("failed to create BLS signer: %w", err)
+	}
+	operatorID, err := blsSigner.GetOperatorId()
+	if err != nil {
+		return nil, fmt.Errorf("failed to get operator ID: %w", err)
+	}
+	config.ID, err = core.OperatorIDFromHex(operatorID)
+	if err != nil {
+		return nil, fmt.Errorf("failed to convert operator ID: %w", err)
+	}
 
 	// Setup Node Api
 	nodeApi := nodeapi.NewNodeApi(AppName, SemVer, ":"+config.NodeApiPort, logger.With("component", "NodeApi"))
@@ -286,34 +271,6 @@
 		config.operatorStateCacheSize)
 	if err != nil {
 		return nil, fmt.Errorf("failed to create operator state cache: %w", err)
-	}
-
-	ejectionContractAddress, err := contractDirectory.GetContractAddress(ctx, directory.EigenDAEjectionManager)
-	if err != nil {
-		return nil, fmt.Errorf("failed to get ejection contract address: %w", err)
-	}
-
-	var privateKey *ecdsa.PrivateKey
-	if config.EthClientConfig.PrivateKeyString != "" {
-		privateKey, err = crypto.HexToECDSA(config.EthClientConfig.PrivateKeyString)
-		if err != nil {
-			return nil, fmt.Errorf("failed to parse private key: %w", err)
-		}
-	}
-
-	// Start the ejection sentinel in a background goroutine.
-	_, err = ejection.NewEjectionSentinel(
-		ctx,
-		logger,
-		ejectionContractAddress,
-		client,
-		privateKey,
-		validatorAddress,
-		config.EjectionSentinelPeriod,
-		config.EjectionDefenseEnabled,
-		config.IgnoreVersionForEjectionDefense)
-	if err != nil {
-		return nil, fmt.Errorf("failed to create ejection sentinel: %w", err)
 	}
 
 	n := &Node{
