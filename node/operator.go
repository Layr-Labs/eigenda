--- conflicted
+++ resolved
@@ -106,51 +106,11 @@
 		return nil, fmt.Errorf("failed to get registered quorum ids for an operator: %w", err)
 	}
 
-<<<<<<< HEAD
-	request := newChurnRequest(operator.Address, operator.KeyPair, operator.QuorumIDs)
-	opt := grpc.MaxCallSendMsgSize(1024 * 1024 * 1)
-
-	return gc.Churn(ctx, request, opt)
-}
-
-func newChurnRequest(address string, KeyPair *core.KeyPair, QuorumIDs []core.QuorumID) *grpcchurner.ChurnRequest {
-
-	// generate salt
-	privateKeyBytes := []byte(KeyPair.PrivKey.String())
-	salt := crypto.Keccak256([]byte("churn"), []byte(time.Now().String()), QuorumIDs[:], privateKeyBytes)
-
-	churnRequest := &churner.ChurnRequest{
-		OperatorAddress:            gethcommon.HexToAddress(address),
-		OperatorToRegisterPubkeyG1: KeyPair.PubKey,
-		OperatorToRegisterPubkeyG2: KeyPair.GetPubKeyG2(),
-		OperatorRequestSignature:   &core.Signature{},
-		QuorumIDs:                  QuorumIDs,
-	}
-
-	copy(churnRequest.Salt[:], salt)
-
-	// sign the request
-	churnRequest.OperatorRequestSignature = KeyPair.SignMessage(churner.CalculateRequestHash(churnRequest))
-
-	// convert to protobuf
-	churnRequestPb := &grpcchurner.ChurnRequest{
-		OperatorToRegisterPubkeyG1: churnRequest.OperatorToRegisterPubkeyG1.Serialize(),
-		OperatorToRegisterPubkeyG2: churnRequest.OperatorToRegisterPubkeyG2.Serialize(),
-		OperatorRequestSignature:   churnRequest.OperatorRequestSignature.Serialize(),
-		Salt:                       salt[:],
-		OperatorAddress:            address,
-	}
-
-	churnRequestPb.QuorumIds = make([]uint32, len(QuorumIDs))
-	for i, quorumID := range QuorumIDs {
-		churnRequestPb.QuorumIds[i] = uint32(quorumID)
-=======
 	quorumIdsToRegister := make([]core.QuorumID, 0, len(c.QuorumIDs))
 	for _, quorumID := range c.QuorumIDs {
 		if !slices.Contains(registeredQuorumIds, quorumID) {
 			quorumIdsToRegister = append(quorumIdsToRegister, quorumID)
 		}
->>>>>>> 5078d4e1
 	}
 
 	return quorumIdsToRegister, nil
