package node

import (
	"bytes"
	"context"
	"encoding/binary"
	"errors"
	"fmt"
	"github.com/Layr-Labs/eigenda/common/kvstore"
	"github.com/Layr-Labs/eigenda/common/kvstore/leveldb"
	"time"

	"github.com/Layr-Labs/eigenda/api/grpc/node"
	"github.com/Layr-Labs/eigenda/core"
	"github.com/Layr-Labs/eigenda/encoding"
	"github.com/Layr-Labs/eigensdk-go/logging"
	"github.com/consensys/gnark-crypto/ecc/bn254"
	"github.com/ethereum/go-ethereum/common/hexutil"
	"google.golang.org/protobuf/proto"
)

const (
	// How many batches to delete in one atomic operation during the expiration
	// garbage collection.
	numBatchesToDeleteAtomically = 8
)

var ErrBatchAlreadyExist = errors.New("batch already exists")

// Store is a key-value database to store blob data (blob header, blob chunks etc).
type Store struct {
	db     kvstore.Store
	logger logging.Logger

	blockStaleMeasure   uint32
	storeDurationBlocks uint32

	// The DA Node's metrics.
	metrics *Metrics
}

// NewLevelDBStore creates a new Store object with a db at the provided path and the given logger.
// TODO(jianoaix): parameterize this so we can switch between different database backends.
func NewLevelDBStore(path string, logger logging.Logger, metrics *Metrics, blockStaleMeasure, storeDurationBlocks uint32) (*Store, error) {
	// Create the db at the path. This is currently hardcoded to use
	// levelDB.
	db, err := leveldb.NewStore(logger, path)
	if err != nil {
		logger.Error("Could not create leveldb database", "err", err)
		return nil, err
	}

	return &Store{
		db:                  db,
		logger:              logger.With("component", "NodeStore"),
		blockStaleMeasure:   blockStaleMeasure,
		storeDurationBlocks: storeDurationBlocks,
		metrics:             metrics,
	}, nil
}

// Delete expired entries in the store.
// An entry is expired if its expiry <= currentTimeUnixSec, where expiry and
// currentTimeUnixSec are time since Unix epoch (in seconds).
// The deletion of a batch is done atomically, i.e. either all or none entries of a batch will be deleted.
// The function will exit with deadline exceeded error if it cannot finish after timeLimitSec seconds.
// The function returns the number of batches deleted and the status of deletion. Note that the
// number of batches deleted can be positive even if the status is error (e.g. the error happened
// after it had successfully deleted some batches).
func (s *Store) DeleteExpiredEntries(currentTimeUnixSec int64, timeLimitSec uint64) (numBatchesDeleted int, numMappingsDeleted int, numBlobsDeleted int, err error) {
	ctx, cancel := context.WithTimeout(context.Background(), time.Duration(timeLimitSec)*time.Second)
	defer cancel()

	totalBatchesDeleted := 0
	totalMappingsDeleted := 0
	totalBlobsDeleted := 0
	for {
		select {
		case <-ctx.Done():
			return totalBatchesDeleted, totalMappingsDeleted, totalBlobsDeleted, ctx.Err()
		default:
			blobsDeleted, err := s.deleteExpiredBlobs(currentTimeUnixSec, numBatchesToDeleteAtomically)
			if err != nil {
				return totalBatchesDeleted, totalMappingsDeleted, totalBlobsDeleted, err
			}
			totalBlobsDeleted += blobsDeleted

			batchesDeleted, err := s.deleteNBatches(currentTimeUnixSec, numBatchesToDeleteAtomically)
			if err != nil {
				return totalBatchesDeleted, totalMappingsDeleted, totalBlobsDeleted, err
			}
			totalBatchesDeleted += batchesDeleted

			mappingsDeleted, batchesDeleted, err := s.deleteExpiredBatchMapping(currentTimeUnixSec, numBatchesToDeleteAtomically)
			if err != nil {
				return totalBatchesDeleted, totalMappingsDeleted, totalBlobsDeleted, err
			}
			totalMappingsDeleted += mappingsDeleted
			totalBatchesDeleted += batchesDeleted
			// When there is no error and we didn't delete any batch, it means we have
			// no obsolete batches to delete, so we can return.
			if blobsDeleted == 0 && batchesDeleted == 0 && mappingsDeleted == 0 {
				return totalBatchesDeleted, totalMappingsDeleted, totalBlobsDeleted, nil
			}
		}
	}
}

// deleteExpiredBlobs returns the number of blobs deleted and the status of deletion.
// The number is set to -1 (invalid value) if the deletion status is an error.
// Note that the blobs/blob headers expired by this method are those that are not associated with any batch.
// All blobs & blob headers in a batch are expired by deleteNBatches method.
func (s *Store) deleteExpiredBlobs(currentTimeUnixSec int64, numBlobs int) (int, error) {
	// Scan for expired batches.
	iter, err := s.db.NewIterator(EncodeBlobExpirationKeyPrefix())
	if err != nil {
		return -1, fmt.Errorf("failed to create the iterator: %w", err)
	}

	expiredKeys := make([][]byte, 0)
	expiredBlobHeaders := make([][32]byte, 0)
	for iter.Next() {
		ts, err := DecodeBlobExpirationKey(iter.Key())
		if err != nil {
			s.logger.Error("Could not decode the expiration key", "key", iter.Key(), "error", err)
			continue
		}
		// No more rows expired up to current time.
		if currentTimeUnixSec < ts {
			break
		}
		expiredKeys = append(expiredKeys, copyBytes(iter.Key()))
		blobHeaderBytes := copyBytes(iter.Value())
		blobHeaders, err := DecodeHashSlice(blobHeaderBytes)
		if err != nil {
			s.logger.Error("Could not decode the blob header hashes", "error", err)
			continue
		}
		expiredBlobHeaders = append(expiredBlobHeaders, blobHeaders...)
		if len(expiredKeys) == numBlobs {
			break
		}
	}
	iter.Release()

	// No expired batch found.
	if len(expiredKeys) == 0 {
		return 0, nil
	}

	// Calculate the num of bytes (for chunks) that will be purged from the database.
	size := int64(0)
	// Scan for the batch header, blob headers and chunks of each expired batch.
	for _, blobHeaderHash := range expiredBlobHeaders {
		// Blob headers.
		blobHeaderIter, err := s.db.NewIterator(EncodeBlobHeaderKeyByHash(blobHeaderHash))
		if err != nil {
			return -1, fmt.Errorf("failed to create the iterator: %w", err)
		}
		for blobHeaderIter.Next() {
			expiredKeys = append(expiredKeys, copyBytes(blobHeaderIter.Key()))
		}
		blobHeaderIter.Release()

		// Blob chunks.
		blobIter, err := s.db.NewIterator(EncodeBlobKeyByHashPrefix(blobHeaderHash))
		if err != nil {
			return -1, fmt.Errorf("failed to create the iterator: %w", err)
		}
		for blobIter.Next() {
			expiredKeys = append(expiredKeys, copyBytes(blobIter.Key()))
			size += int64(len(blobIter.Value()))
		}
		blobIter.Release()
	}

	// Perform the removal.
	err = s.db.DeleteBatch(expiredKeys)
	if err != nil {
		return -1, fmt.Errorf("failed to delete the expired keys in batch: %w", err)
	}

	// Update the current live metric.
	s.metrics.RemoveNBlobs(len(expiredBlobHeaders), size)

	return len(expiredBlobHeaders), nil
}

// deleteExpiredBatchMapping returns the number of batch to blob index mapping entries deleted and the status of deletion.
// The first return value is the number of batch to blob index mapping entries deleted.
// The second return value is the number of batch header entries deleted.
func (s *Store) deleteExpiredBatchMapping(currentTimeUnixSec int64, numBatches int) (numExpiredMappings int, numExpiredBatches int, err error) {
	// Scan for expired batches.
	iter, err := s.db.NewIterator(EncodeBatchMappingExpirationKeyPrefix())
	if err != nil {
		return -1, -1, fmt.Errorf("failed to create the iterator: %w", err)
	}
	expiredKeys := make([][]byte, 0)
	expiredBatches := make([][]byte, 0)
	for iter.Next() {
		ts, err := DecodeBatchMappingExpirationKey(iter.Key())
		if err != nil {
			s.logger.Error("Could not decode the batch mapping expiration key", "key", iter.Key(), "error", err)
			continue
		}
		// No more rows expired up to current time.
		if currentTimeUnixSec < ts {
			break
		}
		expiredKeys = append(expiredKeys, copyBytes(iter.Key()))
		expiredBatches = append(expiredBatches, copyBytes(iter.Value()))
		if len(expiredKeys) == numBatches {
			break
		}
	}
	iter.Release()

	// No expired batch found.
	if len(expiredKeys) == 0 {
		return 0, 0, nil
	}

	numMappings := 0
	// Scan for the batch header, blob headers and chunks of each expired batch.
	for _, hash := range expiredBatches {
		var batchHeaderHash [32]byte
		copy(batchHeaderHash[:], hash)

		// Batch header.
		expiredKeys = append(expiredKeys, EncodeBatchHeaderKey(batchHeaderHash))

		// Blob index mapping.
		blobIndexIter, err := s.db.NewIterator(EncodeBlobIndexKeyPrefix(batchHeaderHash))
		if err != nil {
			return -1, -1, fmt.Errorf("failed to create the iterator: %w", err)
		}
		for blobIndexIter.Next() {
			expiredKeys = append(expiredKeys, copyBytes(blobIndexIter.Key()))
			numMappings++
		}
		blobIndexIter.Release()
	}

	// Perform the removal.
	err = s.db.DeleteBatch(expiredKeys)
	if err != nil {
		return -1, -1, fmt.Errorf("failed to delete the expired keys in batch: %w", err)
	}

	s.logger.Info("Deleted expired batch mapping", "numBatches", len(expiredBatches), "numMappings", numMappings)
	numExpiredMappings = numMappings
	numExpiredBatches = len(expiredBatches)
	return numExpiredMappings, numExpiredBatches, nil
}

// deleteNBatches returns the number of batches we deleted and the status of deletion. The number
// is set to -1 (invalid value) if the deletion status is an error.
func (s *Store) deleteNBatches(currentTimeUnixSec int64, numBatches int) (int, error) {
	// Scan for expired batches.
	iter, err := s.db.NewIterator(EncodeBatchExpirationKeyPrefix())
	if err != nil {
		return -1, fmt.Errorf("failed to create the iterator: %w", err)
	}
	expiredKeys := make([][]byte, 0)
	expiredBatches := make([][]byte, 0)
	for iter.Next() {
		ts, err := DecodeBatchExpirationKey(iter.Key())
		if err != nil {
			s.logger.Error("Could not decode the expiration key", "key:", iter.Key(), "error", err)
			continue
		}
		// No more rows expired up to current time.
		if currentTimeUnixSec < ts {
			break
		}
		expiredKeys = append(expiredKeys, copyBytes(iter.Key()))
		expiredBatches = append(expiredBatches, copyBytes(iter.Value()))
		if len(expiredKeys) == numBatches {
			break
		}
	}
	iter.Release()

	// No expired batch found.
	if len(expiredKeys) == 0 {
		return 0, nil
	}

	// Calculate the num of bytes (for chunks) that will be purged from the database.
	size := int64(0)
	numBlobs := 0
	// Scan for the batch header, blob headers and chunks of each expired batch.
	for _, hash := range expiredBatches {
		var batchHeaderHash [32]byte
		copy(batchHeaderHash[:], hash)

		// Batch header.
		expiredKeys = append(expiredKeys, EncodeBatchHeaderKey(batchHeaderHash))

		// Blob headers.
		blobHeaderIter, err := s.db.NewIterator(EncodeBlobHeaderKeyPrefix(batchHeaderHash))
		if err != nil {
			return -1, fmt.Errorf("failed to create the iterator: %w", err)
		}
		for blobHeaderIter.Next() {
			expiredKeys = append(expiredKeys, copyBytes(blobHeaderIter.Key()))
			numBlobs++
		}
		blobHeaderIter.Release()

		// Blob chunks.
		blobIter, err := s.db.NewIterator(bytes.NewBuffer(hash).Bytes())
		if err != nil {
			return -1, fmt.Errorf("failed to create the iterator: %w", err)
		}
		for blobIter.Next() {
			expiredKeys = append(expiredKeys, copyBytes(blobIter.Key()))
			size += int64(len(blobIter.Value()))
		}
		blobIter.Release()
	}

	// Perform the removal.
	err = s.db.DeleteBatch(expiredKeys)
	if err != nil {
		s.logger.Error("Failed to delete the expired keys in batch", "keys", expiredKeys, "error", err)
		return -1, err
	}

	// Update the current live batch metric.
	s.metrics.RemoveNCurrentBatch(len(expiredBatches), size)
	s.metrics.RemoveNBlobs(numBlobs, 0)

	return len(expiredBatches), nil
}

// Store the batch into the store.
//
// The batch will be itemized into multiple entries when it's stored:
//   - Batch header: keyed by <batchHeaderPrefix, batchHeaderHash>
//   - Batch expiry: keyed by <batchExprationPrefix, expirationTime>
//   - The header of each blob in the batch: one entry to each blob header, keyed by <blobHeaderPrefix, batchHeaderHash, blobIdx>
//   - The chunks of each blob in the batch: one entry for each blob chunks, keyed by <batchHeaderHash, blobIdx, quorumID>
//
// These entries will be stored atomically, i.e. either all or none entries will be stored.
func (s *Store) StoreBatch(ctx context.Context, header *core.BatchHeader, blobs []*core.BlobMessage, blobsProto []*node.Blob) (*[][]byte, error) {
	storeBatchStart := time.Now()

	log := s.logger
	batchHeaderHash, err := header.GetBatchHeaderHash()
	if err != nil {
		return nil, err
	}

	// The key/value pairs that need to be written to the local database.
	keys := make([][]byte, 0)
	values := make([][]byte, 0)

	// Generate the key/value pair for batch header.
	batchHeaderKey := EncodeBatchHeaderKey(batchHeaderHash)
	batchHeaderBytes, err := header.Serialize()
	if err != nil {
		log.Error("Cannot serialize the batch header:", "err", err)
		return nil, err
	}

	// If the batch header exists already in store, we know that all data items associated
	// with this batch should be in the store already (because they are written atomically).
	// In this case, we do nothing and just return.
	if s.HasKey(ctx, batchHeaderKey) {
		return nil, ErrBatchAlreadyExist
	}

	keys = append(keys, batchHeaderKey)
	values = append(values, batchHeaderBytes)

	expirationTime := s.expirationTime()
	expirationKey := EncodeBatchExpirationKey(expirationTime)
	keys = append(keys, expirationKey)
	values = append(values, batchHeaderHash[:])

	// Generate key/value pairs for all blob headers and blob chunks .
	size := int64(0)
	var serializationDuration, encodingDuration time.Duration
	for idx, blob := range blobs {
		// blob header
		blobHeaderKey, err := EncodeBlobHeaderKey(batchHeaderHash, idx)
		if err != nil {
			log.Error("Cannot generate the key for storing blob header:", "err", err)
			return nil, err
		}
		blobHeaderBytes, err := proto.Marshal(blobsProto[idx].GetHeader())
		if err != nil {
			log.Error("Cannot serialize the blob header proto:", "err", err)
			return nil, err
		}
		keys = append(keys, blobHeaderKey)
		values = append(values, blobHeaderBytes)

		// Get raw chunks
		start := time.Now()
		rawBlob := blobsProto[idx]
		if len(rawBlob.GetBundles()) != len(blob.Bundles) {
			return nil, errors.New("internal error: the number of bundles in parsed blob must be the same as in raw blob")
		}
		format := GetBundleEncodingFormat(rawBlob)
		rawBundles := make(map[core.QuorumID][]byte)
		rawChunks := make(map[core.QuorumID][][]byte)
		for i, bundle := range rawBlob.GetBundles() {
			quorumID := uint8(rawBlob.GetHeader().GetQuorumHeaders()[i].GetQuorumId())
			if format == core.GnarkBundleEncodingFormat {
				if len(bundle.GetChunks()) > 0 && len(bundle.GetChunks()[0]) > 0 {
					return nil, errors.New("chunks of a bundle are encoded together already")
				}
				rawBundles[quorumID] = bundle.GetBundle()
			} else {
				rawChunks[quorumID] = make([][]byte, len(bundle.GetChunks()))
				for j, chunk := range bundle.GetChunks() {
					rawChunks[quorumID][j] = chunk
				}
			}
		}
		serializationDuration += time.Since(start)
		start = time.Now()
		// blob chunks
		for quorumID, bundle := range blob.Bundles {
			key, err := EncodeBlobKey(batchHeaderHash, idx, quorumID)
			if err != nil {
				log.Error("Cannot generate the key for storing blob:", "err", err)
				return nil, err
			}

			if format == core.GnarkBundleEncodingFormat {
				rawBundle, ok := rawBundles[quorumID]
				if ok {
					size += int64(len(rawBundle))
					keys = append(keys, key)
					values = append(values, rawBundle)
				}
			} else if format == core.GobBundleEncodingFormat {
				if len(rawChunks[quorumID]) != len(bundle) {
					return nil, errors.New("internal error: the number of chunks in parsed blob bundle must be the same as in raw blob bundle")
				}
				chunksBytes, ok := rawChunks[quorumID]
				if ok {

					bundleRaw := make([][]byte, len(bundle))
					for i := 0; i < len(bundle); i++ {
						bundleRaw[i] = chunksBytes[i]
					}
					chunkBytes, err := EncodeChunks(bundleRaw)
					if err != nil {
						return nil, err
					}
					size += int64(len(chunkBytes))
					keys = append(keys, key)
					values = append(values, chunkBytes)
				}
			} else {
				return nil, fmt.Errorf("invalid bundle encoding format: %d", format)
			}
		}
		encodingDuration += time.Since(start)
	}

	start := time.Now()
	// Write all the key/value pairs to the local database atomically.
	err = s.db.WriteBatch(keys, values)
	if err != nil {
		log.Error("Failed to write the batch into local database:", "err", err)
		return nil, err
	}
	throughput := float64(size) / time.Since(start).Seconds()
	s.metrics.DBWriteThroughput.Set(throughput)
	log.Debug("StoreBatch succeeded", "chunk serialization duration", serializationDuration, "bytes encoding duration", encodingDuration, "num blobs", len(blobs), "num of key-value pair entries", len(keys), "write batch duration", time.Since(start), "write throughput (MB/s)", throughput/1000_000, "total store batch duration", time.Since(storeBatchStart), "total bytes", size)

	return &keys, nil
}

func (s *Store) StoreBlobs(ctx context.Context, blobs []*core.BlobMessage, blobsProto []*node.Blob) (*[][]byte, error) {
	storeBlobsStart := time.Now()
	// The key/value pairs that need to be written to the local database.
	keys := make([][]byte, 0)
	values := make([][]byte, 0)

	expirationTime := s.expirationTime()

	// Generate key/value pairs for all blob headers and blob chunks .
	size := int64(0)
	var serializationDuration, encodingDuration time.Duration
	for idx, blob := range blobs {
		rawBlob := blobsProto[idx]
		if len(rawBlob.GetBundles()) != len(blob.Bundles) {
			return nil, fmt.Errorf("internal error: the number of bundles in parsed blob (%d) must be the same as in raw blob (%d)", len(rawBlob.GetBundles()), len(blob.Bundles))
		}

		blobHeaderHash, err := blob.BlobHeader.GetBlobHeaderHash()
		if err != nil {
			return nil, fmt.Errorf("failed to get blob header hash: %w", err)
		}

		// expiration key
		expirationKey := EncodeBlobExpirationKey(expirationTime, blobHeaderHash)
		keys = append(keys, expirationKey)
		values = append(values, blobHeaderHash[:])

		// blob header
		blobHeaderKey := EncodeBlobHeaderKeyByHash(blobHeaderHash)
		if s.HasKey(ctx, blobHeaderKey) {
			s.logger.Warn("Blob already exists", "blobHeaderHash", hexutil.Encode(blobHeaderHash[:]))
			continue
		}

		blobHeaderBytes, err := proto.Marshal(blobsProto[idx].GetHeader())
		if err != nil {
			return nil, fmt.Errorf("failed to serialize the blob header proto: %w", err)
		}
		keys = append(keys, blobHeaderKey)
		values = append(values, blobHeaderBytes)

		// Get raw chunks
		start := time.Now()
		format := GetBundleEncodingFormat(rawBlob)
		rawBundles := make(map[core.QuorumID][]byte)
		rawChunks := make(map[core.QuorumID][][]byte)
		for i, bundle := range rawBlob.GetBundles() {
			quorumID := uint8(rawBlob.GetHeader().GetQuorumHeaders()[i].GetQuorumId())
			if format == core.GnarkBundleEncodingFormat {
				if len(bundle.GetChunks()) > 0 && len(bundle.GetChunks()[0]) > 0 {
					return nil, errors.New("chunks of a bundle are encoded together already")
				}
				rawBundles[quorumID] = bundle.GetBundle()
			} else {
				rawChunks[quorumID] = make([][]byte, len(bundle.GetChunks()))
				for j, chunk := range bundle.GetChunks() {
					rawChunks[quorumID][j] = chunk
				}
			}
		}
		serializationDuration += time.Since(start)
		start = time.Now()
		// blob chunks
		for quorumID, bundle := range blob.Bundles {
			key, err := EncodeBlobKeyByHash(blobHeaderHash, quorumID)
			if err != nil {
				return nil, fmt.Errorf("failed to generate the key for storing blob: %w", err)
			}

			if format == core.GnarkBundleEncodingFormat {
				rawBundle, ok := rawBundles[quorumID]
				if ok {
					size += int64(len(rawBundle))
					keys = append(keys, key)
					values = append(values, rawBundle)
				}
			} else if format == core.GobBundleEncodingFormat {
				if len(rawChunks[quorumID]) != len(bundle) {
					return nil, errors.New("internal error: the number of chunks in parsed blob bundle must be the same as in raw blob bundle")
				}
				chunksBytes, ok := rawChunks[quorumID]
				if ok {

					bundleRaw := make([][]byte, len(bundle))
					for i := 0; i < len(bundle); i++ {
						bundleRaw[i] = chunksBytes[i]
					}
					chunkBytes, err := EncodeChunks(bundleRaw)
					if err != nil {
						return nil, err
					}
					size += int64(len(chunkBytes))
					keys = append(keys, key)
					values = append(values, chunkBytes)
				}
			} else {
				return nil, fmt.Errorf("invalid bundle encoding format: %d", format)
			}
		}
		encodingDuration += time.Since(start)
	}

	start := time.Now()
	// Write all the key/value pairs to the local database atomically.
	err := s.db.WriteBatch(keys, values)
	if err != nil {
		return nil, fmt.Errorf("failed to write the batch into local database: %w", err)
	}
	throughput := float64(size) / time.Since(start).Seconds()
	s.metrics.DBWriteThroughput.Set(throughput)
	s.logger.Debug("StoreBlobs succeeded", "chunk serialization duration", serializationDuration, "bytes encoding duration", encodingDuration, "num blobs", len(blobs), "num of key-value pair entries", len(keys), "write batch duration", time.Since(start), "write throughput (MB/s)", throughput/1000_000, "total store batch duration", time.Since(storeBlobsStart), "total bytes", size)

	return &keys, nil
}

func (s *Store) StoreBatchBlobMapping(ctx context.Context, batchHeader *core.BatchHeader, blobHeaderHashes [][32]byte) error {
	start := time.Now()
	// The key/value pairs that need to be written to the local database.
	keys := make([][]byte, 0)
	values := make([][]byte, 0)

	batchHeaderHash, err := batchHeader.GetBatchHeaderHash()
	if err != nil {
		return fmt.Errorf("failed to get the batch header hash: %w", err)
	}

	expirationTime := s.expirationTime()
	expirationKey := EncodeBatchMappingExpirationKey(expirationTime, batchHeaderHash)
	keys = append(keys, expirationKey)
	values = append(values, batchHeaderHash[:])

	for blobIndex, blobHeaderHash := range blobHeaderHashes {
		blobIndexKey := EncodeBlobIndexKey(batchHeaderHash, blobIndex)
		keys = append(keys, blobIndexKey)
		values = append(values, copyBytes(blobHeaderHash[:]))
	}

	// Generate the key/value pair for batch header.
	batchHeaderKey := EncodeBatchHeaderKey(batchHeaderHash)
	batchHeaderBytes, err := batchHeader.Serialize()
	if err != nil {
		return fmt.Errorf("failed to serialize the batch header: %w", err)
	}
	keys = append(keys, batchHeaderKey)
	values = append(values, batchHeaderBytes)

	err = s.db.WriteBatch(keys, values)
	if err != nil {
		return fmt.Errorf("failed to write the blob index mappings into local database: %w", err)
	}
	s.logger.Debug("StoreBatchBlobMapping succeeded", "duration", time.Since(start))
	return nil
}

func (s *Store) expirationTime() int64 {
	// Setting the expiration time for the batch.
	curr := time.Now().Unix()
	timeToExpire := (s.blockStaleMeasure + s.storeDurationBlocks) * 12 // 12s per block
	// Why this expiration time is safe?
	//
	// The batch must be confirmed before referenceBlockNumber+blockStaleMeasure, otherwise
	// it's stale and won't be accepted onchain. This means the blob's lifecycle will end
	// before referenceBlockNumber+blockStaleMeasure+storeDurationBlocks.
	// Since time@referenceBlockNumber < time.Now() (we always use a reference block that's
	// already onchain), we have
	// time@(referenceBlockNumber+blockStaleMeasure+storeDurationBlocks)
	// = time@referenceBlockNumber + 12*(blockStaleMeasure+storeDurationBlocks)
	// < time.Now() + 12*(blockStaleMeasure+storeDurationBlocks).
	//
	// Note if a batch is unconfirmed, it could be removed even earlier; here we treat its
	// lifecycle the same as confirmed batches for simplicity.
	return curr + int64(timeToExpire)
}

// GetBatchHeader returns the batch header for the given batchHeaderHash.
func (s *Store) GetBatchHeader(ctx context.Context, batchHeaderHash [32]byte) ([]byte, error) {
	batchHeaderKey := EncodeBatchHeaderKey(batchHeaderHash)
	data, err := s.db.Get(batchHeaderKey)
	if err != nil {
		if errors.Is(err, kvstore.ErrNotFound) {
			return nil, ErrKeyNotFound
		}
		return nil, err
	}
	return data, nil
}

// GetBlobHeader returns the blob header for the given batchHeaderHash, blob index.
func (s *Store) GetBlobHeader(ctx context.Context, batchHeaderHash [32]byte, blobIndex int) ([]byte, error) {
	blobHeaderKey, err := EncodeBlobHeaderKey(batchHeaderHash, blobIndex)
	if err != nil {
		return nil, err
	}
	data, err := s.db.Get(blobHeaderKey)
	if err == nil {
		return data, nil
	}

	if !errors.Is(err, kvstore.ErrNotFound) {
		return nil, err
	}

	// error is kvstore.ErrNotFound
	// try to get blob header by blobIndexPrefix
	blobIndexKey := EncodeBlobIndexKey(batchHeaderHash, blobIndex)
	blobHeaderHashBytes, err := s.db.Get(blobIndexKey)
	if err != nil {
		if errors.Is(err, kvstore.ErrNotFound) {
			return nil, ErrKeyNotFound
		}
		return nil, err
	}
	var blobHeaderHash [32]byte
	copy(blobHeaderHash[:], blobHeaderHashBytes)
	return s.GetBlobHeaderByHeaderHash(ctx, blobHeaderHash)
}

// GetBlobHeaderByHeaderHash returns the blob header for the given blobHeaderHash.
func (s *Store) GetBlobHeaderByHeaderHash(ctx context.Context, blobHeaderHash [32]byte) ([]byte, error) {
	blobHeaderKey := EncodeBlobHeaderKeyByHash(blobHeaderHash)
	data, err := s.db.Get(blobHeaderKey)
	if err != nil {
		if errors.Is(err, kvstore.ErrNotFound) {
			return nil, ErrKeyNotFound
		}
		return nil, err
	}
	return data, nil
}

// GetChunks returns the list of byte arrays stored for given blobKey along with the encoding
// format of the bytes.
func (s *Store) GetChunks(ctx context.Context, batchHeaderHash [32]byte, blobIndex int, quorumID core.QuorumID) ([][]byte, node.ChunkEncodingFormat, error) {
	log := s.logger
	var err error
	blobKey, err := EncodeBlobKey(batchHeaderHash, blobIndex, quorumID)
	if err != nil {
		return nil, node.ChunkEncodingFormat_UNKNOWN, err
	}
	var data []byte
	data, err = s.db.Get(blobKey)
	if errors.Is(err, leveldb.ErrNotFound) {
		// If the blob is not found, try to get the blob header hash and get the blob by the hash (stored via minibatch dispersal).
		var blobHeaderHash [32]byte
		blobHeaderHash, err = s.GetBlobHeaderHashAtIndex(ctx, batchHeaderHash, blobIndex)
		if err != nil {
			return nil, node.ChunkEncodingFormat_UNKNOWN, err
		}
		var key []byte
		key, err = EncodeBlobKeyByHash(blobHeaderHash, quorumID)
		if err != nil {
			return nil, node.ChunkEncodingFormat_UNKNOWN, fmt.Errorf("failed to generate the key for storing blob: %w", err)
		}
		data, err = s.db.Get(key)
	}

	if err != nil {
		return nil, node.ChunkEncodingFormat_UNKNOWN, err
	}

	chunks, format, err := DecodeChunks(data)
	if err != nil {
		return nil, format, err
	}
	log.Debug("Retrieved chunk", "blobKey", hexutil.Encode(blobKey), "length", len(data), "chunk encoding format", format)

	return chunks, format, nil
}

func (s *Store) GetBlobHeaderHashAtIndex(ctx context.Context, batchHeaderHash [32]byte, blobIndex int) ([32]byte, error) {
	var res [32]byte
	blobIndexKey := EncodeBlobIndexKey(batchHeaderHash, blobIndex)
	data, err := s.db.Get(blobIndexKey)
	if err != nil {
<<<<<<< HEAD
		if errors.Is(err, kvstore.ErrNotFound) {
			return nil, ErrKeyNotFound
=======
		if errors.Is(err, leveldb.ErrNotFound) {
			return res, ErrKeyNotFound
>>>>>>> b0452861
		}
		return res, err
	}
	copy(res[:], data)
	return res, nil
}

// HasKey returns if a given key has been stored.
func (s *Store) HasKey(ctx context.Context, key []byte) bool {
	_, err := s.db.Get(key)
	return err == nil
}

// DeleteKeys removes a list of keys from the store atomically.
//
// Note: caller should ensure these keys are exactly all the data items for a single batch
// to maintain the integrity of the store.
func (s *Store) DeleteKeys(ctx context.Context, keys *[][]byte) error {
	return s.db.DeleteBatch(*keys)
}

// Flattens an array of byte arrays (chunks) into a single byte array
//
// EncodeChunks(chunks) = (len(chunks[0]), chunks[0], len(chunks[1]), chunks[1], ...)
func EncodeChunks(chunks [][]byte) ([]byte, error) {
	totalSize := 0
	for _, chunk := range chunks {
		totalSize += len(chunk) + 8 // Add size of uint64 for length
	}
	result := make([]byte, totalSize)
	buf := result
	for _, chunk := range chunks {
		binary.LittleEndian.PutUint64(buf, uint64(len(chunk)))
		buf = buf[8:]
		copy(buf, chunk)
		buf = buf[len(chunk):]
	}
	return result, nil
}

func DecodeGnarkChunks(data []byte) ([][]byte, error) {
	format, chunkLen, err := parseHeader(data)
	if err != nil {
		return nil, err
	}
	if format != core.GnarkBundleEncodingFormat {
		return nil, errors.New("invalid bundle data encoding format")
	}
	if chunkLen == 0 {
		return nil, errors.New("chunk length must be greater than zero")
	}
	chunkSize := bn254.SizeOfG1AffineCompressed + encoding.BYTES_PER_SYMBOL*int(chunkLen)
	chunks := make([][]byte, 0)
	buf := data[8:]
	for len(buf) > 0 {
		if len(buf) < chunkSize {
			return nil, errors.New("invalid data to decode")
		}
		chunks = append(chunks, buf[:chunkSize])
		buf = buf[chunkSize:]
	}
	return chunks, nil
}

// DecodeChunks((len(chunks[0]), chunks[0], len(chunks[1]), chunks[1], ...)) = chunks
func DecodeGobChunks(data []byte) ([][]byte, error) {
	format, chunkLen, err := parseHeader(data)
	if err != nil {
		return nil, err
	}
	if format != core.GobBundleEncodingFormat {
		return nil, errors.New("invalid bundle data encoding format")
	}
	if chunkLen == 0 {
		return nil, errors.New("chunk length must be greater than zero")
	}
	chunks := make([][]byte, 0)
	buf := data
	for len(buf) > 0 {
		if len(buf) < 8 {
			return nil, errors.New("invalid data to decode")
		}
		chunkSize := binary.LittleEndian.Uint64(buf)
		buf = buf[8:]

		if len(buf) < int(chunkSize) {
			return nil, errors.New("invalid data to decode")
		}
		chunks = append(chunks, buf[:chunkSize])
		buf = buf[chunkSize:]
	}
	return chunks, nil
}

// parseHeader parses the header and returns the encoding format and the chunk length.
func parseHeader(data []byte) (core.BundleEncodingFormat, uint64, error) {
	if len(data) < 8 {
		return 0, 0, errors.New("no header found, the data size is less 8 bytes")
	}
	meta := binary.LittleEndian.Uint64(data)
	format := binary.LittleEndian.Uint64(data) >> (core.NumBundleHeaderBits - core.NumBundleEncodingFormatBits)
	chunkLen := (meta << core.NumBundleEncodingFormatBits) >> core.NumBundleEncodingFormatBits
	return uint8(format), chunkLen, nil
}

// DecodeChunks converts a flattened array of chunks into an array of its constituent chunks,
// throwing an error in case the chunks were not serialized correctly.
func DecodeChunks(data []byte) ([][]byte, node.ChunkEncodingFormat, error) {
	// Empty chunk is valid, but there is nothing to decode.
	if len(data) == 0 {
		return [][]byte{}, node.ChunkEncodingFormat_UNKNOWN, nil
	}
	format, _, err := parseHeader(data)
	if err != nil {
		return nil, node.ChunkEncodingFormat_UNKNOWN, err
	}

	// Note: the encoding format IDs may not be the same as the field ID in protobuf.
	// For example, GobBundleEncodingFormat is 1 but node.ChunkEncodingFormat_GOB has proto
	// field ID 2.
	switch format {
	case 0:
		chunks, err := DecodeGobChunks(data)
		return chunks, node.ChunkEncodingFormat_GOB, err
	case 1:
		chunks, err := DecodeGnarkChunks(data)
		return chunks, node.ChunkEncodingFormat_GNARK, err
	default:
		return nil, node.ChunkEncodingFormat_UNKNOWN, errors.New("invalid data encoding format")
	}
}

func copyBytes(src []byte) []byte {
	dst := make([]byte, len(src))
	copy(dst, src)
	return dst
}<|MERGE_RESOLUTION|>--- conflicted
+++ resolved
@@ -114,9 +114,8 @@
 	// Scan for expired batches.
 	iter, err := s.db.NewIterator(EncodeBlobExpirationKeyPrefix())
 	if err != nil {
-		return -1, fmt.Errorf("failed to create the iterator: %w", err)
-	}
-
+		return -1, fmt.Errorf("failed to create an iterator for the expired blobs: %w", err)
+	}
 	expiredKeys := make([][]byte, 0)
 	expiredBlobHeaders := make([][32]byte, 0)
 	for iter.Next() {
@@ -155,7 +154,7 @@
 		// Blob headers.
 		blobHeaderIter, err := s.db.NewIterator(EncodeBlobHeaderKeyByHash(blobHeaderHash))
 		if err != nil {
-			return -1, fmt.Errorf("failed to create the iterator: %w", err)
+			return -1, fmt.Errorf("failed to create an iterator for the blob headers: %w", err)
 		}
 		for blobHeaderIter.Next() {
 			expiredKeys = append(expiredKeys, copyBytes(blobHeaderIter.Key()))
@@ -165,7 +164,7 @@
 		// Blob chunks.
 		blobIter, err := s.db.NewIterator(EncodeBlobKeyByHashPrefix(blobHeaderHash))
 		if err != nil {
-			return -1, fmt.Errorf("failed to create the iterator: %w", err)
+			return -1, fmt.Errorf("failed to create an iterator for the blob chunks: %w", err)
 		}
 		for blobIter.Next() {
 			expiredKeys = append(expiredKeys, copyBytes(blobIter.Key()))
@@ -193,7 +192,7 @@
 	// Scan for expired batches.
 	iter, err := s.db.NewIterator(EncodeBatchMappingExpirationKeyPrefix())
 	if err != nil {
-		return -1, -1, fmt.Errorf("failed to create the iterator: %w", err)
+		return -1, -1, fmt.Errorf("failed to create an iterator for the expired batch mapping: %w", err)
 	}
 	expiredKeys := make([][]byte, 0)
 	expiredBatches := make([][]byte, 0)
@@ -232,7 +231,7 @@
 		// Blob index mapping.
 		blobIndexIter, err := s.db.NewIterator(EncodeBlobIndexKeyPrefix(batchHeaderHash))
 		if err != nil {
-			return -1, -1, fmt.Errorf("failed to create the iterator: %w", err)
+			return -1, -1, fmt.Errorf("failed to create an iterator for the blob index mapping: %w", err)
 		}
 		for blobIndexIter.Next() {
 			expiredKeys = append(expiredKeys, copyBytes(blobIndexIter.Key()))
@@ -259,7 +258,7 @@
 	// Scan for expired batches.
 	iter, err := s.db.NewIterator(EncodeBatchExpirationKeyPrefix())
 	if err != nil {
-		return -1, fmt.Errorf("failed to create the iterator: %w", err)
+		return -1, fmt.Errorf("failed to create an iterator for the expired batches: %w", err)
 	}
 	expiredKeys := make([][]byte, 0)
 	expiredBatches := make([][]byte, 0)
@@ -300,7 +299,7 @@
 		// Blob headers.
 		blobHeaderIter, err := s.db.NewIterator(EncodeBlobHeaderKeyPrefix(batchHeaderHash))
 		if err != nil {
-			return -1, fmt.Errorf("failed to create the iterator: %w", err)
+			return -1, fmt.Errorf("failed to create an iterator for the blob headers: %w", err)
 		}
 		for blobHeaderIter.Next() {
 			expiredKeys = append(expiredKeys, copyBytes(blobHeaderIter.Key()))
@@ -311,7 +310,7 @@
 		// Blob chunks.
 		blobIter, err := s.db.NewIterator(bytes.NewBuffer(hash).Bytes())
 		if err != nil {
-			return -1, fmt.Errorf("failed to create the iterator: %w", err)
+			return -1, fmt.Errorf("failed to create an iterator for the blob chunks: %w", err)
 		}
 		for blobIter.Next() {
 			expiredKeys = append(expiredKeys, copyBytes(blobIter.Key()))
@@ -718,7 +717,7 @@
 	}
 	var data []byte
 	data, err = s.db.Get(blobKey)
-	if errors.Is(err, leveldb.ErrNotFound) {
+	if errors.Is(err, kvstore.ErrNotFound) {
 		// If the blob is not found, try to get the blob header hash and get the blob by the hash (stored via minibatch dispersal).
 		var blobHeaderHash [32]byte
 		blobHeaderHash, err = s.GetBlobHeaderHashAtIndex(ctx, batchHeaderHash, blobIndex)
@@ -751,13 +750,8 @@
 	blobIndexKey := EncodeBlobIndexKey(batchHeaderHash, blobIndex)
 	data, err := s.db.Get(blobIndexKey)
 	if err != nil {
-<<<<<<< HEAD
 		if errors.Is(err, kvstore.ErrNotFound) {
-			return nil, ErrKeyNotFound
-=======
-		if errors.Is(err, leveldb.ErrNotFound) {
 			return res, ErrKeyNotFound
->>>>>>> b0452861
 		}
 		return res, err
 	}
