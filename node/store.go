package node

import (
	"bytes"
	"context"
	"encoding/binary"
	"errors"
	"fmt"
	"time"

	"github.com/Layr-Labs/eigenda/common/kvstore"
	"github.com/Layr-Labs/eigenda/common/kvstore/leveldb"

	"github.com/Layr-Labs/eigenda/api/grpc/node"
	"github.com/Layr-Labs/eigenda/core"
	"github.com/Layr-Labs/eigenda/encoding"
	"github.com/Layr-Labs/eigensdk-go/logging"
	"github.com/consensys/gnark-crypto/ecc/bn254"
	"github.com/ethereum/go-ethereum/common/hexutil"
	"google.golang.org/protobuf/proto"
)

const (
	// How many batches to delete in one atomic operation during the expiration
	// garbage collection.
	numBatchesToDeleteAtomically = 8
)

var ErrBatchAlreadyExist = errors.New("batch already exists")

// Store is a key-value database to store blob data (blob header, blob chunks etc).
type Store struct {
	db     kvstore.Store[[]byte]
	logger logging.Logger

	blockStaleMeasure   uint32
	storeDurationBlocks uint32

	// The DA Node's metrics.
	metrics *Metrics
}

// NewLevelDBStore creates a new Store object with a db at the provided path and the given logger.
// TODO(jianoaix): parameterize this so we can switch between different database backends.
func NewLevelDBStore(path string, logger logging.Logger, metrics *Metrics, blockStaleMeasure, storeDurationBlocks uint32) (*Store, error) {
	// Create the db at the path. This is currently hardcoded to use
	// levelDB.
<<<<<<< HEAD
	db, err := leveldb.NewStore(logger, false, path)
=======
	var db kvstore.Store[[]byte]
	var err error
	if metrics != nil {
		db, err = leveldb.NewStore(logger, path, metrics.registry)
	} else {
		db, err = leveldb.NewStore(logger, path, nil)
	}
>>>>>>> 2cfd3b25
	if err != nil {
		logger.Error("Could not create leveldb database", "err", err)
		return nil, err
	}

	return &Store{
		db:                  db,
		logger:              logger.With("component", "NodeStore"),
		blockStaleMeasure:   blockStaleMeasure,
		storeDurationBlocks: storeDurationBlocks,
		metrics:             metrics,
	}, nil
}

// Delete expired entries in the store.
// An entry is expired if its expiry <= currentTimeUnixSec, where expiry and
// currentTimeUnixSec are time since Unix epoch (in seconds).
// The deletion of a batch is done atomically, i.e. either all or none entries of a batch will be deleted.
// The function will exit with deadline exceeded error if it cannot finish after timeLimitSec seconds.
// The function returns the number of batches deleted and the status of deletion. Note that the
// number of batches deleted can be positive even if the status is error (e.g. the error happened
// after it had successfully deleted some batches).
func (s *Store) DeleteExpiredEntries(currentTimeUnixSec int64, timeLimitSec uint64) (numBatchesDeleted int, numMappingsDeleted int, numBlobsDeleted int, err error) {
	ctx, cancel := context.WithTimeout(context.Background(), time.Duration(timeLimitSec)*time.Second)
	defer cancel()

	totalBatchesDeleted := 0
	totalMappingsDeleted := 0
	totalBlobsDeleted := 0
	for {
		select {
		case <-ctx.Done():
			return totalBatchesDeleted, totalMappingsDeleted, totalBlobsDeleted, ctx.Err()
		default:
			blobsDeleted, err := s.deleteExpiredBlobs(currentTimeUnixSec, numBatchesToDeleteAtomically)
			if err != nil {
				return totalBatchesDeleted, totalMappingsDeleted, totalBlobsDeleted, err
			}
			totalBlobsDeleted += blobsDeleted

			batchesDeleted, err := s.deleteNBatches(currentTimeUnixSec, numBatchesToDeleteAtomically)
			if err != nil {
				return totalBatchesDeleted, totalMappingsDeleted, totalBlobsDeleted, err
			}
			totalBatchesDeleted += batchesDeleted

			mappingsDeleted, batchesDeleted, err := s.deleteExpiredBatchMapping(currentTimeUnixSec, numBatchesToDeleteAtomically)
			if err != nil {
				return totalBatchesDeleted, totalMappingsDeleted, totalBlobsDeleted, err
			}
			totalMappingsDeleted += mappingsDeleted
			totalBatchesDeleted += batchesDeleted
			// When there is no error and we didn't delete any batch, it means we have
			// no obsolete batches to delete, so we can return.
			if blobsDeleted == 0 && batchesDeleted == 0 && mappingsDeleted == 0 {
				return totalBatchesDeleted, totalMappingsDeleted, totalBlobsDeleted, nil
			}
		}
	}
}

// deleteExpiredBlobs returns the number of blobs deleted and the status of deletion.
// The number is set to -1 (invalid value) if the deletion status is an error.
// Note that the blobs/blob headers expired by this method are those that are not associated with any batch.
// All blobs & blob headers in a batch are expired by deleteNBatches method.
func (s *Store) deleteExpiredBlobs(currentTimeUnixSec int64, numBlobs int) (int, error) {
	// Scan for expired batches.
	iter, err := s.db.NewIterator(EncodeBlobExpirationKeyPrefix())
	if err != nil {
		return -1, fmt.Errorf("failed to create an iterator for the expired blobs: %w", err)
	}
	batch := s.db.NewBatch()
	expiredBlobHeaders := make([][32]byte, 0)
	for iter.Next() {
		ts, err := DecodeBlobExpirationKey(iter.Key())
		if err != nil {
			s.logger.Error("Could not decode the expiration key", "key", iter.Key(), "error", err)
			continue
		}
		// No more rows expired up to current time.
		if currentTimeUnixSec < ts {
			break
		}
		batch.Delete(copyBytes(iter.Key()))
		blobHeaderBytes := copyBytes(iter.Value())
		blobHeaders, err := DecodeHashSlice(blobHeaderBytes)
		if err != nil {
			s.logger.Error("Could not decode the blob header hashes", "error", err)
			continue
		}
		expiredBlobHeaders = append(expiredBlobHeaders, blobHeaders...)
		if int(batch.Size()) == numBlobs {
			break
		}
	}
	iter.Release()

	// No expired batch found.
	if batch.Size() == 0 {
		return 0, nil
	}

	// Calculate the num of bytes (for chunks) that will be purged from the database.
	size := int64(0)
	// Scan for the batch header, blob headers and chunks of each expired batch.
	for _, blobHeaderHash := range expiredBlobHeaders {
		// Blob headers.
		blobHeaderIter, err := s.db.NewIterator(EncodeBlobHeaderKeyByHash(blobHeaderHash))
		if err != nil {
			return -1, fmt.Errorf("failed to create an iterator for the blob headers: %w", err)
		}
		for blobHeaderIter.Next() {
			batch.Delete(copyBytes(blobHeaderIter.Key()))
		}
		blobHeaderIter.Release()

		// Blob chunks.
		blobIter, err := s.db.NewIterator(EncodeBlobKeyByHashPrefix(blobHeaderHash))
		if err != nil {
			return -1, fmt.Errorf("failed to create an iterator for the blob chunks: %w", err)
		}
		for blobIter.Next() {
			batch.Delete(copyBytes(blobIter.Key()))
			size += int64(len(blobIter.Value()))
		}
		blobIter.Release()
	}

	// Perform the removal.
	err = batch.Apply()
	if err != nil {
		return -1, fmt.Errorf("failed to delete the expired keys in batch: %w", err)
	}

	// Update the current live metric.
	s.metrics.RemoveNBlobs(len(expiredBlobHeaders), size)

	return len(expiredBlobHeaders), nil
}

// deleteExpiredBatchMapping returns the number of batch to blob index mapping entries deleted and the status of deletion.
// The first return value is the number of batch to blob index mapping entries deleted.
// The second return value is the number of batch header entries deleted.
func (s *Store) deleteExpiredBatchMapping(currentTimeUnixSec int64, numBatches int) (numExpiredMappings int, numExpiredBatches int, err error) {
	// Scan for expired batches.
	iter, err := s.db.NewIterator(EncodeBatchMappingExpirationKeyPrefix())
	if err != nil {
		return -1, -1, fmt.Errorf("failed to create an iterator for the expired batch mapping: %w", err)
	}
	batch := s.db.NewBatch()
	expiredBatches := make([][]byte, 0)
	for iter.Next() {
		ts, err := DecodeBatchMappingExpirationKey(iter.Key())
		if err != nil {
			s.logger.Error("Could not decode the batch mapping expiration key", "key", iter.Key(), "error", err)
			continue
		}
		// No more rows expired up to current time.
		if currentTimeUnixSec < ts {
			break
		}
		batch.Delete(copyBytes(iter.Key()))
		expiredBatches = append(expiredBatches, copyBytes(iter.Value()))
		if int(batch.Size()) == numBatches {
			break
		}
	}
	iter.Release()

	// No expired batch found.
	if batch.Size() == 0 {
		return 0, 0, nil
	}

	numMappings := 0
	// Scan for the batch header, blob headers and chunks of each expired batch.
	for _, hash := range expiredBatches {
		var batchHeaderHash [32]byte
		copy(batchHeaderHash[:], hash)

		// Batch header.
		batch.Delete(EncodeBatchHeaderKey(batchHeaderHash))

		// Blob index mapping.
		blobIndexIter, err := s.db.NewIterator(EncodeBlobIndexKeyPrefix(batchHeaderHash))
		if err != nil {
			return -1, -1, fmt.Errorf("failed to create an iterator for the blob index mapping: %w", err)
		}
		for blobIndexIter.Next() {
			batch.Delete(copyBytes(blobIndexIter.Key()))
			numMappings++
		}
		blobIndexIter.Release()
	}

	// Perform the removal.
	err = batch.Apply()
	if err != nil {
		return -1, -1, fmt.Errorf("failed to delete the expired keys in batch: %w", err)
	}

	s.logger.Info("Deleted expired batch mapping", "numBatches", len(expiredBatches), "numMappings", numMappings)
	numExpiredMappings = numMappings
	numExpiredBatches = len(expiredBatches)
	return numExpiredMappings, numExpiredBatches, nil
}

// deleteNBatches returns the number of batches we deleted and the status of deletion. The number
// is set to -1 (invalid value) if the deletion status is an error.
func (s *Store) deleteNBatches(currentTimeUnixSec int64, numBatches int) (int, error) {
	// Scan for expired batches.
	iter, err := s.db.NewIterator(EncodeBatchExpirationKeyPrefix())
	if err != nil {
		return -1, fmt.Errorf("failed to create an iterator for the expired batches: %w", err)
	}
	batch := s.db.NewBatch()
	expiredBatches := make([][]byte, 0)
	for iter.Next() {
		ts, err := DecodeBatchExpirationKey(iter.Key())
		if err != nil {
			s.logger.Error("Could not decode the expiration key", "key:", iter.Key(), "error", err)
			continue
		}
		// No more rows expired up to current time.
		if currentTimeUnixSec < ts {
			break
		}
		batch.Delete(copyBytes(iter.Key()))
		expiredBatches = append(expiredBatches, copyBytes(iter.Value()))
		if int(batch.Size()) == numBatches {
			break
		}
	}
	iter.Release()

	// No expired batch found.
	if batch.Size() == 0 {
		return 0, nil
	}

	// Calculate the num of bytes (for chunks) that will be purged from the database.
	size := int64(0)
	numBlobs := 0
	// Scan for the batch header, blob headers and chunks of each expired batch.
	for _, hash := range expiredBatches {
		var batchHeaderHash [32]byte
		copy(batchHeaderHash[:], hash)

		// Batch header.
		batch.Delete(EncodeBatchHeaderKey(batchHeaderHash))

		// Blob headers.
		blobHeaderIter, err := s.db.NewIterator(EncodeBlobHeaderKeyPrefix(batchHeaderHash))
		if err != nil {
			return -1, fmt.Errorf("failed to create an iterator for the blob headers: %w", err)
		}
		for blobHeaderIter.Next() {
			batch.Delete(copyBytes(blobHeaderIter.Key()))
			numBlobs++
		}
		blobHeaderIter.Release()

		// Blob chunks.
		blobIter, err := s.db.NewIterator(bytes.NewBuffer(hash).Bytes())
		if err != nil {
			return -1, fmt.Errorf("failed to create an iterator for the blob chunks: %w", err)
		}
		for blobIter.Next() {
			batch.Delete(copyBytes(blobIter.Key()))
			size += int64(len(blobIter.Value()))
		}
		blobIter.Release()
	}

	// Perform the removal.
	err = batch.Apply()
	if err != nil {
		s.logger.Error("Failed to delete the expired keys in batch", "error", err)
		return -1, err
	}

	// Update the current live batch metric.
	s.metrics.RemoveNCurrentBatch(len(expiredBatches), size)
	s.metrics.RemoveNBlobs(numBlobs, 0)

	return len(expiredBatches), nil
}

// Store the batch into the store.
//
// The batch will be itemized into multiple entries when it's stored:
//   - Batch header: keyed by <batchHeaderPrefix, batchHeaderHash>
//   - Batch expiry: keyed by <batchExprationPrefix, expirationTime>
//   - The header of each blob in the batch: one entry to each blob header, keyed by <blobHeaderPrefix, batchHeaderHash, blobIdx>
//   - The chunks of each blob in the batch: one entry for each blob chunks, keyed by <batchHeaderHash, blobIdx, quorumID>
//
// These entries will be stored atomically, i.e. either all or none entries will be stored.
func (s *Store) StoreBatch(ctx context.Context, header *core.BatchHeader, blobs []*core.BlobMessage, blobsProto []*node.Blob) (*[][]byte, error) {
	storeBatchStart := time.Now()

	log := s.logger
	batchHeaderHash, err := header.GetBatchHeaderHash()
	if err != nil {
		return nil, err
	}

	keys := make([][]byte, 0)
	batch := s.db.NewBatch()

	// Generate the key/value pair for batch header.
	batchHeaderKey := EncodeBatchHeaderKey(batchHeaderHash)
	batchHeaderBytes, err := header.Serialize()
	if err != nil {
		log.Error("Cannot serialize the batch header:", "err", err)
		return nil, err
	}

	// If the batch header exists already in store, we know that all data items associated
	// with this batch should be in the store already (because they are written atomically).
	// In this case, we do nothing and just return.
	if s.HasKey(ctx, batchHeaderKey) {
		return nil, ErrBatchAlreadyExist
	}

	keys = append(keys, batchHeaderKey)
	batch.Put(batchHeaderKey, batchHeaderBytes)

	expirationTime := s.expirationTime()
	expirationKey := EncodeBatchExpirationKey(expirationTime)
	keys = append(keys, expirationKey)
	batch.Put(expirationKey, batchHeaderHash[:])

	// Generate key/value pairs for all blob headers and blob chunks .
	size := int64(0)
	var serializationDuration, encodingDuration time.Duration
	for idx, blob := range blobs {
		// blob header
		blobHeaderKey, err := EncodeBlobHeaderKey(batchHeaderHash, idx)
		if err != nil {
			log.Error("Cannot generate the key for storing blob header:", "err", err)
			return nil, err
		}
		blobHeaderBytes, err := proto.Marshal(blobsProto[idx].GetHeader())
		if err != nil {
			log.Error("Cannot serialize the blob header proto:", "err", err)
			return nil, err
		}
		keys = append(keys, blobHeaderKey)
		batch.Put(blobHeaderKey, blobHeaderBytes)

		// Get raw chunks
		start := time.Now()
		rawBlob := blobsProto[idx]
		if len(rawBlob.GetBundles()) != len(blob.Bundles) {
			return nil, errors.New("internal error: the number of bundles in parsed blob must be the same as in raw blob")
		}
		format := GetBundleEncodingFormat(rawBlob)
		rawBundles := make(map[core.QuorumID][]byte)
		rawChunks := make(map[core.QuorumID][][]byte)
		for i, bundle := range rawBlob.GetBundles() {
			quorumID := uint8(rawBlob.GetHeader().GetQuorumHeaders()[i].GetQuorumId())
			if format == core.GnarkBundleEncodingFormat {
				if len(bundle.GetChunks()) > 0 && len(bundle.GetChunks()[0]) > 0 {
					return nil, errors.New("chunks of a bundle are encoded together already")
				}
				rawBundles[quorumID] = bundle.GetBundle()
			} else {
				rawChunks[quorumID] = make([][]byte, len(bundle.GetChunks()))
				for j, chunk := range bundle.GetChunks() {
					rawChunks[quorumID][j] = chunk
				}
			}
		}
		serializationDuration += time.Since(start)
		start = time.Now()
		// blob chunks
		for quorumID, bundle := range blob.Bundles {
			key, err := EncodeBlobKey(batchHeaderHash, idx, quorumID)
			if err != nil {
				log.Error("Cannot generate the key for storing blob:", "err", err)
				return nil, err
			}

			if format == core.GnarkBundleEncodingFormat {
				rawBundle, ok := rawBundles[quorumID]
				if ok {
					size += int64(len(rawBundle))
					keys = append(keys, key)
					batch.Put(key, rawBundle)
				}
			} else if format == core.GobBundleEncodingFormat {
				if len(rawChunks[quorumID]) != len(bundle) {
					return nil, errors.New("internal error: the number of chunks in parsed blob bundle must be the same as in raw blob bundle")
				}
				chunksBytes, ok := rawChunks[quorumID]
				if ok {

					bundleRaw := make([][]byte, len(bundle))
					for i := 0; i < len(bundle); i++ {
						bundleRaw[i] = chunksBytes[i]
					}
					chunkBytes, err := EncodeChunks(bundleRaw)
					if err != nil {
						return nil, err
					}
					size += int64(len(chunkBytes))
					keys = append(keys, key)
					batch.Put(key, chunkBytes)
				}
			} else {
				return nil, fmt.Errorf("invalid bundle encoding format: %d", format)
			}
		}
		encodingDuration += time.Since(start)
	}

	start := time.Now()
	// Write all the key/value pairs to the local database atomically.
	err = batch.Apply()
	if err != nil {
		log.Error("Failed to write the batch into local database:", "err", err)
		return nil, err
	}
	throughput := float64(size) / time.Since(start).Seconds()
	s.metrics.DBWriteThroughput.Set(throughput)
	log.Debug("StoreBatch succeeded", "chunk serialization duration", serializationDuration, "bytes encoding duration", encodingDuration, "num blobs", len(blobs), "num of key-value pair entries", len(keys), "write batch duration", time.Since(start), "write throughput (MB/s)", throughput/1000_000, "total store batch duration", time.Since(storeBatchStart), "total bytes", size)

	return &keys, nil
}

func (s *Store) expirationTime() int64 {
	// Setting the expiration time for the batch.
	curr := time.Now().Unix()
	timeToExpire := (s.blockStaleMeasure + s.storeDurationBlocks) * 12 // 12s per block
	// Why this expiration time is safe?
	//
	// The batch must be confirmed before referenceBlockNumber+blockStaleMeasure, otherwise
	// it's stale and won't be accepted onchain. This means the blob's lifecycle will end
	// before referenceBlockNumber+blockStaleMeasure+storeDurationBlocks.
	// Since time@referenceBlockNumber < time.Now() (we always use a reference block that's
	// already onchain), we have
	// time@(referenceBlockNumber+blockStaleMeasure+storeDurationBlocks)
	// = time@referenceBlockNumber + 12*(blockStaleMeasure+storeDurationBlocks)
	// < time.Now() + 12*(blockStaleMeasure+storeDurationBlocks).
	//
	// Note if a batch is unconfirmed, it could be removed even earlier; here we treat its
	// lifecycle the same as confirmed batches for simplicity.
	return curr + int64(timeToExpire)
}

// GetBatchHeader returns the batch header for the given batchHeaderHash.
func (s *Store) GetBatchHeader(ctx context.Context, batchHeaderHash [32]byte) ([]byte, error) {
	batchHeaderKey := EncodeBatchHeaderKey(batchHeaderHash)
	data, err := s.db.Get(batchHeaderKey)
	if err != nil {
		if errors.Is(err, kvstore.ErrNotFound) {
			return nil, ErrKeyNotFound
		}
		return nil, err
	}
	return data, nil
}

// GetBlobHeader returns the blob header for the given batchHeaderHash, blob index.
func (s *Store) GetBlobHeader(ctx context.Context, batchHeaderHash [32]byte, blobIndex int) ([]byte, error) {
	blobHeaderKey, err := EncodeBlobHeaderKey(batchHeaderHash, blobIndex)
	if err != nil {
		return nil, err
	}
	data, err := s.db.Get(blobHeaderKey)
	if err == nil {
		return data, nil
	}

	if !errors.Is(err, kvstore.ErrNotFound) {
		return nil, err
	}

	// error is kvstore.ErrNotFound
	// try to get blob header by blobIndexPrefix
	blobIndexKey := EncodeBlobIndexKey(batchHeaderHash, blobIndex)
	blobHeaderHashBytes, err := s.db.Get(blobIndexKey)
	if err != nil {
		if errors.Is(err, kvstore.ErrNotFound) {
			return nil, ErrKeyNotFound
		}
		return nil, err
	}
	var blobHeaderHash [32]byte
	copy(blobHeaderHash[:], blobHeaderHashBytes)
	return s.GetBlobHeaderByHeaderHash(ctx, blobHeaderHash)
}

// GetBlobHeaderByHeaderHash returns the blob header for the given blobHeaderHash.
func (s *Store) GetBlobHeaderByHeaderHash(ctx context.Context, blobHeaderHash [32]byte) ([]byte, error) {
	blobHeaderKey := EncodeBlobHeaderKeyByHash(blobHeaderHash)
	data, err := s.db.Get(blobHeaderKey)
	if err != nil {
		if errors.Is(err, kvstore.ErrNotFound) {
			return nil, ErrKeyNotFound
		}
		return nil, err
	}
	return data, nil
}

// GetChunks returns the list of byte arrays stored for given blobKey along with the encoding
// format of the bytes.
func (s *Store) GetChunks(ctx context.Context, batchHeaderHash [32]byte, blobIndex int, quorumID core.QuorumID) ([][]byte, node.ChunkEncodingFormat, error) {
	log := s.logger
	var err error
	blobKey, err := EncodeBlobKey(batchHeaderHash, blobIndex, quorumID)
	if err != nil {
		return nil, node.ChunkEncodingFormat_UNKNOWN, err
	}
	var data []byte
	data, err = s.db.Get(blobKey)
	if errors.Is(err, kvstore.ErrNotFound) {
		// If the blob is not found, try to get the blob header hash and get the blob by the hash (stored via minibatch dispersal).
		var blobHeaderHash [32]byte
		blobHeaderHash, err = s.GetBlobHeaderHashAtIndex(ctx, batchHeaderHash, blobIndex)
		if err != nil {
			return nil, node.ChunkEncodingFormat_UNKNOWN, err
		}
		var key []byte
		key, err = EncodeBlobKeyByHash(blobHeaderHash, quorumID)
		if err != nil {
			return nil, node.ChunkEncodingFormat_UNKNOWN, fmt.Errorf("failed to generate the key for storing blob: %w", err)
		}
		data, err = s.db.Get(key)
	}

	if err != nil {
		return nil, node.ChunkEncodingFormat_UNKNOWN, err
	}

	chunks, format, err := DecodeChunks(data)
	if err != nil {
		return nil, format, err
	}
	log.Debug("Retrieved chunk", "blobKey", hexutil.Encode(blobKey), "length", len(data), "chunk encoding format", format)

	return chunks, format, nil
}

func (s *Store) GetBlobHeaderHashAtIndex(ctx context.Context, batchHeaderHash [32]byte, blobIndex int) ([32]byte, error) {
	var res [32]byte
	blobIndexKey := EncodeBlobIndexKey(batchHeaderHash, blobIndex)
	data, err := s.db.Get(blobIndexKey)
	if err != nil {
		if errors.Is(err, kvstore.ErrNotFound) {
			return res, ErrKeyNotFound
		}
		return res, err
	}
	copy(res[:], data)
	return res, nil
}

// HasKey returns if a given key has been stored.
func (s *Store) HasKey(ctx context.Context, key []byte) bool {
	_, err := s.db.Get(key)
	return err == nil
}

// DeleteKeys removes a list of keys from the store atomically.
//
// Note: caller should ensure these keys are exactly all the data items for a single batch
// to maintain the integrity of the store.
func (s *Store) DeleteKeys(ctx context.Context, keys *[][]byte) error {
	batch := s.db.NewBatch()
	for _, key := range *keys {
		batch.Delete(key)
	}
	return batch.Apply()
}

// Flattens an array of byte arrays (chunks) into a single byte array
//
// EncodeChunks(chunks) = (len(chunks[0]), chunks[0], len(chunks[1]), chunks[1], ...)
func EncodeChunks(chunks [][]byte) ([]byte, error) {
	totalSize := 0
	for _, chunk := range chunks {
		totalSize += len(chunk) + 8 // Add size of uint64 for length
	}
	result := make([]byte, totalSize)
	buf := result
	for _, chunk := range chunks {
		binary.LittleEndian.PutUint64(buf, uint64(len(chunk)))
		buf = buf[8:]
		copy(buf, chunk)
		buf = buf[len(chunk):]
	}
	return result, nil
}

func DecodeGnarkChunks(data []byte) ([][]byte, error) {
	format, chunkLen, err := parseHeader(data)
	if err != nil {
		return nil, err
	}
	if format != core.GnarkBundleEncodingFormat {
		return nil, errors.New("invalid bundle data encoding format")
	}
	if chunkLen == 0 {
		return nil, errors.New("chunk length must be greater than zero")
	}
	chunkSize := bn254.SizeOfG1AffineCompressed + encoding.BYTES_PER_SYMBOL*int(chunkLen)
	chunks := make([][]byte, 0)
	buf := data[8:]
	for len(buf) > 0 {
		if len(buf) < chunkSize {
			return nil, errors.New("invalid data to decode")
		}
		chunks = append(chunks, buf[:chunkSize])
		buf = buf[chunkSize:]
	}
	return chunks, nil
}

// DecodeChunks((len(chunks[0]), chunks[0], len(chunks[1]), chunks[1], ...)) = chunks
func DecodeGobChunks(data []byte) ([][]byte, error) {
	format, chunkLen, err := parseHeader(data)
	if err != nil {
		return nil, err
	}
	if format != core.GobBundleEncodingFormat {
		return nil, errors.New("invalid bundle data encoding format")
	}
	if chunkLen == 0 {
		return nil, errors.New("chunk length must be greater than zero")
	}
	chunks := make([][]byte, 0)
	buf := data
	for len(buf) > 0 {
		if len(buf) < 8 {
			return nil, errors.New("invalid data to decode")
		}
		chunkSize := binary.LittleEndian.Uint64(buf)
		buf = buf[8:]

		if len(buf) < int(chunkSize) {
			return nil, errors.New("invalid data to decode")
		}
		chunks = append(chunks, buf[:chunkSize])
		buf = buf[chunkSize:]
	}
	return chunks, nil
}

// parseHeader parses the header and returns the encoding format and the chunk length.
func parseHeader(data []byte) (core.BundleEncodingFormat, uint64, error) {
	if len(data) < 8 {
		return 0, 0, errors.New("no header found, the data size is less 8 bytes")
	}
	meta := binary.LittleEndian.Uint64(data)
	format := binary.LittleEndian.Uint64(data) >> (core.NumBundleHeaderBits - core.NumBundleEncodingFormatBits)
	chunkLen := (meta << core.NumBundleEncodingFormatBits) >> core.NumBundleEncodingFormatBits
	return uint8(format), chunkLen, nil
}

// DecodeChunks converts a flattened array of chunks into an array of its constituent chunks,
// throwing an error in case the chunks were not serialized correctly.
func DecodeChunks(data []byte) ([][]byte, node.ChunkEncodingFormat, error) {
	// Empty chunk is valid, but there is nothing to decode.
	if len(data) == 0 {
		return [][]byte{}, node.ChunkEncodingFormat_UNKNOWN, nil
	}
	format, _, err := parseHeader(data)
	if err != nil {
		return nil, node.ChunkEncodingFormat_UNKNOWN, err
	}

	// Note: the encoding format IDs may not be the same as the field ID in protobuf.
	// For example, GobBundleEncodingFormat is 1 but node.ChunkEncodingFormat_GOB has proto
	// field ID 2.
	switch format {
	case 0:
		chunks, err := DecodeGobChunks(data)
		return chunks, node.ChunkEncodingFormat_GOB, err
	case 1:
		chunks, err := DecodeGnarkChunks(data)
		return chunks, node.ChunkEncodingFormat_GNARK, err
	default:
		return nil, node.ChunkEncodingFormat_UNKNOWN, errors.New("invalid data encoding format")
	}
}

func copyBytes(src []byte) []byte {
	dst := make([]byte, len(src))
	copy(dst, src)
	return dst
}<|MERGE_RESOLUTION|>--- conflicted
+++ resolved
@@ -45,9 +45,6 @@
 func NewLevelDBStore(path string, logger logging.Logger, metrics *Metrics, blockStaleMeasure, storeDurationBlocks uint32) (*Store, error) {
 	// Create the db at the path. This is currently hardcoded to use
 	// levelDB.
-<<<<<<< HEAD
-	db, err := leveldb.NewStore(logger, false, path)
-=======
 	var db kvstore.Store[[]byte]
 	var err error
 	if metrics != nil {
@@ -55,7 +52,6 @@
 	} else {
 		db, err = leveldb.NewStore(logger, path, nil)
 	}
->>>>>>> 2cfd3b25
 	if err != nil {
 		logger.Error("Could not create leveldb database", "err", err)
 		return nil, err
