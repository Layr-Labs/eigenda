package flags

import (
	"time"

	"github.com/Layr-Labs/eigenda/common"
	"github.com/Layr-Labs/eigenda/common/geth"
	"github.com/Layr-Labs/eigenda/encoding/kzg"
	"github.com/urfave/cli"
)

const (
	FlagPrefix   = "node"
	EnvVarPrefix = "NODE"
)

var (
	/* Required Flags */

	HostnameFlag = cli.StringFlag{
		Name:     common.PrefixFlag(FlagPrefix, "hostname"),
		Usage:    "Hostname at which node is available",
		Required: true,
		EnvVar:   common.PrefixEnvVar(EnvVarPrefix, "HOSTNAME"),
	}
	DispersalPortFlag = cli.StringFlag{
		Name:     common.PrefixFlag(FlagPrefix, "dispersal-port"),
		Usage:    "Port at which node registers to listen for dispersal calls",
		Required: true,
		EnvVar:   common.PrefixEnvVar(EnvVarPrefix, "DISPERSAL_PORT"),
	}
	RetrievalPortFlag = cli.StringFlag{
		Name:     common.PrefixFlag(FlagPrefix, "retrieval-port"),
		Usage:    "Port at which node registers to listen for retrieval calls",
		Required: true,
		EnvVar:   common.PrefixEnvVar(EnvVarPrefix, "RETRIEVAL_PORT"),
	}
	InternalDispersalPortFlag = cli.StringFlag{
		Name:     common.PrefixFlag(FlagPrefix, "internal-dispersal-port"),
		Usage:    "Port at which node listens for dispersal calls (used when node is behind NGINX)",
		Required: false,
		EnvVar:   common.PrefixEnvVar(EnvVarPrefix, "INTERNAL_DISPERSAL_PORT"),
	}
	InternalRetrievalPortFlag = cli.StringFlag{
		Name:     common.PrefixFlag(FlagPrefix, "internal-retrieval-port"),
		Usage:    "Port at which node listens for retrieval calls (used when node is behind NGINX)",
		Required: false,
		EnvVar:   common.PrefixEnvVar(EnvVarPrefix, "INTERNAL_RETRIEVAL_PORT"),
	}
	V2DispersalPortFlag = cli.StringFlag{
		Name:     common.PrefixFlag(FlagPrefix, "v2-dispersal-port"),
		Usage:    "Port at which node registers to listen for v2 dispersal calls",
		Required: true,
		EnvVar:   common.PrefixEnvVar(EnvVarPrefix, "V2_DISPERSAL_PORT"),
	}
	EnableNodeApiFlag = cli.BoolFlag{
		Name:     common.PrefixFlag(FlagPrefix, "enable-node-api"),
		Usage:    "enable node-api to serve eigenlayer-cli node-api calls",
		Required: true,
		EnvVar:   common.PrefixEnvVar(EnvVarPrefix, "ENABLE_NODE_API"),
	}
	NodeApiPortFlag = cli.StringFlag{
		Name:     common.PrefixFlag(FlagPrefix, "node-api-port"),
		Usage:    "Port at which node listens for eigenlayer-cli node-api calls",
		Required: false,
		Value:    "9091",
		EnvVar:   common.PrefixEnvVar(EnvVarPrefix, "API_PORT"),
	}
	EnableMetricsFlag = cli.BoolFlag{
		Name:     common.PrefixFlag(FlagPrefix, "enable-metrics"),
		Usage:    "enable prometheus to serve metrics collection",
		Required: true,
		EnvVar:   common.PrefixEnvVar(EnvVarPrefix, "ENABLE_METRICS"),
	}
	MetricsPortFlag = cli.IntFlag{
		Name:     common.PrefixFlag(FlagPrefix, "metrics-port"),
		Usage:    "Port at which node listens for metrics calls",
		Required: false,
		Value:    9091,
		EnvVar:   common.PrefixEnvVar(EnvVarPrefix, "METRICS_PORT"),
	}
	OnchainMetricsIntervalFlag = cli.StringFlag{
		Name:     common.PrefixFlag(FlagPrefix, "onchain-metrics-interval"),
		Usage:    "The interval in seconds at which the node polls the onchain state of the operator and update metrics. <=0 means no poll",
		Required: false,
		Value:    "180",
		EnvVar:   common.PrefixEnvVar(EnvVarPrefix, "ONCHAIN_METRICS_INTERVAL"),
	}
	TimeoutFlag = cli.StringFlag{
		Name:     common.PrefixFlag(FlagPrefix, "timeout"),
		Usage:    "Amount of time to wait for GPRC",
		Required: true,
		EnvVar:   common.PrefixEnvVar(EnvVarPrefix, "TIMEOUT"),
	}
	QuorumIDListFlag = cli.StringFlag{
		Name:     common.PrefixFlag(FlagPrefix, "quorum-id-list"),
		Usage:    "Comma separated list of quorum IDs that the node will participate in. There should be at least one quorum ID. This list must not contain quorums node is already registered with.",
		Required: true,
		EnvVar:   common.PrefixEnvVar(EnvVarPrefix, "QUORUM_ID_LIST"),
	}
	DbPathFlag = cli.StringFlag{
		Name:     common.PrefixFlag(FlagPrefix, "db-path"),
		Usage:    "Path for level db",
		Required: true,
		EnvVar:   common.PrefixEnvVar(EnvVarPrefix, "DB_PATH"),
	}
	// The files for encrypted private keys.
	BlsKeyFileFlag = cli.StringFlag{
		Name:     common.PrefixFlag(FlagPrefix, "bls-key-file"),
		Required: false,
		Usage:    "Path to the encrypted bls private key",
		EnvVar:   common.PrefixEnvVar(EnvVarPrefix, "BLS_KEY_FILE"),
	}
	EcdsaKeyFileFlag = cli.StringFlag{
		Name:     common.PrefixFlag(FlagPrefix, "ecdsa-key-file"),
		Required: false,
		Usage:    "Path to the encrypted ecdsa private key",
		EnvVar:   common.PrefixEnvVar(EnvVarPrefix, "ECDSA_KEY_FILE"),
	}
	// Passwords to decrypt the private keys.
	BlsKeyPasswordFlag = cli.StringFlag{
		Name:     common.PrefixFlag(FlagPrefix, "bls-key-password"),
		Required: false,
		Usage:    "Password to decrypt bls private key",
		EnvVar:   common.PrefixEnvVar(EnvVarPrefix, "BLS_KEY_PASSWORD"),
	}
	EcdsaKeyPasswordFlag = cli.StringFlag{
		Name:     common.PrefixFlag(FlagPrefix, "ecdsa-key-password"),
		Required: false,
		Usage:    "Password to decrypt ecdsa private key",
		EnvVar:   common.PrefixEnvVar(EnvVarPrefix, "ECDSA_KEY_PASSWORD"),
	}
	BlsOperatorStateRetrieverFlag = cli.StringFlag{
		Name:     common.PrefixFlag(FlagPrefix, "bls-operator-state-retriever"),
		Usage:    "Address of the BLS Operator State Retriever",
		Required: true,
		EnvVar:   common.PrefixEnvVar(EnvVarPrefix, "BLS_OPERATOR_STATE_RETRIVER"),
	}
	EigenDAServiceManagerFlag = cli.StringFlag{
		Name:     common.PrefixFlag(FlagPrefix, "eigenda-service-manager"),
		Usage:    "Address of the EigenDA Service Manager",
		Required: true,
		EnvVar:   common.PrefixEnvVar(EnvVarPrefix, "EIGENDA_SERVICE_MANAGER"),
	}
	ChurnerUrlFlag = cli.StringFlag{
		Name:     common.PrefixFlag(FlagPrefix, "churner-url"),
		Usage:    "URL of the Churner",
		Required: true,
		EnvVar:   common.PrefixEnvVar(EnvVarPrefix, "CHURNER_URL"),
	}
	ChurnerUseSecureGRPC = cli.BoolTFlag{
		Name:     common.PrefixFlag(FlagPrefix, "churner-use-secure-grpc"),
		Usage:    "Whether to use secure GRPC connection to Churner",
		Required: false,
		EnvVar:   common.PrefixEnvVar(EnvVarPrefix, "CHURNER_USE_SECURE_GRPC"),
	}
<<<<<<< HEAD
	RelayConcurrencyFlag = cli.UintFlag{
		Name:     common.PrefixFlag(FlagPrefix, "relay-concurrency"),
		Usage:    "The maximum number of concurrent relay requests to any particular relay",
		Required: false,
		EnvVar:   common.PrefixEnvVar(EnvVarPrefix, "RELAY_CONCURRENCY"),
		// default value should stay in sync with default value in relay.limiter.Config.MaxConcurrentGetChunkOpsClient
		Value: 2,
	}
	PubIPProviderFlag = cli.StringFlag{
=======
	PubIPProviderFlag = cli.StringSliceFlag{
>>>>>>> ce2ff6d9
		Name:     common.PrefixFlag(FlagPrefix, "public-ip-provider"),
		Usage:    "The ip provider service(s) used to obtain a node's public IP. Valid options: 'seeip', 'ipify'",
		Required: true,
		EnvVar:   common.PrefixEnvVar(EnvVarPrefix, "PUBLIC_IP_PROVIDER"),
	}
	PubIPCheckIntervalFlag = cli.DurationFlag{
		Name:     common.PrefixFlag(FlagPrefix, "public-ip-check-interval"),
		Usage:    "Interval at which to check for changes in the node's public IP (Ex: 10s). If set to 0, the check will be disabled.",
		Required: false,
		Value:    10 * time.Second,
		EnvVar:   common.PrefixEnvVar(EnvVarPrefix, "PUBLIC_IP_CHECK_INTERVAL"),
	}

	/* Optional Flags */

	// This flag is used to control if the DA Node registers itself when it starts.
	// This is useful for testing and for hosted node where we don't want to have
	// mannual operation with CLI to register.
	// By default, it will not register itself at start.
	RegisterAtNodeStartFlag = cli.BoolFlag{
		Name:     common.PrefixFlag(FlagPrefix, "register-at-node-start"),
		Usage:    "Whether to register the node for EigenDA when it starts",
		Required: false,
		EnvVar:   common.PrefixEnvVar(EnvVarPrefix, "REGISTER_AT_NODE_START"),
	}
	ExpirationPollIntervalSecFlag = cli.StringFlag{
		Name:     common.PrefixFlag(FlagPrefix, "expiration-poll-interval"),
		Usage:    "How often (in second) to poll status and expire outdated blobs",
		Required: false,
		Value:    "180",
		EnvVar:   common.PrefixEnvVar(EnvVarPrefix, "EXPIRATION_POLL_INTERVAL"),
	}
	ReachabilityPollIntervalSecFlag = cli.StringFlag{
		Name:     common.PrefixFlag(FlagPrefix, "reachability-poll-interval"),
		Usage:    "How often (in second) to check if node is reachabile from Disperser",
		Required: false,
		Value:    "60",
		EnvVar:   common.PrefixEnvVar(EnvVarPrefix, "REACHABILITY_POLL_INTERVAL"),
	}
	// Optional DataAPI URL. If not set, reachability checks are disabled
	DataApiUrlFlag = cli.StringFlag{
		Name:     common.PrefixFlag(FlagPrefix, "dataapi-url"),
		Usage:    "URL of the DataAPI",
		Required: false,
		Value:    "",
		EnvVar:   common.PrefixEnvVar(EnvVarPrefix, "DATAAPI_URL"),
	}
	// NumBatchValidators is the maximum number of parallel workers used to
	// validate a batch (defaults to 128).
	NumBatchValidatorsFlag = cli.IntFlag{
		Name:     "num-batch-validators",
		Usage:    "maximum number of parallel workers used to validate a batch (defaults to 128)",
		Required: false,
		EnvVar:   common.PrefixEnvVar(EnvVarPrefix, "NUM_BATCH_VALIDATORS"),
		Value:    128,
	}
	NumBatchDeserializationWorkersFlag = cli.IntFlag{
		Name:     "num-batch-deserialization-workers",
		Usage:    "maximum number of parallel workers used to deserialize a batch (defaults to 128)",
		Required: false,
		EnvVar:   common.PrefixEnvVar(EnvVarPrefix, "NUM_BATCH_DESERIALIZATION_WORKERS"),
		Value:    128,
	}
	EnableGnarkBundleEncodingFlag = cli.BoolFlag{
		Name:     "enable-gnark-bundle-encoding",
		Usage:    "Enable Gnark bundle encoding for chunks",
		Required: false,
		EnvVar:   common.PrefixEnvVar(EnvVarPrefix, "ENABLE_GNARK_BUNDLE_ENCODING"),
	}
	EnableV2Flag = cli.BoolTFlag{
		Name:     "enable-v2",
		Usage:    "Enable V2 features",
		Required: false,
		EnvVar:   common.PrefixEnvVar(EnvVarPrefix, "ENABLE_V2"),
	}
	OnchainStateRefreshIntervalFlag = cli.DurationFlag{
		Name:     common.PrefixFlag(FlagPrefix, "onchain-state-refresh-interval"),
		Usage:    "The interval at which to refresh the onchain state. This flag is only relevant in v2 (default: 1h)",
		Required: false,
		EnvVar:   common.PrefixEnvVar(EnvVarPrefix, "ONCHAIN_STATE_REFRESH_INTERVAL"),
		Value:    1 * time.Hour,
	}
	ChunkDownloadTimeoutFlag = cli.DurationFlag{
		Name:     common.PrefixFlag(FlagPrefix, "chunk-download-timeout"),
		Usage:    "The timeout for downloading chunks from the relay (default: 30s)",
		Required: false,
		EnvVar:   common.PrefixEnvVar(EnvVarPrefix, "CHUNK_DOWNLOAD_TIMEOUT"),
		Value:    20 * time.Second,
	}
	GRPCMsgSizeLimitV2Flag = cli.IntFlag{
		Name:     common.PrefixFlag(FlagPrefix, "grpc-msg-size-limit-v2"),
		Usage:    "The maximum message size in bytes the V2 dispersal endpoint can receive from the client. This flag is only relevant in v2 (default: 1MB)",
		Required: false,
		EnvVar:   common.PrefixEnvVar(EnvVarPrefix, "GRPC_MSG_SIZE_LIMIT_V2"),
		Value:    1024 * 1024,
	}
	DisableDispersalAuthenticationFlag = cli.BoolFlag{
		Name:     common.PrefixFlag(FlagPrefix, "disable-dispersal-authentication"),
		Usage:    "Disable authentication for StoreChunks() calls from the disperser",
		Required: false,
		EnvVar:   common.PrefixEnvVar(EnvVarPrefix, "DISABLE_DISPERSAL_AUTHENTICATION"),
	}
	DispersalAuthenticationKeyCacheSizeFlag = cli.IntFlag{
		Name:     common.PrefixFlag(FlagPrefix, "dispersal-authentication-key-cache-size"),
		Usage:    "The size of the dispersal authentication key cache",
		Required: false,
		EnvVar:   common.PrefixEnvVar(EnvVarPrefix, "DISPERSAL_AUTHENTICATION_KEY_CACHE_SIZE"),
		Value:    1024,
	}
	DisperserKeyTimeoutFlag = cli.DurationFlag{
		Name:     common.PrefixFlag(FlagPrefix, "disperser-key-timeout"),
		Usage:    "The duration for which a disperser key is cached",
		Required: false,
		EnvVar:   common.PrefixEnvVar(EnvVarPrefix, "DISPERSER_KEY_TIMEOUT"),
		Value:    1 * time.Hour,
	}
	DispersalAuthenticationTimeoutFlag = cli.DurationFlag{
		Name:     common.PrefixFlag(FlagPrefix, "dispersal-authentication-timeout"),
		Usage:    "The duration for which a disperser authentication is valid",
		Required: false,
		EnvVar:   common.PrefixEnvVar(EnvVarPrefix, "DISPERSAL_AUTHENTICATION_TIMEOUT"),
		Value:    time.Minute,
	}

	// Test only, DO NOT USE the following flags in production

	// This flag controls whether other test flags can take effect.
	// By default, it is not test mode.
	EnableTestModeFlag = cli.BoolFlag{
		Name:     common.PrefixFlag(FlagPrefix, "enable-test-mode"),
		Usage:    "Whether to run as test mode. This flag needs to be enabled for other test flags to take effect",
		Required: false,
		EnvVar:   common.PrefixEnvVar(EnvVarPrefix, "ENABLE_TEST_MODE"),
	}

	// Corresponding to the BLOCK_STALE_MEASURE defined onchain in
	// contracts/src/core/EigenDAServiceManagerStorage.sol
	// This flag is used to override the value from the chain. The target use case is testing.
	OverrideBlockStaleMeasureFlag = cli.StringFlag{
		Name:     common.PrefixFlag(FlagPrefix, "override-block-stale-measure"),
		Usage:    "The maximum amount of blocks in the past that the service will consider stake amounts to still be valid. This is used to override the value set on chain. <=0 means no override",
		Required: false,
		Value:    "-1",
		EnvVar:   common.PrefixEnvVar(EnvVarPrefix, "OVERRIDE_BLOCK_STALE_MEASURE"),
	}
	// Corresponding to the STORE_DURATION_BLOCKS defined onchain in
	// contracts/src/core/EigenDAServiceManagerStorage.sol
	// This flag is used to override the value from the chain. The target use case is testing.
	OverrideStoreDurationBlocksFlag = cli.StringFlag{
		Name:     common.PrefixFlag(FlagPrefix, "override-store-duration-blocks"),
		Usage:    "Unit of measure (in blocks) for which data will be stored for after confirmation. This is used to override the value set on chain. <=0 means no override",
		Required: false,
		Value:    "-1",
		EnvVar:   common.PrefixEnvVar(EnvVarPrefix, "OVERRIDE_STORE_DURATION_BLOCKS"),
	}
	// DO NOT set plain private key in flag in production.
	// When test mode is enabled, the DA Node will take private BLS key from this flag.
	TestPrivateBlsFlag = cli.StringFlag{
		Name:     common.PrefixFlag(FlagPrefix, "test-private-bls"),
		Usage:    "Test BLS private key for node operator",
		Required: false,
		EnvVar:   common.PrefixEnvVar(EnvVarPrefix, "TEST_PRIVATE_BLS"),
	}
	ClientIPHeaderFlag = cli.StringFlag{
		Name:     common.PrefixFlag(FlagPrefix, "client-ip-header"),
		Usage:    "The name of the header used to get the client IP address. If set to empty string, the IP address will be taken from the connection. The rightmost value of the header will be used.",
		Required: false,
		Value:    "",
		EnvVar:   common.PrefixEnvVar(EnvVarPrefix, "CLIENT_IP_HEADER"),
	}

	DisableNodeInfoResourcesFlag = cli.BoolFlag{
		Name:     common.PrefixFlag(FlagPrefix, "disable-node-info-resources"),
		Usage:    "Disable system resource information (OS, architecture, CPU, memory) on the NodeInfo API",
		Required: false,
		EnvVar:   common.PrefixEnvVar(EnvVarPrefix, "DISABLE_NODE_INFO_RESOURCES"),
	}

	BLSRemoteSignerEnabledFlag = cli.BoolFlag{
		Name:     common.PrefixFlag(FlagPrefix, "bls-remote-signer-enabled"),
		Usage:    "Set to true to enable the BLS remote signer",
		Required: false,
		EnvVar:   common.PrefixEnvVar(EnvVarPrefix, "BLS_REMOTE_SIGNER_ENABLED"),
	}

	BLSRemoteSignerUrlFlag = cli.StringFlag{
		Name:     common.PrefixFlag(FlagPrefix, "bls-remote-signer-url"),
		Usage:    "The URL of the BLS remote signer",
		Required: false,
		EnvVar:   common.PrefixEnvVar(EnvVarPrefix, "BLS_REMOTE_SIGNER_URL"),
	}

	BLSPublicKeyHexFlag = cli.StringFlag{
		Name:     common.PrefixFlag(FlagPrefix, "bls-public-key-hex"),
		Usage:    "The hex-encoded public key of the BLS signer",
		Required: false,
		EnvVar:   common.PrefixEnvVar(EnvVarPrefix, "BLS_PUBLIC_KEY_HEX"),
	}

	BLSSignerCertFileFlag = cli.StringFlag{
		Name:     common.PrefixFlag(FlagPrefix, "bls-signer-cert-file"),
		Usage:    "The path to the BLS signer certificate file",
		Required: false,
		EnvVar:   common.PrefixEnvVar(EnvVarPrefix, "BLS_SIGNER_CERT_FILE"),
	}

	BLSSignerAPIKeyFlag = cli.StringFlag{
		Name:     common.PrefixFlag(FlagPrefix, "bls-signer-api-key"),
		Usage:    "The API key for the BLS signer. Only required if BLSRemoteSignerEnabled is true",
		Required: false,
		EnvVar:   common.PrefixEnvVar(EnvVarPrefix, "BLS_SIGNER_API_KEY"),
	}

	PprofHttpPort = cli.StringFlag{
		Name:     common.PrefixFlag(FlagPrefix, "pprof-http-port"),
		Usage:    "the http port which the pprof server is listening",
		Required: false,
		Value:    "6060",
		EnvVar:   common.PrefixEnvVar(EnvVarPrefix, "PPROF_HTTP_PORT"),
	}
	EnablePprof = cli.BoolFlag{
		Name:     common.PrefixFlag(FlagPrefix, "enable-pprof"),
		Usage:    "start prrof server",
		Required: false,
		EnvVar:   common.PrefixEnvVar(EnvVarPrefix, "ENABLE_PPROF"),
	}
)

var requiredFlags = []cli.Flag{
	HostnameFlag,
	DispersalPortFlag,
	RetrievalPortFlag,
	EnableMetricsFlag,
	MetricsPortFlag,
	OnchainMetricsIntervalFlag,
	EnableNodeApiFlag,
	NodeApiPortFlag,
	TimeoutFlag,
	QuorumIDListFlag,
	DbPathFlag,
	BlsKeyFileFlag,
	BlsKeyPasswordFlag,
	BlsOperatorStateRetrieverFlag,
	EigenDAServiceManagerFlag,
	PubIPProviderFlag,
	PubIPCheckIntervalFlag,
	ChurnerUrlFlag,
}

var optionalFlags = []cli.Flag{
	RegisterAtNodeStartFlag,
	ExpirationPollIntervalSecFlag,
	ReachabilityPollIntervalSecFlag,
	EnableTestModeFlag,
	OverrideBlockStaleMeasureFlag,
	OverrideStoreDurationBlocksFlag,
	TestPrivateBlsFlag,
	NumBatchValidatorsFlag,
	NumBatchDeserializationWorkersFlag,
	InternalDispersalPortFlag,
	InternalRetrievalPortFlag,
	ClientIPHeaderFlag,
	ChurnerUseSecureGRPC,
	EcdsaKeyFileFlag,
	EcdsaKeyPasswordFlag,
	DataApiUrlFlag,
	DisableNodeInfoResourcesFlag,
	EnableGnarkBundleEncodingFlag,
	BLSRemoteSignerEnabledFlag,
	BLSRemoteSignerUrlFlag,
	BLSPublicKeyHexFlag,
	BLSSignerCertFileFlag,
	BLSSignerAPIKeyFlag,
	EnableV2Flag,
	V2DispersalPortFlag,
	OnchainStateRefreshIntervalFlag,
	ChunkDownloadTimeoutFlag,
	GRPCMsgSizeLimitV2Flag,
	PprofHttpPort,
	EnablePprof,
	DisableDispersalAuthenticationFlag,
	DispersalAuthenticationKeyCacheSizeFlag,
	DisperserKeyTimeoutFlag,
	DispersalAuthenticationTimeoutFlag,
	RelayConcurrencyFlag,
}

func init() {
	Flags = append(requiredFlags, optionalFlags...)
	Flags = append(Flags, kzg.CLIFlags(EnvVarPrefix)...)
	Flags = append(Flags, geth.EthClientFlags(EnvVarPrefix)...)
	Flags = append(Flags, common.LoggerCLIFlags(EnvVarPrefix, FlagPrefix)...)
}

// Flags contains the list of configuration options available to the binary.
var Flags []cli.Flag<|MERGE_RESOLUTION|>--- conflicted
+++ resolved
@@ -154,19 +154,15 @@
 		Required: false,
 		EnvVar:   common.PrefixEnvVar(EnvVarPrefix, "CHURNER_USE_SECURE_GRPC"),
 	}
-<<<<<<< HEAD
 	RelayConcurrencyFlag = cli.UintFlag{
 		Name:     common.PrefixFlag(FlagPrefix, "relay-concurrency"),
 		Usage:    "The maximum number of concurrent relay requests to any particular relay",
 		Required: false,
 		EnvVar:   common.PrefixEnvVar(EnvVarPrefix, "RELAY_CONCURRENCY"),
 		// default value should stay in sync with default value in relay.limiter.Config.MaxConcurrentGetChunkOpsClient
-		Value: 2,
-	}
-	PubIPProviderFlag = cli.StringFlag{
-=======
+		Value: 8,
+	}
 	PubIPProviderFlag = cli.StringSliceFlag{
->>>>>>> ce2ff6d9
 		Name:     common.PrefixFlag(FlagPrefix, "public-ip-provider"),
 		Usage:    "The ip provider service(s) used to obtain a node's public IP. Valid options: 'seeip', 'ipify'",
 		Required: true,
