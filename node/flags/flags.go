package flags

import (
	"fmt"
	"time"

	"github.com/docker/go-units"

	"github.com/Layr-Labs/eigenda/common"
	"github.com/Layr-Labs/eigenda/common/geth"
	"github.com/Layr-Labs/eigenda/encoding/kzg"
	"github.com/urfave/cli"
)

const (
	FlagPrefix   = "node"
	EnvVarPrefix = "NODE"

	// Node mode values
	ModeV1Only  = "v1-only"
	ModeV2Only  = "v2-only"
	ModeV1AndV2 = "v1-and-v2"
)

var (
	/* Required Flags */

	HostnameFlag = cli.StringFlag{
		Name:     common.PrefixFlag(FlagPrefix, "hostname"),
		Usage:    "Hostname at which node is available",
		Required: true,
		EnvVar:   common.PrefixEnvVar(EnvVarPrefix, "HOSTNAME"),
	}
	DispersalPortFlag = cli.StringFlag{
		Name:     common.PrefixFlag(FlagPrefix, "dispersal-port"),
		Usage:    "Port at which node registers to listen for dispersal calls",
		Required: true,
		EnvVar:   common.PrefixEnvVar(EnvVarPrefix, "DISPERSAL_PORT"),
	}
	RetrievalPortFlag = cli.StringFlag{
		Name:     common.PrefixFlag(FlagPrefix, "retrieval-port"),
		Usage:    "Port at which node registers to listen for retrieval calls",
		Required: true,
		EnvVar:   common.PrefixEnvVar(EnvVarPrefix, "RETRIEVAL_PORT"),
	}
	InternalDispersalPortFlag = cli.StringFlag{
		Name:     common.PrefixFlag(FlagPrefix, "internal-dispersal-port"),
		Usage:    "Port at which node listens for dispersal calls (used when node is behind NGINX)",
		Required: false,
		EnvVar:   common.PrefixEnvVar(EnvVarPrefix, "INTERNAL_DISPERSAL_PORT"),
	}
	InternalRetrievalPortFlag = cli.StringFlag{
		Name:     common.PrefixFlag(FlagPrefix, "internal-retrieval-port"),
		Usage:    "Port at which node listens for retrieval calls (used when node is behind NGINX)",
		Required: false,
		EnvVar:   common.PrefixEnvVar(EnvVarPrefix, "INTERNAL_RETRIEVAL_PORT"),
	}
	V2DispersalPortFlag = cli.StringFlag{
		Name:     common.PrefixFlag(FlagPrefix, "v2-dispersal-port"),
		Usage:    "Port at which node registers to listen for v2 dispersal calls",
		Required: false,
		EnvVar:   common.PrefixEnvVar(EnvVarPrefix, "V2_DISPERSAL_PORT"),
	}
	V2RetrievalPortFlag = cli.StringFlag{
		Name:     common.PrefixFlag(FlagPrefix, "v2-retrieval-port"),
		Usage:    "Port at which node registers to listen for v2 retrieval calls",
		Required: false,
		EnvVar:   common.PrefixEnvVar(EnvVarPrefix, "V2_RETRIEVAL_PORT"),
	}
	InternalV2DispersalPortFlag = cli.StringFlag{
		Name:     common.PrefixFlag(FlagPrefix, "internal-v2-dispersal-port"),
		Usage:    "Port at which node listens for v2 dispersal calls (used when node is behind NGINX)",
		Required: false,
		EnvVar:   common.PrefixEnvVar(EnvVarPrefix, "INTERNAL_V2_DISPERSAL_PORT"),
	}
	InternalV2RetrievalPortFlag = cli.StringFlag{
		Name:     common.PrefixFlag(FlagPrefix, "internal-v2-retrieval-port"),
		Usage:    "Port at which node listens for v2 retrieval calls (used when node is behind NGINX)",
		Required: false,
		EnvVar:   common.PrefixEnvVar(EnvVarPrefix, "INTERNAL_V2_RETRIEVAL_PORT"),
	}
	EnableNodeApiFlag = cli.BoolFlag{
		Name:     common.PrefixFlag(FlagPrefix, "enable-node-api"),
		Usage:    "enable node-api to serve eigenlayer-cli node-api calls",
		Required: true,
		EnvVar:   common.PrefixEnvVar(EnvVarPrefix, "ENABLE_NODE_API"),
	}
	NodeApiPortFlag = cli.StringFlag{
		Name:     common.PrefixFlag(FlagPrefix, "node-api-port"),
		Usage:    "Port at which node listens for eigenlayer-cli node-api calls",
		Required: false,
		Value:    "9091",
		EnvVar:   common.PrefixEnvVar(EnvVarPrefix, "API_PORT"),
	}
	EnableMetricsFlag = cli.BoolFlag{
		Name:     common.PrefixFlag(FlagPrefix, "enable-metrics"),
		Usage:    "enable prometheus to serve metrics collection",
		Required: true,
		EnvVar:   common.PrefixEnvVar(EnvVarPrefix, "ENABLE_METRICS"),
	}
	MetricsPortFlag = cli.IntFlag{
		Name:     common.PrefixFlag(FlagPrefix, "metrics-port"),
		Usage:    "Port at which node listens for metrics calls",
		Required: false,
		Value:    9091,
		EnvVar:   common.PrefixEnvVar(EnvVarPrefix, "METRICS_PORT"),
	}
	OnchainMetricsIntervalFlag = cli.StringFlag{
		Name:     common.PrefixFlag(FlagPrefix, "onchain-metrics-interval"),
		Usage:    "The interval in seconds at which the node polls the onchain state of the operator and update metrics. <=0 means no poll",
		Required: false,
		Value:    "180",
		EnvVar:   common.PrefixEnvVar(EnvVarPrefix, "ONCHAIN_METRICS_INTERVAL"),
	}
	TimeoutFlag = cli.StringFlag{
		Name:     common.PrefixFlag(FlagPrefix, "timeout"),
		Usage:    "Amount of time to wait for GPRC",
		Required: true,
		EnvVar:   common.PrefixEnvVar(EnvVarPrefix, "TIMEOUT"),
	}
	QuorumIDListFlag = cli.StringFlag{
		Name:     common.PrefixFlag(FlagPrefix, "quorum-id-list"),
		Usage:    "Comma separated list of quorum IDs that the node will participate in. There should be at least one quorum ID. This list must not contain quorums node is already registered with.",
		Required: true,
		EnvVar:   common.PrefixEnvVar(EnvVarPrefix, "QUORUM_ID_LIST"),
	}
	DbPathFlag = cli.StringFlag{
		Name:     common.PrefixFlag(FlagPrefix, "db-path"),
		Usage:    "Path for level db. This is only used for V1, and will eventually be removed.",
		Required: true,
		EnvVar:   common.PrefixEnvVar(EnvVarPrefix, "DB_PATH"),
	}
	// The files for encrypted private keys.
	BlsKeyFileFlag = cli.StringFlag{
		Name:     common.PrefixFlag(FlagPrefix, "bls-key-file"),
		Required: false,
		Usage:    "Path to the encrypted bls private key",
		EnvVar:   common.PrefixEnvVar(EnvVarPrefix, "BLS_KEY_FILE"),
	}
	EcdsaKeyFileFlag = cli.StringFlag{
		Name:     common.PrefixFlag(FlagPrefix, "ecdsa-key-file"),
		Required: false,
		Usage:    "Path to the encrypted ecdsa private key",
		EnvVar:   common.PrefixEnvVar(EnvVarPrefix, "ECDSA_KEY_FILE"),
	}
	// Passwords to decrypt the private keys.
	BlsKeyPasswordFlag = cli.StringFlag{
		Name:     common.PrefixFlag(FlagPrefix, "bls-key-password"),
		Required: false,
		Usage:    "Password to decrypt bls private key",
		EnvVar:   common.PrefixEnvVar(EnvVarPrefix, "BLS_KEY_PASSWORD"),
	}
	EcdsaKeyPasswordFlag = cli.StringFlag{
		Name:     common.PrefixFlag(FlagPrefix, "ecdsa-key-password"),
		Required: false,
		Usage:    "Password to decrypt ecdsa private key",
		EnvVar:   common.PrefixEnvVar(EnvVarPrefix, "ECDSA_KEY_PASSWORD"),
	}
	EigenDADirectoryFlag = cli.StringFlag{
		Name:     common.PrefixFlag(FlagPrefix, "eigenda-directory"),
		Usage:    "Address of the EigenDA Address Directory",
		Required: false,
		EnvVar:   common.PrefixEnvVar(EnvVarPrefix, "EIGENDA_DIRECTORY"),
	}
	BlsOperatorStateRetrieverFlag = cli.StringFlag{
		Name:     common.PrefixFlag(FlagPrefix, "bls-operator-state-retriever"),
		Usage:    "[Deprecated: use EigenDADirectory instead] Address of the BLS operator state Retriever",
		Required: false,
		EnvVar:   common.PrefixEnvVar(EnvVarPrefix, "BLS_OPERATOR_STATE_RETRIVER"),
	}
	EigenDAServiceManagerFlag = cli.StringFlag{
		Name:     common.PrefixFlag(FlagPrefix, "eigenda-service-manager"),
		Usage:    "[Deprecated: use EigenDADirectory instead] Address of the EigenDA Service Manager",
		Required: false,
		EnvVar:   common.PrefixEnvVar(EnvVarPrefix, "EIGENDA_SERVICE_MANAGER"),
	}
	ChurnerUrlFlag = cli.StringFlag{
		Name:     common.PrefixFlag(FlagPrefix, "churner-url"),
		Usage:    "URL of the Churner",
		Required: true,
		EnvVar:   common.PrefixEnvVar(EnvVarPrefix, "CHURNER_URL"),
	}
	ChurnerUseSecureGRPC = cli.BoolTFlag{
		Name:     common.PrefixFlag(FlagPrefix, "churner-use-secure-grpc"),
		Usage:    "Whether to use secure GRPC connection to Churner",
		Required: false,
		EnvVar:   common.PrefixEnvVar(EnvVarPrefix, "CHURNER_USE_SECURE_GRPC"),
	}
	RelayUseSecureGRPC = cli.BoolTFlag{
		Name:     common.PrefixFlag(FlagPrefix, "relay-use-secure-grpc"),
		Usage:    "Whether to use secure GRPC connection to Relay (defaults to true)",
		Required: false,
		EnvVar:   common.PrefixEnvVar(EnvVarPrefix, "RELAY_USE_SECURE_GRPC"),
	}
	PubIPProviderFlag = cli.StringSliceFlag{
		Name:     common.PrefixFlag(FlagPrefix, "public-ip-provider"),
		Usage:    "The ip provider service(s) used to obtain a node's public IP. Valid options: 'seeip', 'ipify'",
		Required: true,
		EnvVar:   common.PrefixEnvVar(EnvVarPrefix, "PUBLIC_IP_PROVIDER"),
	}
	PubIPCheckIntervalFlag = cli.DurationFlag{
		Name:     common.PrefixFlag(FlagPrefix, "public-ip-check-interval"),
		Usage:    "Interval at which to check for changes in the node's public IP (Ex: 10s). If set to 0, the check will be disabled.",
		Required: false,
		Value:    10 * time.Second,
		EnvVar:   common.PrefixEnvVar(EnvVarPrefix, "PUBLIC_IP_CHECK_INTERVAL"),
	}

	/* Optional Flags */

	// This flag is used to control if the DA Node registers itself when it starts.
	// This is useful for testing and for hosted node where we don't want to have
	// mannual operation with CLI to register.
	// By default, it will not register itself at start.
	RegisterAtNodeStartFlag = cli.BoolFlag{
		Name:     common.PrefixFlag(FlagPrefix, "register-at-node-start"),
		Usage:    "Whether to register the node for EigenDA when it starts",
		Required: false,
		EnvVar:   common.PrefixEnvVar(EnvVarPrefix, "REGISTER_AT_NODE_START"),
	}
	ExpirationPollIntervalSecFlag = cli.StringFlag{
		Name:     common.PrefixFlag(FlagPrefix, "expiration-poll-interval"),
		Usage:    "How often (in second) to poll status and expire outdated blobs",
		Required: false,
		Value:    "180",
		EnvVar:   common.PrefixEnvVar(EnvVarPrefix, "EXPIRATION_POLL_INTERVAL"),
	}
	ReachabilityPollIntervalSecFlag = cli.StringFlag{
		Name:     common.PrefixFlag(FlagPrefix, "reachability-poll-interval"),
		Usage:    "How often (in second) to check if node is reachabile from Disperser",
		Required: false,
		Value:    "60",
		EnvVar:   common.PrefixEnvVar(EnvVarPrefix, "REACHABILITY_POLL_INTERVAL"),
	}
	// Optional DataAPI URL. If not set, reachability checks are disabled
	DataApiUrlFlag = cli.StringFlag{
		Name:     common.PrefixFlag(FlagPrefix, "dataapi-url"),
		Usage:    "URL of the DataAPI",
		Required: false,
		Value:    "",
		EnvVar:   common.PrefixEnvVar(EnvVarPrefix, "DATAAPI_URL"),
	}
	// NumBatchValidators is the maximum number of parallel workers used to
	// validate a batch (defaults to 128).
	NumBatchValidatorsFlag = cli.IntFlag{
		Name:     "num-batch-validators",
		Usage:    "maximum number of parallel workers used to validate a batch (defaults to 128)",
		Required: false,
		EnvVar:   common.PrefixEnvVar(EnvVarPrefix, "NUM_BATCH_VALIDATORS"),
		Value:    128,
	}
	NumBatchDeserializationWorkersFlag = cli.IntFlag{
		Name:     "num-batch-deserialization-workers",
		Usage:    "maximum number of parallel workers used to deserialize a batch (defaults to 128)",
		Required: false,
		EnvVar:   common.PrefixEnvVar(EnvVarPrefix, "NUM_BATCH_DESERIALIZATION_WORKERS"),
		Value:    128,
	}
	EnableGnarkBundleEncodingFlag = cli.BoolFlag{
		Name:     "enable-gnark-bundle-encoding",
		Usage:    "Enable Gnark bundle encoding for chunks",
		Required: false,
		EnvVar:   common.PrefixEnvVar(EnvVarPrefix, "ENABLE_GNARK_BUNDLE_ENCODING"),
	}
	OnchainStateRefreshIntervalFlag = cli.DurationFlag{
		Name:     common.PrefixFlag(FlagPrefix, "onchain-state-refresh-interval"),
		Usage:    "The interval at which to refresh the onchain state. This flag is only relevant in v2 (default: 1h)",
		Required: false,
		EnvVar:   common.PrefixEnvVar(EnvVarPrefix, "ONCHAIN_STATE_REFRESH_INTERVAL"),
		Value:    1 * time.Hour,
	}
	ChunkDownloadTimeoutFlag = cli.DurationFlag{
		Name:     common.PrefixFlag(FlagPrefix, "chunk-download-timeout"),
		Usage:    "The timeout for downloading chunks from the relay (default: 30s)",
		Required: false,
		EnvVar:   common.PrefixEnvVar(EnvVarPrefix, "CHUNK_DOWNLOAD_TIMEOUT"),
		Value:    20 * time.Second,
	}
	GRPCMsgSizeLimitV2Flag = cli.IntFlag{
		Name:     common.PrefixFlag(FlagPrefix, "grpc-msg-size-limit-v2"),
		Usage:    "The maximum message size in bytes the V2 dispersal endpoint can receive from the client. This flag is only relevant in v2 (default: 1MB)",
		Required: false,
		EnvVar:   common.PrefixEnvVar(EnvVarPrefix, "GRPC_MSG_SIZE_LIMIT_V2"),
		Value:    units.MiB,
	}
	DisableDispersalAuthenticationFlag = cli.BoolFlag{
		Name:     common.PrefixFlag(FlagPrefix, "disable-dispersal-authentication"),
		Usage:    "Disable authentication for StoreChunks() calls from the disperser",
		Required: false,
		EnvVar:   common.PrefixEnvVar(EnvVarPrefix, "DISABLE_DISPERSAL_AUTHENTICATION"),
	}
	DispersalAuthenticationKeyCacheSizeFlag = cli.IntFlag{
		Name:     common.PrefixFlag(FlagPrefix, "dispersal-authentication-key-cache-size"),
		Usage:    "The size of the dispersal authentication key cache",
		Required: false,
		EnvVar:   common.PrefixEnvVar(EnvVarPrefix, "DISPERSAL_AUTHENTICATION_KEY_CACHE_SIZE"),
		Value:    units.KiB,
	}
	DisperserKeyTimeoutFlag = cli.DurationFlag{
		Name:     common.PrefixFlag(FlagPrefix, "disperser-key-timeout"),
		Usage:    "The duration for which a disperser key is cached",
		Required: false,
		EnvVar:   common.PrefixEnvVar(EnvVarPrefix, "DISPERSER_KEY_TIMEOUT"),
		Value:    1 * time.Hour,
	}
	DispersalAuthenticationTimeoutFlag = cli.DurationFlag{
		Name:     common.PrefixFlag(FlagPrefix, "dispersal-authentication-timeout"),
		Usage:    "The duration for which a disperser authentication is valid",
		Required: false,
		EnvVar:   common.PrefixEnvVar(EnvVarPrefix, "DISPERSAL_AUTHENTICATION_TIMEOUT"),
		Value:    0, // TODO (cody-littley) remove this feature
	}
	RelayMaxGRPCMessageSizeFlag = cli.IntFlag{
		Name:     common.PrefixFlag(FlagPrefix, "relay-max-grpc-message-size"),
		Usage:    "The maximum message size in bytes for messages received from the relay",
		Required: false,
		EnvVar:   common.PrefixEnvVar(EnvVarPrefix, "RELAY_MAX_GRPC_MESSAGE_SIZE"),
		Value:    units.GiB, // intentionally large for the time being
	}

	ClientIPHeaderFlag = cli.StringFlag{
		Name:     common.PrefixFlag(FlagPrefix, "client-ip-header"),
		Usage:    "The name of the header used to get the client IP address. If set to empty string, the IP address will be taken from the connection. The rightmost value of the header will be used.",
		Required: false,
		Value:    "",
		EnvVar:   common.PrefixEnvVar(EnvVarPrefix, "CLIENT_IP_HEADER"),
	}

	DisableNodeInfoResourcesFlag = cli.BoolFlag{
		Name:     common.PrefixFlag(FlagPrefix, "disable-node-info-resources"),
		Usage:    "Disable system resource information (OS, architecture, CPU, memory) on the NodeInfo API",
		Required: false,
		EnvVar:   common.PrefixEnvVar(EnvVarPrefix, "DISABLE_NODE_INFO_RESOURCES"),
	}

	BLSRemoteSignerEnabledFlag = cli.BoolFlag{
		Name:     common.PrefixFlag(FlagPrefix, "bls-remote-signer-enabled"),
		Usage:    "Set to true to enable the BLS remote signer",
		Required: false,
		EnvVar:   common.PrefixEnvVar(EnvVarPrefix, "BLS_REMOTE_SIGNER_ENABLED"),
	}

	BLSRemoteSignerUrlFlag = cli.StringFlag{
		Name:     common.PrefixFlag(FlagPrefix, "bls-remote-signer-url"),
		Usage:    "The URL of the BLS remote signer",
		Required: false,
		EnvVar:   common.PrefixEnvVar(EnvVarPrefix, "BLS_REMOTE_SIGNER_URL"),
	}

	BLSPublicKeyHexFlag = cli.StringFlag{
		Name:     common.PrefixFlag(FlagPrefix, "bls-public-key-hex"),
		Usage:    "The hex-encoded public key of the BLS signer",
		Required: false,
		EnvVar:   common.PrefixEnvVar(EnvVarPrefix, "BLS_PUBLIC_KEY_HEX"),
	}

	BLSSignerCertFileFlag = cli.StringFlag{
		Name:     common.PrefixFlag(FlagPrefix, "bls-signer-cert-file"),
		Usage:    "The path to the BLS signer certificate file",
		Required: false,
		EnvVar:   common.PrefixEnvVar(EnvVarPrefix, "BLS_SIGNER_CERT_FILE"),
	}

	BLSSignerAPIKeyFlag = cli.StringFlag{
		Name:     common.PrefixFlag(FlagPrefix, "bls-signer-api-key"),
		Usage:    "The API key for the BLS signer. Only required if BLSRemoteSignerEnabled is true",
		Required: false,
		EnvVar:   common.PrefixEnvVar(EnvVarPrefix, "BLS_SIGNER_API_KEY"),
	}

	PprofHttpPort = cli.StringFlag{
		Name:     common.PrefixFlag(FlagPrefix, "pprof-http-port"),
		Usage:    "the http port which the pprof server is listening",
		Required: false,
		Value:    "6060",
		EnvVar:   common.PrefixEnvVar(EnvVarPrefix, "PPROF_HTTP_PORT"),
	}
	EnablePprof = cli.BoolFlag{
		Name:     common.PrefixFlag(FlagPrefix, "enable-pprof"),
		Usage:    "start prrof server",
		Required: false,
		EnvVar:   common.PrefixEnvVar(EnvVarPrefix, "ENABLE_PPROF"),
	}

	RuntimeModeFlag = cli.StringFlag{
		Name:     common.PrefixFlag(FlagPrefix, "runtime-mode"),
		Usage:    fmt.Sprintf("Node runtime mode (%s (default), %s, or %s)", ModeV1AndV2, ModeV1Only, ModeV2Only),
		Required: false,
		Value:    ModeV1AndV2,
		EnvVar:   common.PrefixEnvVar(EnvVarPrefix, "RUNTIME_MODE"),
	}
	StoreChunksRequestMaxPastAgeFlag = cli.DurationFlag{
		Name:     common.PrefixFlag(FlagPrefix, "store-chunks-request-max-past-age"),
		Usage:    "The maximum age of a StoreChunks request in the past that the node will accept.",
		Required: false,
		Value:    5 * time.Minute,
		EnvVar:   common.PrefixEnvVar(EnvVarPrefix, "STORE_CHUNKS_REQUEST_MAX_PAST_AGE"),
	}
	StoreChunksRequestMaxFutureAgeFlag = cli.DurationFlag{
		Name:     common.PrefixFlag(FlagPrefix, "store-chunks-request-max-future-age"),
		Usage:    "The maximum age of a StoreChunks request in the future that the node will accept.",
		Required: false,
		Value:    5 * time.Minute,
		EnvVar:   common.PrefixEnvVar(EnvVarPrefix, "STORE_CHUNKS_REQUEST_MAX_FUTURE_AGE"),
	}
	LevelDBDisableSeeksCompactionV1Flag = cli.BoolTFlag{
		Name:     common.PrefixFlag(FlagPrefix, "leveldb-disable-seeks-compaction-v1"),
		Usage:    "Disable seeks compaction for LevelDB for v1",
		Required: false,
		EnvVar:   common.PrefixEnvVar(EnvVarPrefix, "LEVELDB_DISABLE_SEEKS_COMPACTION_V1"),
	}
	LevelDBEnableSyncWritesV1Flag = cli.BoolFlag{
		Name:     common.PrefixFlag(FlagPrefix, "leveldb-enable-sync-writes-v1"),
		Usage:    "Enable sync writes for LevelDB for v1",
		Required: false,
		EnvVar:   common.PrefixEnvVar(EnvVarPrefix, "LEVELDB_ENABLE_SYNC_WRITES_V1"),
	}
	LittDBWriteCacheSizeGBFlag = cli.Float64Flag{
		Name: common.PrefixFlag(FlagPrefix, "litt-db-write-cache-size-gb"),
		Usage: "The size of the LittDB write cache in gigabytes. Overrides " +
			"NODE_LITT_DB_WRITE_CACHE_SIZE_FRACTION if > 0, otherwise is ignored.",
		Required: false,
		Value:    0,
		EnvVar:   common.PrefixEnvVar(EnvVarPrefix, "LITT_DB_WRITE_CACHE_SIZE_GB"),
	}
	LittDBWriteCacheSizeFractionFlag = cli.Float64Flag{
		Name:     common.PrefixFlag(FlagPrefix, "litt-db-write-cache-size-fraction"),
		Usage:    "The fraction of the total memory to use for the LittDB write cache.",
		Required: false,
		Value:    0.15,
		EnvVar:   common.PrefixEnvVar(EnvVarPrefix, "LITT_DB_WRITE_CACHE_SIZE_FRACTION"),
	}
	LittDBReadCacheSizeGBFlag = cli.Float64Flag{
		Name: common.PrefixFlag(FlagPrefix, "litt-db-read-cache-size-gb"),
		Usage: "The size of the LittDB read cache in gigabytes. Overrides " +
			"NODE_LITT_DB_READ_CACHE_SIZE_FRACTION if > 0, otherwise is ignored.",
		Required: false,
		Value:    0,
		EnvVar:   common.PrefixEnvVar(EnvVarPrefix, "LITT_DB_READ_CACHE_SIZE_GB"),
	}
	LittDBReadCacheSizeFractionFlag = cli.Float64Flag{
		Name:     common.PrefixFlag(FlagPrefix, "litt-db-read-cache-size-fraction"),
		Usage:    "The fraction of the total memory to use for the LittDB read cache.",
		Required: false,
		Value:    0.05,
		EnvVar:   common.PrefixEnvVar(EnvVarPrefix, "LITT_DB_READ_CACHE_SIZE_FRACTION"),
	}
	LittDBStoragePathsFlag = cli.StringSliceFlag{
		Name:     common.PrefixFlag(FlagPrefix, "litt-db-storage-paths"),
		Usage:    "Comma separated list of paths to store the LittDB data files. If not provided, falls back to NODE_DB_PATH with '/chunk_v2_litt' suffix.",
		Required: false,
		EnvVar:   common.PrefixEnvVar(EnvVarPrefix, "LITT_DB_STORAGE_PATHS"),
	}
	LittUnsafePurgeLocksFlag = cli.BoolFlag{
		Name:     common.PrefixFlag(FlagPrefix, "litt-unsafe-purge-locks"),
		Usage:    "Unsafe flag to purge locks in LittDB. Use with caution, as it may lead to data loss or corruption.",
		Required: false,
		EnvVar:   common.PrefixEnvVar(EnvVarPrefix, "LITT_UNSAFE_PURGE_LOCKS"),
	}
	DownloadPoolSizeFlag = cli.IntFlag{
		Name:     common.PrefixFlag(FlagPrefix, "download-pool-size"),
		Usage:    "The size of the download pool. The default value is 16.",
		Required: false,
		Value:    16,
		EnvVar:   common.PrefixEnvVar(EnvVarPrefix, "DOWNLOAD_POOL_SIZE"),
	}
	GetChunksHotCacheReadLimitMBFlag = cli.Float64Flag{
		Name:     common.PrefixFlag(FlagPrefix, "get-chunks-hot-cache-read-limit-mb"),
		Usage:    "The rate limit for GetChunks() calls that hit the cache, unit is MB/s.",
		Required: false,
		Value:    1024,
		EnvVar:   common.PrefixEnvVar(EnvVarPrefix, "GET_CHUNKS_HOT_CACHE_READ_LIMIT_MB"),
	}
	GetChunksHotBurstLimitMBFlag = cli.Float64Flag{
		Name:     common.PrefixFlag(FlagPrefix, "get-chunks-hot-burst-limit-mb"),
		Usage:    "The burst limit for GetChunks() calls that hit the cache, unit is MB.",
		Required: false,
		Value:    1024,
		EnvVar:   common.PrefixEnvVar(EnvVarPrefix, "GET_CHUNKS_HOT_BURST_LIMIT_MB"),
	}
	GetChunksColdCacheReadLimitMBFlag = cli.Float64Flag{
		Name:     common.PrefixFlag(FlagPrefix, "get-chunks-cold-cache-read-limit-mb"),
		Usage:    "The rate limit for GetChunks() calls that miss the cache, unit is MB/s.",
		Required: false,
		Value:    32,
		EnvVar:   common.PrefixEnvVar(EnvVarPrefix, "GET_CHUNKS_COLD_CACHE_READ_LIMIT_MB"),
	}
	GetChunksColdBurstLimitMBFlag = cli.Float64Flag{
		Name:     common.PrefixFlag(FlagPrefix, "get-chunks-cold-burst-limit-MB"),
		Usage:    "The burst limit for GetChunks() calls that miss the cache, unit is MB.",
		Required: false,
		Value:    32,
		EnvVar:   common.PrefixEnvVar(EnvVarPrefix, "GET_CHUNKS_COLD_BURST_LIMIT_MB"),
	}
	GCSafetyBufferSizeGBFlag = cli.Float64Flag{
		Name: common.PrefixFlag(FlagPrefix, "gc-safety-buffer-size-gb"),
		Usage: "The size of the safety buffer for garbage collection in gigabytes. If zero, is ignored and " +
			"NODE_GC_SAFETY_BUFFER_SIZE_FRACTION will be used instead.",
		Required: false,
		Value:    0,
		EnvVar:   common.PrefixEnvVar(EnvVarPrefix, "GC_SAFETY_BUFFER_SIZE_GB"),
	}
<<<<<<< HEAD
	EjectionSentinelPeriodFlag = cli.DurationFlag{
		Name:     common.PrefixFlag(FlagPrefix, "ejection-sentinel-period"),
		Usage:    "The period at which the ejection sentinel runs to check for ejection conditions.",
		Required: false,
		Value:    5 * time.Minute,
		EnvVar:   common.PrefixEnvVar(EnvVarPrefix, "EJECTION_SENTINEL_PERIOD"),
	}
	EjectionDefenseEnabledFlag = cli.BoolTFlag{ // TODO make default false prior to merging
		Name:     common.PrefixFlag(FlagPrefix, "ejection-defense-enabled"),
		Usage:    "Whether to enable the ejection defense mechanism.",
		Required: false,
		EnvVar:   common.PrefixEnvVar(EnvVarPrefix, "EJECTION_DEFENSE_ENABLED"),
	}
	IgnoreVersionForEjectionDefenseFlag = cli.BoolFlag{
		Name:     common.PrefixFlag(FlagPrefix, "ignore-version-for-ejection-defense"),
		Usage:    "Whether to ignore the version check for ejection defense.",
		Required: false,
		EnvVar:   common.PrefixEnvVar(EnvVarPrefix, "IGNORE_VERSION_FOR_EJECTION_DEFENSE"),
=======
	GCSafetyBufferSizeFractionFlag = cli.Float64Flag{
		Name: common.PrefixFlag(FlagPrefix, "gc-safety-buffer-size-fraction"),
		Usage: "The fraction of the total memory to use for the safety buffer for garbage collection. Is" +
			" ignored if NODE_GC_SAFETY_BUFFER_SIZE_GB > 0.",
		Required: false,
		Value:    0.2,
		EnvVar:   common.PrefixEnvVar(EnvVarPrefix, "GC_SAFETY_BUFFER_SIZE_FRACTION"),
>>>>>>> bca5a325
	}

	/////////////////////////////////////////////////////////////////////////////
	// TEST FLAGS SECTION
	//
	// WARNING: These flags are for testing purposes only.
	// They must be disabled in production environments as they may:
	//   - Break protocol requirements
	//   - Expose sensitive information
	//   - Bypass security checks
	//   - Degrade performance
	/////////////////////////////////////////////////////////////////////////////

	// This flag controls whether other test flags can take effect.
	// By default, it is not test mode.
	EnableTestModeFlag = cli.BoolFlag{
		Name:     common.PrefixFlag(FlagPrefix, "enable-test-mode"),
		Usage:    "Whether to run as test mode. This flag needs to be enabled for other test flags to take effect",
		Required: false,
		EnvVar:   common.PrefixEnvVar(EnvVarPrefix, "ENABLE_TEST_MODE"),
	}

	// Corresponding to the BLOCK_STALE_MEASURE defined onchain in
	// contracts/src/core/EigenDAServiceManagerStorage.sol
	// This flag is used to override the value from the chain. The target use case is testing.
	OverrideBlockStaleMeasureFlag = cli.Uint64Flag{
		Name:     common.PrefixFlag(FlagPrefix, "override-block-stale-measure"),
		Usage:    "The maximum amount of blocks in the past that the service will consider stake amounts to still be valid. This is used to override the value set on chain. 0 means no override",
		Required: false,
		Value:    0,
		EnvVar:   common.PrefixEnvVar(EnvVarPrefix, "OVERRIDE_BLOCK_STALE_MEASURE"),
	}
	// Corresponding to the STORE_DURATION_BLOCKS defined onchain in
	// contracts/src/core/EigenDAServiceManagerStorage.sol
	// This flag is used to override the value from the chain. The target use case is testing.
	OverrideStoreDurationBlocksFlag = cli.Uint64Flag{
		Name:     common.PrefixFlag(FlagPrefix, "override-store-duration-blocks"),
		Usage:    "Unit of measure (in blocks) for which data will be stored for after confirmation. This is used to override the value set on chain. 0 means no override",
		Required: false,
		Value:    0,
		EnvVar:   common.PrefixEnvVar(EnvVarPrefix, "OVERRIDE_STORE_DURATION_BLOCKS"),
	}
	// DO NOT set plain private key in flag in production.
	// When test mode is enabled, the DA Node will take private BLS key from this flag.
	TestPrivateBlsFlag = cli.StringFlag{
		Name:     common.PrefixFlag(FlagPrefix, "test-private-bls"),
		Usage:    "Test BLS private key for node operator",
		Required: false,
		EnvVar:   common.PrefixEnvVar(EnvVarPrefix, "TEST_PRIVATE_BLS"),
	}

	/////////////////////////////////////////////////////////////////////////////
	// END TEST FLAGS SECTION
	//
	// If you need to add new test flags:
	// 1. Place them within this section above
	// 2. Document their purpose and impact
	/////////////////////////////////////////////////////////////////////////////

)

var requiredFlags = []cli.Flag{
	HostnameFlag,
	DispersalPortFlag,
	RetrievalPortFlag,
	EnableMetricsFlag,
	MetricsPortFlag,
	OnchainMetricsIntervalFlag,
	EnableNodeApiFlag,
	NodeApiPortFlag,
	TimeoutFlag,
	QuorumIDListFlag,
	DbPathFlag,
	BlsKeyFileFlag,
	BlsKeyPasswordFlag,
	PubIPProviderFlag,
	PubIPCheckIntervalFlag,
	ChurnerUrlFlag,
}

var optionalFlags = []cli.Flag{
	RegisterAtNodeStartFlag,
	ExpirationPollIntervalSecFlag,
	ReachabilityPollIntervalSecFlag,
	EnableTestModeFlag,
	OverrideBlockStaleMeasureFlag,
	OverrideStoreDurationBlocksFlag,
	TestPrivateBlsFlag,
	NumBatchValidatorsFlag,
	NumBatchDeserializationWorkersFlag,
	InternalDispersalPortFlag,
	InternalRetrievalPortFlag,
	InternalV2DispersalPortFlag,
	InternalV2RetrievalPortFlag,
	ClientIPHeaderFlag,
	ChurnerUseSecureGRPC,
	RelayUseSecureGRPC,
	EcdsaKeyFileFlag,
	EcdsaKeyPasswordFlag,
	DataApiUrlFlag,
	DisableNodeInfoResourcesFlag,
	EnableGnarkBundleEncodingFlag,
	BLSRemoteSignerEnabledFlag,
	BLSRemoteSignerUrlFlag,
	BLSPublicKeyHexFlag,
	BLSSignerCertFileFlag,
	BLSSignerAPIKeyFlag,
	V2DispersalPortFlag,
	V2RetrievalPortFlag,
	OnchainStateRefreshIntervalFlag,
	ChunkDownloadTimeoutFlag,
	GRPCMsgSizeLimitV2Flag,
	PprofHttpPort,
	EnablePprof,
	DisableDispersalAuthenticationFlag,
	DispersalAuthenticationKeyCacheSizeFlag,
	DisperserKeyTimeoutFlag,
	DispersalAuthenticationTimeoutFlag,
	RelayMaxGRPCMessageSizeFlag,
	RuntimeModeFlag,
	StoreChunksRequestMaxPastAgeFlag,
	StoreChunksRequestMaxFutureAgeFlag,
	LevelDBDisableSeeksCompactionV1Flag,
	LevelDBEnableSyncWritesV1Flag,
	DownloadPoolSizeFlag,
	LittDBWriteCacheSizeGBFlag,
	LittDBReadCacheSizeGBFlag,
	LittDBWriteCacheSizeFractionFlag,
	LittDBReadCacheSizeFractionFlag,
	LittDBStoragePathsFlag,
	GetChunksHotCacheReadLimitMBFlag,
	GetChunksHotBurstLimitMBFlag,
	GetChunksColdCacheReadLimitMBFlag,
	GetChunksColdBurstLimitMBFlag,
	GCSafetyBufferSizeGBFlag,
	EigenDADirectoryFlag,
	BlsOperatorStateRetrieverFlag,
	EigenDAServiceManagerFlag,
<<<<<<< HEAD
	EjectionSentinelPeriodFlag,
	EjectionDefenseEnabledFlag,
	IgnoreVersionForEjectionDefenseFlag,
=======
	LittUnsafePurgeLocksFlag,
>>>>>>> bca5a325
}

func init() {
	Flags = append(requiredFlags, optionalFlags...)
	Flags = append(Flags, kzg.CLIFlags(EnvVarPrefix)...)
	Flags = append(Flags, geth.EthClientFlags(EnvVarPrefix)...)
	Flags = append(Flags, common.LoggerCLIFlags(EnvVarPrefix, FlagPrefix)...)
}

// Flags contains the list of configuration options available to the binary.
var Flags []cli.Flag<|MERGE_RESOLUTION|>--- conflicted
+++ resolved
@@ -500,26 +500,6 @@
 		Value:    0,
 		EnvVar:   common.PrefixEnvVar(EnvVarPrefix, "GC_SAFETY_BUFFER_SIZE_GB"),
 	}
-<<<<<<< HEAD
-	EjectionSentinelPeriodFlag = cli.DurationFlag{
-		Name:     common.PrefixFlag(FlagPrefix, "ejection-sentinel-period"),
-		Usage:    "The period at which the ejection sentinel runs to check for ejection conditions.",
-		Required: false,
-		Value:    5 * time.Minute,
-		EnvVar:   common.PrefixEnvVar(EnvVarPrefix, "EJECTION_SENTINEL_PERIOD"),
-	}
-	EjectionDefenseEnabledFlag = cli.BoolTFlag{ // TODO make default false prior to merging
-		Name:     common.PrefixFlag(FlagPrefix, "ejection-defense-enabled"),
-		Usage:    "Whether to enable the ejection defense mechanism.",
-		Required: false,
-		EnvVar:   common.PrefixEnvVar(EnvVarPrefix, "EJECTION_DEFENSE_ENABLED"),
-	}
-	IgnoreVersionForEjectionDefenseFlag = cli.BoolFlag{
-		Name:     common.PrefixFlag(FlagPrefix, "ignore-version-for-ejection-defense"),
-		Usage:    "Whether to ignore the version check for ejection defense.",
-		Required: false,
-		EnvVar:   common.PrefixEnvVar(EnvVarPrefix, "IGNORE_VERSION_FOR_EJECTION_DEFENSE"),
-=======
 	GCSafetyBufferSizeFractionFlag = cli.Float64Flag{
 		Name: common.PrefixFlag(FlagPrefix, "gc-safety-buffer-size-fraction"),
 		Usage: "The fraction of the total memory to use for the safety buffer for garbage collection. Is" +
@@ -527,7 +507,25 @@
 		Required: false,
 		Value:    0.2,
 		EnvVar:   common.PrefixEnvVar(EnvVarPrefix, "GC_SAFETY_BUFFER_SIZE_FRACTION"),
->>>>>>> bca5a325
+	}
+	EjectionSentinelPeriodFlag = cli.DurationFlag{
+		Name:     common.PrefixFlag(FlagPrefix, "ejection-sentinel-period"),
+		Usage:    "The period at which the ejection sentinel runs to check for ejection conditions.",
+		Required: false,
+		Value:    5 * time.Minute,
+		EnvVar:   common.PrefixEnvVar(EnvVarPrefix, "EJECTION_SENTINEL_PERIOD"),
+	}
+	EjectionDefenseEnabledFlag = cli.BoolTFlag{ // TODO make default false prior to merging
+		Name:     common.PrefixFlag(FlagPrefix, "ejection-defense-enabled"),
+		Usage:    "Whether to enable the ejection defense mechanism.",
+		Required: false,
+		EnvVar:   common.PrefixEnvVar(EnvVarPrefix, "EJECTION_DEFENSE_ENABLED"),
+	}
+	IgnoreVersionForEjectionDefenseFlag = cli.BoolFlag{
+		Name:     common.PrefixFlag(FlagPrefix, "ignore-version-for-ejection-defense"),
+		Usage:    "Whether to ignore the version check for ejection defense.",
+		Required: false,
+		EnvVar:   common.PrefixEnvVar(EnvVarPrefix, "IGNORE_VERSION_FOR_EJECTION_DEFENSE"),
 	}
 
 	/////////////////////////////////////////////////////////////////////////////
@@ -666,13 +664,10 @@
 	EigenDADirectoryFlag,
 	BlsOperatorStateRetrieverFlag,
 	EigenDAServiceManagerFlag,
-<<<<<<< HEAD
+	LittUnsafePurgeLocksFlag,
 	EjectionSentinelPeriodFlag,
 	EjectionDefenseEnabledFlag,
 	IgnoreVersionForEjectionDefenseFlag,
-=======
-	LittUnsafePurgeLocksFlag,
->>>>>>> bca5a325
 }
 
 func init() {
