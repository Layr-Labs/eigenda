package flags

import (
	"fmt"
	"time"

	"github.com/docker/go-units"

	"github.com/Layr-Labs/eigenda/common"
	"github.com/Layr-Labs/eigenda/common/geth"
	"github.com/Layr-Labs/eigenda/encoding/kzg"
	"github.com/urfave/cli"
)

const (
	FlagPrefix   = "node"
	EnvVarPrefix = "NODE"

	// Node mode values
	ModeV1Only  = "v1-only"
	ModeV2Only  = "v2-only"
	ModeV1AndV2 = "v1-and-v2"
)

var (
	/* Required Flags */

	HostnameFlag = cli.StringFlag{
		Name:     common.PrefixFlag(FlagPrefix, "hostname"),
		Usage:    "Hostname at which node is available",
		Required: true,
		EnvVar:   common.PrefixEnvVar(EnvVarPrefix, "HOSTNAME"),
	}
	DispersalPortFlag = cli.StringFlag{
		Name:     common.PrefixFlag(FlagPrefix, "dispersal-port"),
		Usage:    "Port at which node registers to listen for dispersal calls",
		Required: true,
		EnvVar:   common.PrefixEnvVar(EnvVarPrefix, "DISPERSAL_PORT"),
	}
	RetrievalPortFlag = cli.StringFlag{
		Name:     common.PrefixFlag(FlagPrefix, "retrieval-port"),
		Usage:    "Port at which node registers to listen for retrieval calls",
		Required: true,
		EnvVar:   common.PrefixEnvVar(EnvVarPrefix, "RETRIEVAL_PORT"),
	}
	InternalDispersalPortFlag = cli.StringFlag{
		Name:     common.PrefixFlag(FlagPrefix, "internal-dispersal-port"),
		Usage:    "Port at which node listens for dispersal calls (used when node is behind NGINX)",
		Required: false,
		EnvVar:   common.PrefixEnvVar(EnvVarPrefix, "INTERNAL_DISPERSAL_PORT"),
	}
	InternalRetrievalPortFlag = cli.StringFlag{
		Name:     common.PrefixFlag(FlagPrefix, "internal-retrieval-port"),
		Usage:    "Port at which node listens for retrieval calls (used when node is behind NGINX)",
		Required: false,
		EnvVar:   common.PrefixEnvVar(EnvVarPrefix, "INTERNAL_RETRIEVAL_PORT"),
	}
	V2DispersalPortFlag = cli.StringFlag{
		Name:     common.PrefixFlag(FlagPrefix, "v2-dispersal-port"),
		Usage:    "Port at which node registers to listen for v2 dispersal calls",
		Required: false,
		EnvVar:   common.PrefixEnvVar(EnvVarPrefix, "V2_DISPERSAL_PORT"),
	}
	V2RetrievalPortFlag = cli.StringFlag{
		Name:     common.PrefixFlag(FlagPrefix, "v2-retrieval-port"),
		Usage:    "Port at which node registers to listen for v2 retrieval calls",
		Required: false,
		EnvVar:   common.PrefixEnvVar(EnvVarPrefix, "V2_RETRIEVAL_PORT"),
	}
	EnableNodeApiFlag = cli.BoolFlag{
		Name:     common.PrefixFlag(FlagPrefix, "enable-node-api"),
		Usage:    "enable node-api to serve eigenlayer-cli node-api calls",
		Required: true,
		EnvVar:   common.PrefixEnvVar(EnvVarPrefix, "ENABLE_NODE_API"),
	}
	NodeApiPortFlag = cli.StringFlag{
		Name:     common.PrefixFlag(FlagPrefix, "node-api-port"),
		Usage:    "Port at which node listens for eigenlayer-cli node-api calls",
		Required: false,
		Value:    "9091",
		EnvVar:   common.PrefixEnvVar(EnvVarPrefix, "API_PORT"),
	}
	EnableMetricsFlag = cli.BoolFlag{
		Name:     common.PrefixFlag(FlagPrefix, "enable-metrics"),
		Usage:    "enable prometheus to serve metrics collection",
		Required: true,
		EnvVar:   common.PrefixEnvVar(EnvVarPrefix, "ENABLE_METRICS"),
	}
	MetricsPortFlag = cli.IntFlag{
		Name:     common.PrefixFlag(FlagPrefix, "metrics-port"),
		Usage:    "Port at which node listens for metrics calls",
		Required: false,
		Value:    9091,
		EnvVar:   common.PrefixEnvVar(EnvVarPrefix, "METRICS_PORT"),
	}
	OnchainMetricsIntervalFlag = cli.StringFlag{
		Name:     common.PrefixFlag(FlagPrefix, "onchain-metrics-interval"),
		Usage:    "The interval in seconds at which the node polls the onchain state of the operator and update metrics. <=0 means no poll",
		Required: false,
		Value:    "180",
		EnvVar:   common.PrefixEnvVar(EnvVarPrefix, "ONCHAIN_METRICS_INTERVAL"),
	}
	TimeoutFlag = cli.StringFlag{
		Name:     common.PrefixFlag(FlagPrefix, "timeout"),
		Usage:    "Amount of time to wait for GPRC",
		Required: true,
		EnvVar:   common.PrefixEnvVar(EnvVarPrefix, "TIMEOUT"),
	}
	QuorumIDListFlag = cli.StringFlag{
		Name:     common.PrefixFlag(FlagPrefix, "quorum-id-list"),
		Usage:    "Comma separated list of quorum IDs that the node will participate in. There should be at least one quorum ID. This list must not contain quorums node is already registered with.",
		Required: true,
		EnvVar:   common.PrefixEnvVar(EnvVarPrefix, "QUORUM_ID_LIST"),
	}
	DbPathFlag = cli.StringFlag{
		Name:     common.PrefixFlag(FlagPrefix, "db-path"),
		Usage:    "Path for level db",
		Required: true,
		EnvVar:   common.PrefixEnvVar(EnvVarPrefix, "DB_PATH"),
	}
	// The files for encrypted private keys.
	BlsKeyFileFlag = cli.StringFlag{
		Name:     common.PrefixFlag(FlagPrefix, "bls-key-file"),
		Required: false,
		Usage:    "Path to the encrypted bls private key",
		EnvVar:   common.PrefixEnvVar(EnvVarPrefix, "BLS_KEY_FILE"),
	}
	EcdsaKeyFileFlag = cli.StringFlag{
		Name:     common.PrefixFlag(FlagPrefix, "ecdsa-key-file"),
		Required: false,
		Usage:    "Path to the encrypted ecdsa private key",
		EnvVar:   common.PrefixEnvVar(EnvVarPrefix, "ECDSA_KEY_FILE"),
	}
	// Passwords to decrypt the private keys.
	BlsKeyPasswordFlag = cli.StringFlag{
		Name:     common.PrefixFlag(FlagPrefix, "bls-key-password"),
		Required: false,
		Usage:    "Password to decrypt bls private key",
		EnvVar:   common.PrefixEnvVar(EnvVarPrefix, "BLS_KEY_PASSWORD"),
	}
	EcdsaKeyPasswordFlag = cli.StringFlag{
		Name:     common.PrefixFlag(FlagPrefix, "ecdsa-key-password"),
		Required: false,
		Usage:    "Password to decrypt ecdsa private key",
		EnvVar:   common.PrefixEnvVar(EnvVarPrefix, "ECDSA_KEY_PASSWORD"),
	}
	BlsOperatorStateRetrieverFlag = cli.StringFlag{
		Name:     common.PrefixFlag(FlagPrefix, "bls-operator-state-retriever"),
		Usage:    "Address of the BLS Operator State Retriever",
		Required: true,
		EnvVar:   common.PrefixEnvVar(EnvVarPrefix, "BLS_OPERATOR_STATE_RETRIVER"),
	}
	EigenDAServiceManagerFlag = cli.StringFlag{
		Name:     common.PrefixFlag(FlagPrefix, "eigenda-service-manager"),
		Usage:    "Address of the EigenDA Service Manager",
		Required: true,
		EnvVar:   common.PrefixEnvVar(EnvVarPrefix, "EIGENDA_SERVICE_MANAGER"),
	}
	ChurnerUrlFlag = cli.StringFlag{
		Name:     common.PrefixFlag(FlagPrefix, "churner-url"),
		Usage:    "URL of the Churner",
		Required: true,
		EnvVar:   common.PrefixEnvVar(EnvVarPrefix, "CHURNER_URL"),
	}
	ChurnerUseSecureGRPC = cli.BoolTFlag{
		Name:     common.PrefixFlag(FlagPrefix, "churner-use-secure-grpc"),
		Usage:    "Whether to use secure GRPC connection to Churner",
		Required: false,
		EnvVar:   common.PrefixEnvVar(EnvVarPrefix, "CHURNER_USE_SECURE_GRPC"),
	}
	PubIPProviderFlag = cli.StringSliceFlag{
		Name:     common.PrefixFlag(FlagPrefix, "public-ip-provider"),
		Usage:    "The ip provider service(s) used to obtain a node's public IP. Valid options: 'seeip', 'ipify'",
		Required: true,
		EnvVar:   common.PrefixEnvVar(EnvVarPrefix, "PUBLIC_IP_PROVIDER"),
	}
	PubIPCheckIntervalFlag = cli.DurationFlag{
		Name:     common.PrefixFlag(FlagPrefix, "public-ip-check-interval"),
		Usage:    "Interval at which to check for changes in the node's public IP (Ex: 10s). If set to 0, the check will be disabled.",
		Required: false,
		Value:    10 * time.Second,
		EnvVar:   common.PrefixEnvVar(EnvVarPrefix, "PUBLIC_IP_CHECK_INTERVAL"),
	}

	/* Optional Flags */

	// This flag is used to control if the DA Node registers itself when it starts.
	// This is useful for testing and for hosted node where we don't want to have
	// mannual operation with CLI to register.
	// By default, it will not register itself at start.
	RegisterAtNodeStartFlag = cli.BoolFlag{
		Name:     common.PrefixFlag(FlagPrefix, "register-at-node-start"),
		Usage:    "Whether to register the node for EigenDA when it starts",
		Required: false,
		EnvVar:   common.PrefixEnvVar(EnvVarPrefix, "REGISTER_AT_NODE_START"),
	}
	ExpirationPollIntervalSecFlag = cli.StringFlag{
		Name:     common.PrefixFlag(FlagPrefix, "expiration-poll-interval"),
		Usage:    "How often (in second) to poll status and expire outdated blobs",
		Required: false,
		Value:    "180",
		EnvVar:   common.PrefixEnvVar(EnvVarPrefix, "EXPIRATION_POLL_INTERVAL"),
	}
	ReachabilityPollIntervalSecFlag = cli.StringFlag{
		Name:     common.PrefixFlag(FlagPrefix, "reachability-poll-interval"),
		Usage:    "How often (in second) to check if node is reachabile from Disperser",
		Required: false,
		Value:    "60",
		EnvVar:   common.PrefixEnvVar(EnvVarPrefix, "REACHABILITY_POLL_INTERVAL"),
	}
	// Optional DataAPI URL. If not set, reachability checks are disabled
	DataApiUrlFlag = cli.StringFlag{
		Name:     common.PrefixFlag(FlagPrefix, "dataapi-url"),
		Usage:    "URL of the DataAPI",
		Required: false,
		Value:    "",
		EnvVar:   common.PrefixEnvVar(EnvVarPrefix, "DATAAPI_URL"),
	}
	// NumBatchValidators is the maximum number of parallel workers used to
	// validate a batch (defaults to 128).
	NumBatchValidatorsFlag = cli.IntFlag{
		Name:     "num-batch-validators",
		Usage:    "maximum number of parallel workers used to validate a batch (defaults to 128)",
		Required: false,
		EnvVar:   common.PrefixEnvVar(EnvVarPrefix, "NUM_BATCH_VALIDATORS"),
		Value:    128,
	}
	NumBatchDeserializationWorkersFlag = cli.IntFlag{
		Name:     "num-batch-deserialization-workers",
		Usage:    "maximum number of parallel workers used to deserialize a batch (defaults to 128)",
		Required: false,
		EnvVar:   common.PrefixEnvVar(EnvVarPrefix, "NUM_BATCH_DESERIALIZATION_WORKERS"),
		Value:    128,
	}
	EnableGnarkBundleEncodingFlag = cli.BoolFlag{
		Name:     "enable-gnark-bundle-encoding",
		Usage:    "Enable Gnark bundle encoding for chunks",
		Required: false,
		EnvVar:   common.PrefixEnvVar(EnvVarPrefix, "ENABLE_GNARK_BUNDLE_ENCODING"),
	}
	OnchainStateRefreshIntervalFlag = cli.DurationFlag{
		Name:     common.PrefixFlag(FlagPrefix, "onchain-state-refresh-interval"),
		Usage:    "The interval at which to refresh the onchain state. This flag is only relevant in v2 (default: 1h)",
		Required: false,
		EnvVar:   common.PrefixEnvVar(EnvVarPrefix, "ONCHAIN_STATE_REFRESH_INTERVAL"),
		Value:    1 * time.Hour,
	}
	ChunkDownloadTimeoutFlag = cli.DurationFlag{
		Name:     common.PrefixFlag(FlagPrefix, "chunk-download-timeout"),
		Usage:    "The timeout for downloading chunks from the relay (default: 30s)",
		Required: false,
		EnvVar:   common.PrefixEnvVar(EnvVarPrefix, "CHUNK_DOWNLOAD_TIMEOUT"),
		Value:    20 * time.Second,
	}
	GRPCMsgSizeLimitV2Flag = cli.IntFlag{
		Name:     common.PrefixFlag(FlagPrefix, "grpc-msg-size-limit-v2"),
		Usage:    "The maximum message size in bytes the V2 dispersal endpoint can receive from the client. This flag is only relevant in v2 (default: 1MB)",
		Required: false,
		EnvVar:   common.PrefixEnvVar(EnvVarPrefix, "GRPC_MSG_SIZE_LIMIT_V2"),
		Value:    units.MiB,
	}
	DisableDispersalAuthenticationFlag = cli.BoolFlag{
		Name:     common.PrefixFlag(FlagPrefix, "disable-dispersal-authentication"),
		Usage:    "Disable authentication for StoreChunks() calls from the disperser",
		Required: false,
		EnvVar:   common.PrefixEnvVar(EnvVarPrefix, "DISABLE_DISPERSAL_AUTHENTICATION"),
	}
	DispersalAuthenticationKeyCacheSizeFlag = cli.IntFlag{
		Name:     common.PrefixFlag(FlagPrefix, "dispersal-authentication-key-cache-size"),
		Usage:    "The size of the dispersal authentication key cache",
		Required: false,
		EnvVar:   common.PrefixEnvVar(EnvVarPrefix, "DISPERSAL_AUTHENTICATION_KEY_CACHE_SIZE"),
		Value:    units.KiB,
	}
	DisperserKeyTimeoutFlag = cli.DurationFlag{
		Name:     common.PrefixFlag(FlagPrefix, "disperser-key-timeout"),
		Usage:    "The duration for which a disperser key is cached",
		Required: false,
		EnvVar:   common.PrefixEnvVar(EnvVarPrefix, "DISPERSER_KEY_TIMEOUT"),
		Value:    1 * time.Hour,
	}
	DispersalAuthenticationTimeoutFlag = cli.DurationFlag{
		Name:     common.PrefixFlag(FlagPrefix, "dispersal-authentication-timeout"),
		Usage:    "The duration for which a disperser authentication is valid",
		Required: false,
		EnvVar:   common.PrefixEnvVar(EnvVarPrefix, "DISPERSAL_AUTHENTICATION_TIMEOUT"),
		Value:    0, // TODO (cody-littley) remove this feature
	}
	RelayMaxGRPCMessageSizeFlag = cli.IntFlag{
		Name:     common.PrefixFlag(FlagPrefix, "relay-max-grpc-message-size"),
		Usage:    "The maximum message size in bytes for messages received from the relay",
		Required: false,
		EnvVar:   common.PrefixEnvVar(EnvVarPrefix, "RELAY_MAX_GRPC_MESSAGE_SIZE"),
		Value:    units.GiB, // intentionally large for the time being
	}

	ClientIPHeaderFlag = cli.StringFlag{
		Name:     common.PrefixFlag(FlagPrefix, "client-ip-header"),
		Usage:    "The name of the header used to get the client IP address. If set to empty string, the IP address will be taken from the connection. The rightmost value of the header will be used.",
		Required: false,
		Value:    "",
		EnvVar:   common.PrefixEnvVar(EnvVarPrefix, "CLIENT_IP_HEADER"),
	}

	DisableNodeInfoResourcesFlag = cli.BoolFlag{
		Name:     common.PrefixFlag(FlagPrefix, "disable-node-info-resources"),
		Usage:    "Disable system resource information (OS, architecture, CPU, memory) on the NodeInfo API",
		Required: false,
		EnvVar:   common.PrefixEnvVar(EnvVarPrefix, "DISABLE_NODE_INFO_RESOURCES"),
	}

	BLSRemoteSignerEnabledFlag = cli.BoolFlag{
		Name:     common.PrefixFlag(FlagPrefix, "bls-remote-signer-enabled"),
		Usage:    "Set to true to enable the BLS remote signer",
		Required: false,
		EnvVar:   common.PrefixEnvVar(EnvVarPrefix, "BLS_REMOTE_SIGNER_ENABLED"),
	}

	BLSRemoteSignerUrlFlag = cli.StringFlag{
		Name:     common.PrefixFlag(FlagPrefix, "bls-remote-signer-url"),
		Usage:    "The URL of the BLS remote signer",
		Required: false,
		EnvVar:   common.PrefixEnvVar(EnvVarPrefix, "BLS_REMOTE_SIGNER_URL"),
	}

	BLSPublicKeyHexFlag = cli.StringFlag{
		Name:     common.PrefixFlag(FlagPrefix, "bls-public-key-hex"),
		Usage:    "The hex-encoded public key of the BLS signer",
		Required: false,
		EnvVar:   common.PrefixEnvVar(EnvVarPrefix, "BLS_PUBLIC_KEY_HEX"),
	}

	BLSSignerCertFileFlag = cli.StringFlag{
		Name:     common.PrefixFlag(FlagPrefix, "bls-signer-cert-file"),
		Usage:    "The path to the BLS signer certificate file",
		Required: false,
		EnvVar:   common.PrefixEnvVar(EnvVarPrefix, "BLS_SIGNER_CERT_FILE"),
	}

	BLSSignerAPIKeyFlag = cli.StringFlag{
		Name:     common.PrefixFlag(FlagPrefix, "bls-signer-api-key"),
		Usage:    "The API key for the BLS signer. Only required if BLSRemoteSignerEnabled is true",
		Required: false,
		EnvVar:   common.PrefixEnvVar(EnvVarPrefix, "BLS_SIGNER_API_KEY"),
	}

	PprofHttpPort = cli.StringFlag{
		Name:     common.PrefixFlag(FlagPrefix, "pprof-http-port"),
		Usage:    "the http port which the pprof server is listening",
		Required: false,
		Value:    "6060",
		EnvVar:   common.PrefixEnvVar(EnvVarPrefix, "PPROF_HTTP_PORT"),
	}
	EnablePprof = cli.BoolFlag{
		Name:     common.PrefixFlag(FlagPrefix, "enable-pprof"),
		Usage:    "start prrof server",
		Required: false,
		EnvVar:   common.PrefixEnvVar(EnvVarPrefix, "ENABLE_PPROF"),
	}

	RuntimeModeFlag = cli.StringFlag{
		Name:     common.PrefixFlag(FlagPrefix, "runtime-mode"),
		Usage:    fmt.Sprintf("Node runtime mode (%s (default), %s, or %s)", ModeV1AndV2, ModeV1Only, ModeV2Only),
		Required: false,
		Value:    ModeV1AndV2,
		EnvVar:   common.PrefixEnvVar(EnvVarPrefix, "RUNTIME_MODE"),
	}
	StoreChunksRequestMaxPastAgeFlag = cli.DurationFlag{
		Name:     common.PrefixFlag(FlagPrefix, "store-chunks-request-max-past-age"),
		Usage:    "The maximum age of a StoreChunks request in the past that the node will accept.",
		Required: false,
		Value:    5 * time.Minute,
		EnvVar:   common.PrefixEnvVar(EnvVarPrefix, "STORE_CHUNKS_REQUEST_MAX_PAST_AGE"),
	}
	StoreChunksRequestMaxFutureAgeFlag = cli.DurationFlag{
		Name:     common.PrefixFlag(FlagPrefix, "store-chunks-request-max-future-age"),
		Usage:    "The maximum age of a StoreChunks request in the future that the node will accept.",
		Required: false,
		Value:    5 * time.Minute,
		EnvVar:   common.PrefixEnvVar(EnvVarPrefix, "STORE_CHUNKS_REQUEST_MAX_FUTURE_AGE"),
	}
	LevelDBDisableSeeksCompactionV1Flag = cli.BoolTFlag{
		Name:     common.PrefixFlag(FlagPrefix, "leveldb-disable-seeks-compaction-v1"),
		Usage:    "Disable seeks compaction for LevelDB for v1",
		Required: false,
		EnvVar:   common.PrefixEnvVar(EnvVarPrefix, "LEVELDB_DISABLE_SEEKS_COMPACTION_V1"),
	}
	LevelDBEnableSyncWritesV1Flag = cli.BoolFlag{
		Name:     common.PrefixFlag(FlagPrefix, "leveldb-enable-sync-writes-v1"),
		Usage:    "Enable sync writes for LevelDB for v1",
		Required: false,
		EnvVar:   common.PrefixEnvVar(EnvVarPrefix, "LEVELDB_ENABLE_SYNC_WRITES_V1"),
	}
	LevelDBDisableSeeksCompactionV2Flag = cli.BoolTFlag{
		Name:     common.PrefixFlag(FlagPrefix, "leveldb-disable-seeks-compaction-v2"),
		Usage:    "Disable seeks compaction for LevelDB for v2",
		Required: false,
		EnvVar:   common.PrefixEnvVar(EnvVarPrefix, "LEVELDB_DISABLE_SEEKS_COMPACTION_V2"),
	}
	LevelDBEnableSyncWritesV2Flag = cli.BoolTFlag{
		Name:     common.PrefixFlag(FlagPrefix, "leveldb-enable-sync-writes-v2"),
		Usage:    "Enable sync writes for LevelDB for v2",
		Required: false,
		EnvVar:   common.PrefixEnvVar(EnvVarPrefix, "LEVELDB_ENABLE_SYNC_WRITES_V2"),
	}

	LittDBEnabledFlag = cli.BoolTFlag{
		Name:     common.PrefixFlag(FlagPrefix, "litt-db-enabled"),
		Usage:    "Enable LittDB instead of LevelDB",
		Required: false,
		EnvVar:   common.PrefixEnvVar(EnvVarPrefix, "LITT_DB_ENABLED"),
	}

	/////////////////////////////////////////////////////////////////////////////
	// TEST FLAGS SECTION
	//
	// WARNING: These flags are for testing purposes only.
	// They must be disabled in production environments as they may:
	//   - Break protocol requirements
	//   - Expose sensitive information
	//   - Bypass security checks
	//   - Degrade performance
	/////////////////////////////////////////////////////////////////////////////

	// This flag controls whether other test flags can take effect.
	// By default, it is not test mode.
	EnableTestModeFlag = cli.BoolFlag{
		Name:     common.PrefixFlag(FlagPrefix, "enable-test-mode"),
		Usage:    "Whether to run as test mode. This flag needs to be enabled for other test flags to take effect",
		Required: false,
		EnvVar:   common.PrefixEnvVar(EnvVarPrefix, "ENABLE_TEST_MODE"),
	}

	// Corresponding to the BLOCK_STALE_MEASURE defined onchain in
	// contracts/src/core/EigenDAServiceManagerStorage.sol
	// This flag is used to override the value from the chain. The target use case is testing.
	OverrideBlockStaleMeasureFlag = cli.Uint64Flag{
		Name:     common.PrefixFlag(FlagPrefix, "override-block-stale-measure"),
		Usage:    "The maximum amount of blocks in the past that the service will consider stake amounts to still be valid. This is used to override the value set on chain. 0 means no override",
		Required: false,
		Value:    0,
		EnvVar:   common.PrefixEnvVar(EnvVarPrefix, "OVERRIDE_BLOCK_STALE_MEASURE"),
	}
	// Corresponding to the STORE_DURATION_BLOCKS defined onchain in
	// contracts/src/core/EigenDAServiceManagerStorage.sol
	// This flag is used to override the value from the chain. The target use case is testing.
	OverrideStoreDurationBlocksFlag = cli.Uint64Flag{
		Name:     common.PrefixFlag(FlagPrefix, "override-store-duration-blocks"),
		Usage:    "Unit of measure (in blocks) for which data will be stored for after confirmation. This is used to override the value set on chain. 0 means no override",
		Required: false,
		Value:    0,
		EnvVar:   common.PrefixEnvVar(EnvVarPrefix, "OVERRIDE_STORE_DURATION_BLOCKS"),
	}
	// DO NOT set plain private key in flag in production.
	// When test mode is enabled, the DA Node will take private BLS key from this flag.
	TestPrivateBlsFlag = cli.StringFlag{
		Name:     common.PrefixFlag(FlagPrefix, "test-private-bls"),
		Usage:    "Test BLS private key for node operator",
		Required: false,
		EnvVar:   common.PrefixEnvVar(EnvVarPrefix, "TEST_PRIVATE_BLS"),
	}

	/////////////////////////////////////////////////////////////////////////////
	// END TEST FLAGS SECTION
	//
	// If you need to add new test flags:
	// 1. Place them within this section above
	// 2. Document their purpose and impact
	/////////////////////////////////////////////////////////////////////////////

)

var requiredFlags = []cli.Flag{
	HostnameFlag,
	DispersalPortFlag,
	RetrievalPortFlag,
	EnableMetricsFlag,
	MetricsPortFlag,
	OnchainMetricsIntervalFlag,
	EnableNodeApiFlag,
	NodeApiPortFlag,
	TimeoutFlag,
	QuorumIDListFlag,
	DbPathFlag,
	BlsKeyFileFlag,
	BlsKeyPasswordFlag,
	BlsOperatorStateRetrieverFlag,
	EigenDAServiceManagerFlag,
	PubIPProviderFlag,
	PubIPCheckIntervalFlag,
	ChurnerUrlFlag,
}

var optionalFlags = []cli.Flag{
	RegisterAtNodeStartFlag,
	ExpirationPollIntervalSecFlag,
	ReachabilityPollIntervalSecFlag,
	EnableTestModeFlag,
	OverrideBlockStaleMeasureFlag,
	OverrideStoreDurationBlocksFlag,
	TestPrivateBlsFlag,
	NumBatchValidatorsFlag,
	NumBatchDeserializationWorkersFlag,
	InternalDispersalPortFlag,
	InternalRetrievalPortFlag,
	ClientIPHeaderFlag,
	ChurnerUseSecureGRPC,
	EcdsaKeyFileFlag,
	EcdsaKeyPasswordFlag,
	DataApiUrlFlag,
	DisableNodeInfoResourcesFlag,
	EnableGnarkBundleEncodingFlag,
	BLSRemoteSignerEnabledFlag,
	BLSRemoteSignerUrlFlag,
	BLSPublicKeyHexFlag,
	BLSSignerCertFileFlag,
	BLSSignerAPIKeyFlag,
	V2DispersalPortFlag,
	V2RetrievalPortFlag,
	OnchainStateRefreshIntervalFlag,
	ChunkDownloadTimeoutFlag,
	GRPCMsgSizeLimitV2Flag,
	PprofHttpPort,
	EnablePprof,
	DisableDispersalAuthenticationFlag,
	DispersalAuthenticationKeyCacheSizeFlag,
	DisperserKeyTimeoutFlag,
	DispersalAuthenticationTimeoutFlag,
	RelayMaxGRPCMessageSizeFlag,
	RuntimeModeFlag,
	StoreChunksRequestMaxPastAgeFlag,
	StoreChunksRequestMaxFutureAgeFlag,
<<<<<<< HEAD
	LittDBEnabledFlag,
=======
	LevelDBDisableSeeksCompactionV1Flag,
	LevelDBEnableSyncWritesV1Flag,
	LevelDBDisableSeeksCompactionV2Flag,
	LevelDBEnableSyncWritesV2Flag,
>>>>>>> 5e42e6ff
}

func init() {
	Flags = append(requiredFlags, optionalFlags...)
	Flags = append(Flags, kzg.CLIFlags(EnvVarPrefix)...)
	Flags = append(Flags, geth.EthClientFlags(EnvVarPrefix)...)
	Flags = append(Flags, common.LoggerCLIFlags(EnvVarPrefix, FlagPrefix)...)
}

// Flags contains the list of configuration options available to the binary.
var Flags []cli.Flag<|MERGE_RESOLUTION|>--- conflicted
+++ resolved
@@ -403,7 +403,6 @@
 		Required: false,
 		EnvVar:   common.PrefixEnvVar(EnvVarPrefix, "LEVELDB_ENABLE_SYNC_WRITES_V2"),
 	}
-
 	LittDBEnabledFlag = cli.BoolTFlag{
 		Name:     common.PrefixFlag(FlagPrefix, "litt-db-enabled"),
 		Usage:    "Enable LittDB instead of LevelDB",
@@ -530,14 +529,11 @@
 	RuntimeModeFlag,
 	StoreChunksRequestMaxPastAgeFlag,
 	StoreChunksRequestMaxFutureAgeFlag,
-<<<<<<< HEAD
-	LittDBEnabledFlag,
-=======
 	LevelDBDisableSeeksCompactionV1Flag,
 	LevelDBEnableSyncWritesV1Flag,
 	LevelDBDisableSeeksCompactionV2Flag,
 	LevelDBEnableSyncWritesV2Flag,
->>>>>>> 5e42e6ff
+	LittDBEnabledFlag,
 }
 
 func init() {
