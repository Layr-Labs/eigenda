--- conflicted
+++ resolved
@@ -300,20 +300,18 @@
 		}
 	}
 
-<<<<<<< HEAD
 	salt := [16]byte{}
 	_, err = rand.Read(salt[:])
 	if err != nil {
 		return nil, fmt.Errorf("failed to generate random salt: %v", err)
 	}
-=======
+
 	hotReadRateLimiter := rate.NewLimiter(
 		rate.Limit(config.GetChunksHotCacheReadLimitMB*units.MiB),
 		int(config.GetChunksHotBurstLimitMB*units.MiB))
 	coldReadRateLimiter := rate.NewLimiter(
 		rate.Limit(config.GetChunksColdCacheReadLimitMB*units.MiB),
 		int(config.GetChunksColdBurstLimitMB*units.MiB))
->>>>>>> 852ab2f1
 
 	store := &validatorStore{
 		logger:                logger,
@@ -327,13 +325,9 @@
 		ttl:                   ttl,
 		migrationCompleteTime: migrationComplete,
 		duplicateRequestLock:  common.NewIndexLock(1024),
-<<<<<<< HEAD
 		duplicateRequestSalt:  salt,
-=======
-		duplicateRequestSalt:  rand.Uint32(),
 		hotReadRateLimiter:    hotReadRateLimiter,
 		coldReadRateLimiter:   coldReadRateLimiter,
->>>>>>> 852ab2f1
 	}
 
 	if config.LittDBEnabled && levelDBExists {
