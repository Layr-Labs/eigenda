package node_test

import (
	"testing"
<<<<<<< HEAD

	"github.com/Layr-Labs/eigenda/common"
	"github.com/Layr-Labs/eigenda/common/kvstore/leveldb"
=======
>>>>>>> 2cfd3b25

	"github.com/Layr-Labs/eigenda/common"
	"github.com/Layr-Labs/eigenda/common/kvstore/leveldb"
	"github.com/Layr-Labs/eigenda/node"
	"github.com/stretchr/testify/assert"
)

func TestDecodeHashSlice(t *testing.T) {
	hash0 := [32]byte{0, 1}
	hash1 := [32]byte{0, 1, 2, 3, 4}
	hash2 := [32]byte{0, 1, 2, 3, 4, 5, 6, 7, 8, 9, 10, 11, 12, 13, 14, 15, 16, 17, 18, 19, 20, 21, 22, 23, 24, 25, 26, 27, 28, 29, 30, 31}

	input := make([]byte, 0)
	input = append(input, hash0[:]...)
	input = append(input, hash1[:]...)
	input = append(input, hash2[:]...)

	hashes, err := node.DecodeHashSlice(input)
	assert.NoError(t, err)
	assert.Len(t, hashes, 3)
	assert.Equal(t, hash0, hashes[0])
	assert.Equal(t, hash1, hashes[1])
	assert.Equal(t, hash2, hashes[2])
}

func TestEncodeDecodeBatchMappingExpirationKey(t *testing.T) {
	expirationTime := int64(1234567890)
	batchHeaderHash := [32]byte{0, 1, 2, 3, 4, 5, 6, 7, 8, 9, 10, 11, 12, 13, 14, 15, 16, 17, 18, 19, 20, 21, 22, 23, 24, 25, 26, 27, 28, 29, 30, 31}

	key := node.EncodeBatchMappingExpirationKey(expirationTime, batchHeaderHash)
	decodedExpirationTime, err := node.DecodeBatchMappingExpirationKey(key)
	assert.NoError(t, err)
	assert.Equal(t, expirationTime, decodedExpirationTime)
}

func TestBatchMappingExpirationKeyOrdering(t *testing.T) {
	dbPath := t.TempDir()

	logger, err := common.NewLogger(common.DefaultLoggerConfig())
	assert.NoError(t, err)

<<<<<<< HEAD
	db, err := leveldb.NewStore(logger, false, dbPath)
=======
	db, err := leveldb.NewStore(logger, dbPath, nil)
>>>>>>> 2cfd3b25
	defer func() {
		err = db.Destroy()
		assert.NoError(t, err)
	}()
	assert.NoError(t, err)

	batch := db.NewBatch()

	// test ordering using expiration time
	expirationTime := int64(1111111111)
	batchHeaderHash := [32]byte{0, 1, 2, 3, 4, 5, 6, 7, 8, 9, 10, 11, 12, 13, 14, 15, 16, 17, 18, 19, 20, 21, 22, 23, 24, 25, 26, 27, 28, 29, 30, 31}
	key := node.EncodeBatchMappingExpirationKey(expirationTime, batchHeaderHash)
	batch.Put(key, []byte("value"))

	expirationTime = int64(2222222222)
	batchHeaderHash = [32]byte{0, 1, 2, 3, 4, 5, 6, 7, 8, 9, 10, 11, 12, 13, 14, 15, 16, 17, 18, 19, 20, 21, 22, 23, 24, 25, 26, 27, 28, 29, 30, 31}
	key = node.EncodeBatchMappingExpirationKey(expirationTime, batchHeaderHash)
	batch.Put(key, []byte("value"))

	expirationTime = int64(3333333333)
	batchHeaderHash = [32]byte{0, 1, 2, 3, 4, 5, 6, 7, 8, 9, 10, 11, 12, 13, 14, 15, 16, 17, 18, 19, 20, 21, 22, 23, 24, 25, 26, 27, 28, 29, 30, 31}
	key = node.EncodeBatchMappingExpirationKey(expirationTime, batchHeaderHash)
	batch.Put(key, []byte("value"))

	err = batch.Apply()
	assert.NoError(t, err)

	iter, err := db.NewIterator(node.EncodeBatchMappingExpirationKeyPrefix())
	assert.NoError(t, err)
	defer iter.Release()
	i := 0
	expectedExpirationTimes := []int64{1111111111, 2222222222, 3333333333}
	for iter.Next() {
		ts, err := node.DecodeBatchMappingExpirationKey(iter.Key())
		assert.NoError(t, err)
		assert.Equal(t, expectedExpirationTimes[i], ts)
		i++
	}
	assert.Equal(t, 3, i)
}<|MERGE_RESOLUTION|>--- conflicted
+++ resolved
@@ -2,15 +2,10 @@
 
 import (
 	"testing"
-<<<<<<< HEAD
 
 	"github.com/Layr-Labs/eigenda/common"
 	"github.com/Layr-Labs/eigenda/common/kvstore/leveldb"
-=======
->>>>>>> 2cfd3b25
 
-	"github.com/Layr-Labs/eigenda/common"
-	"github.com/Layr-Labs/eigenda/common/kvstore/leveldb"
 	"github.com/Layr-Labs/eigenda/node"
 	"github.com/stretchr/testify/assert"
 )
@@ -49,11 +44,7 @@
 	logger, err := common.NewLogger(common.DefaultLoggerConfig())
 	assert.NoError(t, err)
 
-<<<<<<< HEAD
-	db, err := leveldb.NewStore(logger, false, dbPath)
-=======
 	db, err := leveldb.NewStore(logger, dbPath, nil)
->>>>>>> 2cfd3b25
 	defer func() {
 		err = db.Destroy()
 		assert.NoError(t, err)
