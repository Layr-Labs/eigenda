--- conflicted
+++ resolved
@@ -5,15 +5,12 @@
 	"encoding/hex"
 	"errors"
 	"fmt"
-<<<<<<< HEAD
 	coreeth "github.com/Layr-Labs/eigenda/core/eth"
 	"github.com/Layr-Labs/eigenda/node/auth"
 	"google.golang.org/grpc/peer"
 	"runtime"
 	"time"
 
-=======
->>>>>>> 80231c34
 	"github.com/Layr-Labs/eigenda/api"
 	pb "github.com/Layr-Labs/eigenda/api/grpc/node/v2"
 	"github.com/Layr-Labs/eigenda/common"
@@ -24,8 +21,6 @@
 	"github.com/Layr-Labs/eigensdk-go/logging"
 	"github.com/prometheus/client_golang/prometheus"
 	"github.com/shirou/gopsutil/mem"
-	"runtime"
-	"time"
 )
 
 // ServerV2 implements the Node v2 proto APIs.
@@ -33,20 +28,12 @@
 	pb.UnimplementedDispersalServer
 	pb.UnimplementedRetrievalServer
 
-<<<<<<< HEAD
 	config        *node.Config
 	node          *node.Node
 	ratelimiter   common.RateLimiter
+	logger        logging.Logger
+	metrics       *MetricsV2
 	authenticator auth.RequestAuthenticator
-
-	logger logging.Logger
-=======
-	config      *node.Config
-	node        *node.Node
-	ratelimiter common.RateLimiter
-	logger      logging.Logger
-	metrics     *MetricsV2
->>>>>>> 80231c34
 }
 
 // NewServerV2 creates a new Server instance with the provided parameters.
@@ -56,9 +43,14 @@
 	node *node.Node,
 	logger logging.Logger,
 	ratelimiter common.RateLimiter,
-<<<<<<< HEAD
-	client common.EthClient,
-) (*ServerV2, error) {
+	registry *prometheus.Registry,
+	client common.EthClient) (*ServerV2, error) {
+
+	metrics, err := NewV2Metrics(logger, registry)
+	if err != nil {
+		return nil, err
+	}
+
 	var authenticator auth.RequestAuthenticator
 	if !config.DisableDispersalAuthentication {
 		reader, err := coreeth.NewReader(
@@ -86,23 +78,9 @@
 		config:        config,
 		node:          node,
 		ratelimiter:   ratelimiter,
+		logger:        logger,
+		metrics:       metrics,
 		authenticator: authenticator,
-		logger:        logger,
-=======
-	registry *prometheus.Registry) (*ServerV2, error) {
-
-	metrics, err := NewV2Metrics(logger, registry)
-	if err != nil {
-		return nil, err
-	}
-
-	return &ServerV2{
-		config:      config,
-		node:        node,
-		ratelimiter: ratelimiter,
-		logger:      logger,
-		metrics:     metrics,
->>>>>>> 80231c34
 	}, nil
 }
 
