package meterer

import (
	"context"
	"math/big"

	pb "github.com/Layr-Labs/eigenda/api/grpc/disperser/v2"
	"github.com/Layr-Labs/eigenda/core"
	gethcommon "github.com/ethereum/go-ethereum/common"
)

const MinNumBins int32 = 3

// MeteringStore defines the interface for storage backends
// used to track reservation and payment usage data
type MeteringStore interface {
<<<<<<< HEAD
	// UpdateReservationBin atomically increments the usage for a reservation bin and returns the new value
	UpdateReservationBin(ctx context.Context, accountID gethcommon.Address, reservationPeriod uint64, quorumNumber uint8, size uint64) (uint64, error)
=======
	// IncrementBinUsages atomically increments the usage for a reservation bin and returns the new value
	// The key is AccountIDAndQuorum, formatted as {AccountID}:{quorumNumber}.
	IncrementBinUsages(ctx context.Context, accountID gethcommon.Address, quorumNumbers []core.QuorumID, reservationPeriods map[core.QuorumID]uint64, sizes map[core.QuorumID]uint64) (map[core.QuorumID]uint64, error)
>>>>>>> ce4d2f5e

	// UpdateGlobalBin atomically increments the usage for a global bin and returns the new value
	UpdateGlobalBin(ctx context.Context, reservationPeriod uint64, size uint64) (uint64, error)

	// AddOnDemandPayment records a new on-demand payment and returns the previous payment amount if successful
	AddOnDemandPayment(ctx context.Context, paymentMetadata core.PaymentMetadata, paymentCharged *big.Int) (*big.Int, error)

	// RollbackOnDemandPayment rolls back a payment to the previous value
	RollbackOnDemandPayment(ctx context.Context, accountID gethcommon.Address, newPayment, oldPayment *big.Int) error

	// GetPeriodRecords fetches period records for the given account ID and reservation period
	GetPeriodRecords(ctx context.Context, accountID gethcommon.Address, reservationPeriod uint64, quorumNumber uint8) ([MinNumBins]*pb.QuorumPeriodRecord, error)

	// GetPeriodRecordsMultiQuorum fetches period records for the given account ID and reservation period
	GetPeriodRecordsMultiQuorum(ctx context.Context, accountID gethcommon.Address, reservationPeriod uint64, quorumIds []uint8) ([]*pb.QuorumPeriodRecord, error)

	// GetLargestCumulativePayment returns the largest cumulative payment for the given account
	GetLargestCumulativePayment(ctx context.Context, accountID gethcommon.Address) (*big.Int, error)

	// DecrementBinUsages atomically decrements the bin usage for each quorum in quorumNumbers for a specific account and reservation period.
	// The key is AccountIDAndQuorum, formatted as {AccountID}:{quorumNumber}.
	DecrementBinUsages(ctx context.Context, accountID gethcommon.Address, quorumNumbers []core.QuorumID, reservationPeriods map[core.QuorumID]uint64, sizes map[core.QuorumID]uint64) error
}<|MERGE_RESOLUTION|>--- conflicted
+++ resolved
@@ -14,14 +14,9 @@
 // MeteringStore defines the interface for storage backends
 // used to track reservation and payment usage data
 type MeteringStore interface {
-<<<<<<< HEAD
-	// UpdateReservationBin atomically increments the usage for a reservation bin and returns the new value
-	UpdateReservationBin(ctx context.Context, accountID gethcommon.Address, reservationPeriod uint64, quorumNumber uint8, size uint64) (uint64, error)
-=======
 	// IncrementBinUsages atomically increments the usage for a reservation bin and returns the new value
 	// The key is AccountIDAndQuorum, formatted as {AccountID}:{quorumNumber}.
 	IncrementBinUsages(ctx context.Context, accountID gethcommon.Address, quorumNumbers []core.QuorumID, reservationPeriods map[core.QuorumID]uint64, sizes map[core.QuorumID]uint64) (map[core.QuorumID]uint64, error)
->>>>>>> ce4d2f5e
 
 	// UpdateGlobalBin atomically increments the usage for a global bin and returns the new value
 	UpdateGlobalBin(ctx context.Context, reservationPeriod uint64, size uint64) (uint64, error)
