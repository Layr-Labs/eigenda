--- conflicted
+++ resolved
@@ -345,151 +345,6 @@
 	// Create an account to test with
 	accountID := gethcommon.HexToAddress("0x1234567890123456789012345678901234567890")
 
-<<<<<<< HEAD
-	t.Run("single quorum single period", func(t *testing.T) {
-		withTestContext(t, func(t *testing.T, tc *testContext) {
-			// Setup
-			_, err := tc.store.IncrementBinUsages(tc.ctx, accountID, []core.QuorumID{quorum1}, map[core.QuorumID]uint64{quorum1: period1}, map[core.QuorumID]uint64{quorum1: size1})
-			require.NoError(t, err)
-
-			// Get the records
-			records, err := tc.store.GetPeriodRecords(tc.ctx, accountID, []core.QuorumID{quorum1}, []uint64{period1}, 1)
-			require.NoError(t, err)
-			require.Len(t, records, 1)
-			require.Contains(t, records, quorum1)
-			require.Len(t, records[quorum1].GetRecords(), 1)
-			assert.Equal(t, period1, uint64(records[quorum1].GetRecords()[0].GetIndex()))
-			assert.Equal(t, size1, records[quorum1].GetRecords()[0].GetUsage())
-		})
-	})
-
-	t.Run("multiple quorums multiple periods", func(t *testing.T) {
-		withTestContext(t, func(t *testing.T, tc *testContext) {
-			// Setup
-			_, err := tc.store.IncrementBinUsages(tc.ctx, accountID, []core.QuorumID{quorum1, quorum2},
-				map[core.QuorumID]uint64{quorum1: period1, quorum2: period2},
-				map[core.QuorumID]uint64{quorum1: size1, quorum2: size2})
-			require.NoError(t, err)
-
-			// Get the records
-			records, err := tc.store.GetPeriodRecords(tc.ctx, accountID, []core.QuorumID{quorum1, quorum2}, []uint64{period1, period2}, 1)
-			require.NoError(t, err)
-			require.Len(t, records, 2)
-
-			// Check quorum1 records
-			require.Contains(t, records, quorum1)
-			require.Len(t, records[quorum1].GetRecords(), 1)
-			assert.Equal(t, period1, uint64(records[quorum1].GetRecords()[0].GetIndex()))
-			assert.Equal(t, size1, records[quorum1].GetRecords()[0].GetUsage())
-
-			// Check quorum2 records
-			require.Contains(t, records, quorum2)
-			require.Len(t, records[quorum2].GetRecords(), 1)
-			assert.Equal(t, period2, uint64(records[quorum2].GetRecords()[0].GetIndex()))
-			assert.Equal(t, size2, records[quorum2].GetRecords()[0].GetUsage())
-		})
-	})
-
-	t.Run("multiple periods for same quorum", func(t *testing.T) {
-		withTestContext(t, func(t *testing.T, tc *testContext) {
-			// Setup
-			_, err := tc.store.IncrementBinUsages(tc.ctx, accountID, []core.QuorumID{quorum1},
-				map[core.QuorumID]uint64{quorum1: period1},
-				map[core.QuorumID]uint64{quorum1: size1})
-			require.NoError(t, err)
-
-			_, err = tc.store.IncrementBinUsages(tc.ctx, accountID, []core.QuorumID{quorum1},
-				map[core.QuorumID]uint64{quorum1: period2},
-				map[core.QuorumID]uint64{quorum1: size2})
-			require.NoError(t, err)
-
-			// Get the records
-			records, err := tc.store.GetPeriodRecords(tc.ctx, accountID, []core.QuorumID{quorum1}, []uint64{period1}, 2)
-			require.NoError(t, err)
-			require.Len(t, records, 1)
-			require.Contains(t, records, quorum1)
-			require.Len(t, records[quorum1].GetRecords(), 2)
-
-			// Find and verify period1 record
-			var period1Record *pb.PeriodRecord
-			for _, record := range records[quorum1].GetRecords() {
-				if record.GetIndex() == uint32(period1) {
-					period1Record = record
-					break
-				}
-			}
-			require.NotNil(t, period1Record, "Period1 record not found")
-			assert.Equal(t, size1, period1Record.GetUsage())
-
-			// Find and verify period2 record
-			var period2Record *pb.PeriodRecord
-			for _, record := range records[quorum1].GetRecords() {
-				if record.GetIndex() == uint32(period2) {
-					period2Record = record
-					break
-				}
-			}
-			require.NotNil(t, period2Record, "Period2 record not found")
-			assert.Equal(t, size2, period2Record.GetUsage())
-
-			// Verify no other periods exist
-			for _, record := range records[quorum1].GetRecords() {
-				assert.True(t, record.GetIndex() == uint32(period1) || record.GetIndex() == uint32(period2),
-					"Unexpected period index found: %d", record.GetIndex())
-			}
-		})
-	})
-
-	t.Run("numBins larger than existing periods", func(t *testing.T) {
-		withTestContext(t, func(t *testing.T, tc *testContext) {
-			// Setup
-			_, err := tc.store.IncrementBinUsages(tc.ctx, accountID, []core.QuorumID{quorum1},
-				map[core.QuorumID]uint64{quorum1: 1},
-				map[core.QuorumID]uint64{quorum1: size1})
-			require.NoError(t, err)
-
-			_, err = tc.store.IncrementBinUsages(tc.ctx, accountID, []core.QuorumID{quorum1},
-				map[core.QuorumID]uint64{quorum1: 2},
-				map[core.QuorumID]uint64{quorum1: size2})
-			require.NoError(t, err)
-
-			// Request 5 bins but only 2 exist
-			records, err := tc.store.GetPeriodRecords(tc.ctx, accountID, []core.QuorumID{quorum1}, []uint64{1}, 5)
-			require.NoError(t, err)
-			require.Len(t, records, 1)
-			require.Contains(t, records, quorum1)
-			require.Len(t, records[quorum1].GetRecords(), 2, "Should only return existing periods")
-
-			// Verify period 1
-			var period1Record *pb.PeriodRecord
-			for _, record := range records[quorum1].GetRecords() {
-				if record.GetIndex() == 1 {
-					period1Record = record
-					break
-				}
-			}
-			require.NotNil(t, period1Record, "Period 1 record not found")
-			assert.Equal(t, size1, period1Record.GetUsage())
-
-			// Verify period 2
-			var period2Record *pb.PeriodRecord
-			for _, record := range records[quorum1].GetRecords() {
-				if record.GetIndex() == 2 {
-					period2Record = record
-					break
-				}
-			}
-			require.NotNil(t, period2Record, "Period 2 record not found")
-			assert.Equal(t, size2, period2Record.GetUsage())
-
-			// Verify no other periods exist
-			for _, record := range records[quorum1].GetRecords() {
-				assert.True(t, record.GetIndex() == 1 || record.GetIndex() == 2,
-					"Unexpected period index found: %d", record.GetIndex())
-			}
-		})
-	})
-=======
 	// Test case 1: No payment exists yet
 	largest, err := tc.store.GetLargestCumulativePayment(tc.ctx, accountID)
 	require.NoError(t, err)
@@ -518,7 +373,6 @@
 	oldPayment, err = tc.store.AddOnDemandPayment(tc.ctx, payment2, big.NewInt(200))
 	require.NoError(t, err)
 	require.Equal(t, big.NewInt(100), oldPayment, "Old payment should be 100")
->>>>>>> 6454a333
 
 	largest, err = tc.store.GetLargestCumulativePayment(tc.ctx, accountID)
 	require.NoError(t, err)
