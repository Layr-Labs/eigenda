--- conflicted
+++ resolved
@@ -72,27 +72,6 @@
 	_ = dynamoClient.DeleteTable(tc.ctx, tc.globalBinTable)
 }
 
-<<<<<<< HEAD
-// TestUpdateReservationBin tests the UpdateReservationBin function
-func TestUpdateReservationBin(t *testing.T) {
-	tc := setupTest(t)
-
-	// Test updating bin that doesn't exist yet (should create it)
-	accountID := gethcommon.HexToAddress("0x1234567890123456789012345678901234567890")
-	reservationPeriod := uint64(1)
-	quorumNumber := uint8(0)
-	size := uint64(1000)
-
-	binUsage, err := tc.store.UpdateReservationBin(tc.ctx, accountID, reservationPeriod, quorumNumber, size)
-	require.NoError(t, err)
-	assert.Equal(t, size, binUsage)
-
-	// Get the bin directly from DynamoDB to verify
-	// accountIDAndQuorum := fmt.Sprintf("%s:%d", accountID.Hex(), quorumNumber)
-	item, err := dynamoClient.GetItem(tc.ctx, tc.reservationTable, commondynamodb.Key{
-		"AccountID":         &types.AttributeValueMemberS{Value: accountID.Hex()},
-		"ReservationPeriod": &types.AttributeValueMemberN{Value: strconv.FormatUint(reservationPeriod, 10)},
-=======
 // TestIncrementBinUsages_EdgeCases tests the IncrementBinUsages function with edge cases
 func TestIncrementBinUsages_EdgeCases(t *testing.T) {
 	t.Run("empty input", func(t *testing.T) {
@@ -131,22 +110,8 @@
 		binUsages, err := tc.store.IncrementBinUsages(tc.ctx, accountID, []core.QuorumID{quorum}, periods, map[core.QuorumID]uint64{quorum: size})
 		assert.NoError(t, err)
 		assert.Equal(t, size*2, binUsages[quorum])
->>>>>>> ce4d2f5e
-	})
-
-<<<<<<< HEAD
-	// Test updating existing bin
-	additionalSize := uint64(500)
-	binUsage, err = tc.store.UpdateReservationBin(tc.ctx, accountID, reservationPeriod, quorumNumber, additionalSize)
-	require.NoError(t, err)
-	assert.Equal(t, size+additionalSize, binUsage)
-
-	// Verify updated bin
-	item, err = dynamoClient.GetItem(tc.ctx, tc.reservationTable, commondynamodb.Key{
-		// "AccountIDAndQuorum": &types.AttributeValueMemberS{Value: accountIDAndQuorum},
-		"AccountID":         &types.AttributeValueMemberS{Value: accountID.Hex()},
-		"ReservationPeriod": &types.AttributeValueMemberN{Value: strconv.FormatUint(reservationPeriod, 10)},
-=======
+	})
+
 	t.Run("nonexistent bin (first write)", func(t *testing.T) {
 		tc := setupTest(t)
 		size := uint64(100)
@@ -174,7 +139,6 @@
 		_, err := tc.store.IncrementBinUsages(tc.ctx, accountID, quorums, periods, sizes)
 		assert.Error(t, err)
 		assert.Contains(t, err.Error(), fmt.Sprintf("limit is %d", commondynamodb.DynamoBatchWriteLimit))
->>>>>>> ce4d2f5e
 	})
 }
 
