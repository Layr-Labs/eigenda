--- conflicted
+++ resolved
@@ -19,12 +19,8 @@
 // OnchainPaymentState is an interface for getting information about the current chain state for payments.
 type OnchainPayment interface {
 	RefreshOnchainPaymentState(ctx context.Context) error
-<<<<<<< HEAD
-	GetReservedPaymentByAccount(ctx context.Context, accountID gethcommon.Address) (map[uint8]*core.ReservedPayment, error)
-=======
 	GetReservedPaymentByAccountAndQuorums(ctx context.Context, accountID gethcommon.Address, quorumNumbers []core.QuorumID) (map[core.QuorumID]*core.ReservedPayment, error)
 	GetReservedPaymentByAccount(ctx context.Context, accountID gethcommon.Address) (map[core.QuorumID]*core.ReservedPayment, error)
->>>>>>> ce4d2f5e
 	GetOnDemandPaymentByAccount(ctx context.Context, accountID gethcommon.Address) (*core.OnDemandPayment, error)
 	GetOnDemandQuorumNumbers(ctx context.Context) ([]uint8, error)
 	GetGlobalSymbolsPerSecond() uint64
@@ -40,11 +36,7 @@
 	tx     *eth.Reader
 	logger logging.Logger
 
-<<<<<<< HEAD
-	ReservedPayments map[gethcommon.Address]map[uint8]*core.ReservedPayment
-=======
 	ReservedPayments map[gethcommon.Address]map[core.QuorumID]*core.ReservedPayment
->>>>>>> ce4d2f5e
 	OnDemandPayments map[gethcommon.Address]*core.OnDemandPayment
 
 	ReservationsLock sync.RWMutex
@@ -66,11 +58,7 @@
 	state := OnchainPaymentState{
 		tx:                 tx,
 		logger:             logger.With("component", "OnchainPaymentState"),
-<<<<<<< HEAD
-		ReservedPayments:   make(map[gethcommon.Address]map[uint8]*core.ReservedPayment),
-=======
 		ReservedPayments:   make(map[gethcommon.Address]map[core.QuorumID]*core.ReservedPayment),
->>>>>>> ce4d2f5e
 		OnDemandPayments:   make(map[gethcommon.Address]*core.OnDemandPayment),
 		PaymentVaultParams: atomic.Pointer[PaymentVaultParams]{},
 	}
@@ -190,8 +178,8 @@
 	reservedPaymentsByQuorum := make(map[gethcommon.Address]map[uint8]*core.ReservedPayment)
 	for accountID, payments := range reservedPayments {
 		reservedPaymentsByQuorum[accountID] = make(map[uint8]*core.ReservedPayment)
-		for quorumNumber, _ := range payments.QuorumNumbers {
-			reservedPaymentsByQuorum[accountID][uint8(quorumNumber)] = payments
+		for quorumNumber, reservation := range payments {
+			reservedPaymentsByQuorum[accountID][uint8(quorumNumber)] = reservation
 		}
 	}
 	pcs.ReservedPayments = reservedPaymentsByQuorum
@@ -220,10 +208,6 @@
 	return nil
 }
 
-<<<<<<< HEAD
-// GetReservedPaymentByAccount returns a pointer to the active reservation for the given account ID; no writes will be made to the reservation
-func (pcs *OnchainPaymentState) GetReservedPaymentByAccount(ctx context.Context, accountID gethcommon.Address) (map[uint8]*core.ReservedPayment, error) {
-=======
 // GetReservedPaymentByAccountAndQuorums returns a pointer to the active reservation for the given account ID; no writes will be made to the reservation
 func (pcs *OnchainPaymentState) GetReservedPaymentByAccountAndQuorums(ctx context.Context, accountID gethcommon.Address, quorumNumbers []core.QuorumID) (map[core.QuorumID]*core.ReservedPayment, error) {
 	pcs.ReservationsLock.RLock()
@@ -244,7 +228,7 @@
 	pcs.ReservationsLock.RUnlock()
 
 	// pulls the chain state
-	// TODO: update this to be pulling specific quorum IDs from the chain
+	// TODO(hopeyen): update this to be pulling specific quorum IDs from the chain when payment vault is updated
 	res, err := pcs.tx.GetReservedPaymentByAccount(ctx, accountID)
 	if err != nil {
 		return nil, err
@@ -263,7 +247,6 @@
 
 // GetReservedPaymentByAccount returns a pointer to all quorums' reservation for the given account ID; no writes will be made to the reservation
 func (pcs *OnchainPaymentState) GetReservedPaymentByAccount(ctx context.Context, accountID gethcommon.Address) (map[core.QuorumID]*core.ReservedPayment, error) {
->>>>>>> ce4d2f5e
 	pcs.ReservationsLock.RLock()
 	if reservation, ok := (pcs.ReservedPayments)[accountID]; ok {
 		pcs.ReservationsLock.RUnlock()
@@ -277,9 +260,9 @@
 		return nil, err
 	}
 
-	reservedPaymentsByQuorum := make(map[uint8]*core.ReservedPayment)
-	for quorumNumber, _ := range res.QuorumNumbers {
-		reservedPaymentsByQuorum[uint8(quorumNumber)] = res
+	reservedPaymentsByQuorum := make(map[core.QuorumID]*core.ReservedPayment)
+	for quorumNumber, reservation := range res {
+		reservedPaymentsByQuorum[uint8(quorumNumber)] = reservation
 	}
 	pcs.ReservationsLock.Lock()
 	(pcs.ReservedPayments)[accountID] = reservedPaymentsByQuorum
