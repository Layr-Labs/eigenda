--- conflicted
+++ resolved
@@ -64,13 +64,6 @@
 	}, nil
 }
 
-<<<<<<< HEAD
-func (s *DynamoDBMeteringStore) UpdateReservationBin(ctx context.Context, accountID gethcommon.Address, reservationPeriod uint64, quorumNumber uint8, size uint64) (uint64, error) {
-	// TODO(hopeyen): this is tempoary until the offchain store PR
-	key := map[string]types.AttributeValue{
-		"AccountID":         &types.AttributeValueMemberS{Value: accountID.Hex()},
-		"ReservationPeriod": &types.AttributeValueMemberN{Value: strconv.FormatUint(reservationPeriod, 10)},
-=======
 // IncrementBinUsages updates the bin usage for each quorum in quorumNumbers for a specific account and reservation period.
 // The key is AccountIDAndQuorum, formatted as {AccountID}:{quorumNumber}.
 func (s *DynamoDBMeteringStore) IncrementBinUsages(ctx context.Context, accountID gethcommon.Address, quorumNumbers []core.QuorumID, reservationPeriods map[core.QuorumID]uint64, sizes map[core.QuorumID]uint64) (map[core.QuorumID]uint64, error) {
@@ -89,7 +82,6 @@
 			Attr:  "BinUsage",
 			Value: float64(sizes[quorumNumber]), // positive for increment
 		}
->>>>>>> ce4d2f5e
 	}
 
 	err := s.dynamoClient.TransactAddBy(ctx, s.reservationTableName, ops)
