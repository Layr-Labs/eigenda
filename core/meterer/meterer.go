package meterer

import (
	"context"
	"fmt"
	"math"
	"math/big"
	"slices"
	"time"

	"github.com/Layr-Labs/eigenda/core"
	"github.com/Layr-Labs/eigensdk-go/logging"
)

// Config contains network parameters that should be published on-chain. We currently configure these params through disperser env vars.
type Config struct {

	// ChainReadTimeout is the timeout for reading payment state from chain
	ChainReadTimeout time.Duration

	// UpdateInterval is the interval for refreshing the on-chain state
	UpdateInterval time.Duration
}

// Meterer handles payment accounting across different accounts. Disperser API server receives requests from clients and each request contains a blob header
// with payments information (CumulativePayments, Timestamp, and Signature). Disperser will pass the blob header to the meterer, which will check if the
// payments information is valid.
type Meterer struct {
	Config

	// ChainPaymentState reads on-chain payment state periodically and caches it in memory
	ChainPaymentState OnchainPayment

	// MeteringStore tracks usage and payments in a storage backend
	MeteringStore MeteringStore

	logger logging.Logger
}

func NewMeterer(
	config Config,
	paymentChainState OnchainPayment,
	meteringStore MeteringStore,
	logger logging.Logger,
) *Meterer {
	return &Meterer{
		Config:            config,
		ChainPaymentState: paymentChainState,
		MeteringStore:     meteringStore,
		logger:            logger.With("component", "Meterer"),
	}
}

// Start starts to periodically refreshing the on-chain state
func (m *Meterer) Start(ctx context.Context) {
	go func() {
		ticker := time.NewTicker(m.Config.UpdateInterval)
		defer ticker.Stop()

		for {
			select {
			case <-ticker.C:
				if err := m.ChainPaymentState.RefreshOnchainPaymentState(ctx); err != nil {
					m.logger.Error("Failed to refresh on-chain state", "error", err)
				}
				m.logger.Debug("Refreshed on-chain state")
			case <-ctx.Done():
				return
			}
		}
	}()
}

// MeterRequest validates a blob header and adds it to the meterer's state
// TODO: return error if there's a rejection (with reasoning) or internal error (should be very rare)
func (m *Meterer) MeterRequest(ctx context.Context, header core.PaymentMetadata, numSymbols uint64, quorumNumbers []uint8, receivedAt time.Time) (uint64, error) {
	symbolsCharged := m.SymbolsCharged(numSymbols)
	m.logger.Info("Validating incoming request's payment metadata", "paymentMetadata", header, "numSymbols", numSymbols, "quorumNumbers", quorumNumbers)
	// Validate against the payment method
	if header.CumulativePayment.Sign() == 0 {
<<<<<<< HEAD
		reservations, err := m.ChainPaymentState.GetReservedPaymentByAccount(ctx, header.AccountID)
=======
		reservations, err := m.ChainPaymentState.GetReservedPaymentByAccountAndQuorums(ctx, header.AccountID, quorumNumbers)
>>>>>>> ce4d2f5e
		if err != nil {
			return 0, fmt.Errorf("failed to get active reservation by account: %w", err)
		}
		if err := m.ServeReservationRequest(ctx, header, reservations, symbolsCharged, quorumNumbers, receivedAt); err != nil {
			return 0, fmt.Errorf("invalid reservation: %w", err)
		}
	} else {
		onDemandPayment, err := m.ChainPaymentState.GetOnDemandPaymentByAccount(ctx, header.AccountID)
		if err != nil {
			return 0, fmt.Errorf("failed to get on-demand payment by account: %w", err)
		}
		if err := m.ServeOnDemandRequest(ctx, header, onDemandPayment, symbolsCharged, quorumNumbers, receivedAt); err != nil {
			return 0, fmt.Errorf("invalid on-demand request: %w", err)
		}
	}

	return symbolsCharged, nil
}

// ServeReservationRequest handles the rate limiting logic for incoming requests
<<<<<<< HEAD
func (m *Meterer) ServeReservationRequest(ctx context.Context, header core.PaymentMetadata, reservations map[uint8]*core.ReservedPayment, symbolsCharged uint64, quorumNumbers []uint8, receivedAt time.Time) error {
	m.logger.Info("Recording and validating reservation usage", "header", header, "reservations", reservations)
	reservedQuorumNumbers := make([]uint8, 0, len(reservations))
	for quorum := range reservations {
		reservedQuorumNumbers = append(reservedQuorumNumbers, quorum)
	}
	fmt.Println("reservedQuorumNumbers", reservedQuorumNumbers, "header quorumNumbers", quorumNumbers)
	if err := m.ValidateQuorum(quorumNumbers, reservedQuorumNumbers); err != nil {
		return fmt.Errorf("invalid quorum for reservation: %w", err)
	}
	reservationWindow := m.ChainPaymentState.GetReservationWindow()
	requestReservationPeriod := GetReservationPeriodByNanosecond(header.Timestamp, reservationWindow)
	for _, quorum := range quorumNumbers {
		reservation, ok := reservations[quorum]
		if !ok {
			return fmt.Errorf("no reservation found for quorum %d", quorum)
		}
		if !reservation.IsActiveByNanosecond(header.Timestamp) {
			return fmt.Errorf("reservation not active for quorum %d", quorum)
		}
		if !m.ValidateReservationPeriod(reservation, requestReservationPeriod, reservationWindow, receivedAt) {
			return fmt.Errorf("invalid reservation period for reservation quorum %d", quorum)
		}
	}
	// TODO(hopeyen): uncomment the loop once the offchain store PR is merged
	// Update bin usage atomically for each quorum and check against reservation's data rate as the bin limit
	// for _, quorum := range quorumNumbers {
	// 	if err := m.IncrementBinUsage(ctx, header, reservations[quorum], quorum, symbolsCharged, reservationWindow, requestReservationPeriod); err != nil {
	// 		return fmt.Errorf("bin overflows for quorum %d reservation period %d: %w", quorum, requestReservationPeriod, err)
	// 	}
	// }
	if err := m.IncrementBinUsage(ctx, header, reservations[0], 0, symbolsCharged, reservationWindow, requestReservationPeriod); err != nil {
		return fmt.Errorf("bin overflows for quorum %d reservation period %d (quorum is fixed to the first one as testing placeholder): %w", 0, requestReservationPeriod, err)
	}
=======
func (m *Meterer) ServeReservationRequest(ctx context.Context, header core.PaymentMetadata, reservations map[core.QuorumID]*core.ReservedPayment, symbolsCharged uint64, quorumNumbers []uint8, receivedAt time.Time) error {
	m.logger.Info("Recording and validating reservation usage", "header", header, "reservation", reservations)
	// Take all the quorumIDs from the reservations
	quorumIDs := make([]core.QuorumID, 0, len(reservations))
	reservationWindows := make(map[core.QuorumID]uint64, len(reservations))
	requestReservationPeriods := make(map[core.QuorumID]uint64, len(reservations))
	for quorumID := range reservations {
		quorumIDs = append(quorumIDs, quorumID)
		// TODO: update to use actual quorum configs when the payment vault update goes through
		reservationWindows[quorumID] = m.ChainPaymentState.GetReservationWindow()
		requestReservationPeriods[quorumID] = GetReservationPeriodByNanosecond(header.Timestamp, m.ChainPaymentState.GetReservationWindow())
	}
	if err := m.ValidateQuorum(quorumNumbers, quorumIDs); err != nil {
		return fmt.Errorf("invalid quorum for reservation: %w", err)
	}

	for quorumID, reservation := range reservations {
		if !reservation.IsActiveByNanosecond(header.Timestamp) {
			return fmt.Errorf("reservation not active")
		}
		// TODO: update to use actual quorum configs when the payment vault update goes through
		if !m.ValidateReservationPeriod(reservation, requestReservationPeriods[quorumID], reservationWindows[quorumID], receivedAt) {
			return fmt.Errorf("invalid reservation period for reservation on quorum %d", quorumID)
		}
	}

	// Make atomic batched updates over all reservations identified by the same account and quorum
	if err := m.IncrementBinUsage(ctx, header, reservations, symbolsCharged, reservationWindows, requestReservationPeriods); err != nil {
		return fmt.Errorf("failed to increment bin usages: %w", err)
	}
>>>>>>> ce4d2f5e
	return nil
}

// ValidateQuorums ensures that the quorums listed in the blobHeader are present within allowedQuorums
// Note: A reservation that does not utilize all of the allowed quorums will be accepted. However, it
// will still charge against all of the allowed quorums. A on-demand requests require and only allow
// the ETH and EIGEN quorums.
func (m *Meterer) ValidateQuorum(headerQuorums []uint8, allowedQuorums []uint8) error {
	if len(headerQuorums) == 0 {
		return fmt.Errorf("no quorum params in blob header")
	}

	// check that all the quorum ids are in ReservedPayment's
	for _, q := range headerQuorums {
		if !slices.Contains(allowedQuorums, q) {
			// fail the entire request if there's a quorum number mismatch
			return fmt.Errorf("quorum number mismatch: %d", q)
		}
	}
	return nil
}

// ValidateReservationPeriod checks if the provided reservation period is valid
// Note: This is called per-quorum, so reservation is for a single quorum.
func (m *Meterer) ValidateReservationPeriod(reservation *core.ReservedPayment, requestReservationPeriod uint64, reservationWindow uint64, receivedAt time.Time) bool {
	currentReservationPeriod := GetReservationPeriod(receivedAt.Unix(), reservationWindow)
	// Valid reservation periods are either the current bin or the previous bin
	isCurrentOrPreviousPeriod := requestReservationPeriod == currentReservationPeriod || requestReservationPeriod == (currentReservationPeriod-reservationWindow)
	startPeriod := GetReservationPeriod(int64(reservation.StartTimestamp), reservationWindow)
	endPeriod := GetReservationPeriod(int64(reservation.EndTimestamp), reservationWindow)
	fmt.Println("startPeriod", startPeriod, "endPeriod", endPeriod, "requestReservationPeriod", requestReservationPeriod, "currentReservationPeriod", currentReservationPeriod, "isCurrentOrPreviousPeriod", isCurrentOrPreviousPeriod)
	isWithinReservationWindow := startPeriod <= requestReservationPeriod && requestReservationPeriod < endPeriod
	if !isCurrentOrPreviousPeriod || !isWithinReservationWindow {
		return false
	}
	return true
}

// IncrementBinUsage increments the bin usage atomically and checks for overflow
<<<<<<< HEAD
// Note: This is called per-quorum, so reservation is for a single quorum.
func (m *Meterer) IncrementBinUsage(ctx context.Context, header core.PaymentMetadata, reservation *core.ReservedPayment, quorumNumber uint8, symbolsCharged uint64, reservationWindow uint64, requestReservationPeriod uint64) error {
	newUsage, err := m.MeteringStore.UpdateReservationBin(ctx, header.AccountID, requestReservationPeriod, quorumNumber, symbolsCharged)
=======
func (m *Meterer) IncrementBinUsage(ctx context.Context, header core.PaymentMetadata, reservations map[core.QuorumID]*core.ReservedPayment, symbolsCharged uint64, reservationWindows map[core.QuorumID]uint64, requestReservationPeriods map[core.QuorumID]uint64) error {
	charges := make(map[core.QuorumID]uint64)
	for quorumID := range reservations {
		charges[quorumID] = symbolsCharged
	}
	quorumNumbers := make([]core.QuorumID, 0, len(reservations))
	for quorumID := range reservations {
		quorumNumbers = append(quorumNumbers, quorumID)
	}

	// Batch increment all quorums for the current quorums' reservation period
	// For each quorum, increment by its specific symbolsCharged value
	updatedUsages := make(map[core.QuorumID]uint64)
	usage, err := m.MeteringStore.IncrementBinUsages(ctx, header.AccountID, quorumNumbers, requestReservationPeriods, charges)
>>>>>>> ce4d2f5e
	if err != nil {
		return err
	}
	for _, quorumID := range quorumNumbers {
		updatedUsages[quorumID] = usage[quorumID]
	}

	overflowCandidates := make(map[core.QuorumID]struct{})
	overflowAmounts := make(map[core.QuorumID]uint64)

	for quorumID, reservation := range reservations {
		reservationWindow := reservationWindows[quorumID]
		usageLimit := m.GetReservationBinLimit(reservation, reservationWindow)
		newUsage, ok := updatedUsages[quorumID]
		if !ok {
			return fmt.Errorf("failed to get updated usage for quorum %d", quorumID)
		}
		prevUsage := newUsage - charges[quorumID]
		if newUsage <= usageLimit {
			continue
		} else if prevUsage >= usageLimit {
			// Bin was already filled before this increment
			return fmt.Errorf("bin has already been filled for quorum %d", quorumID)
		} else if newUsage <= 2*usageLimit && requestReservationPeriods[quorumID]+2 <= GetReservationPeriod(int64(reservation.EndTimestamp), reservationWindow) {
			// Needs to go to overflow bin
			overflowCandidates[quorumID] = struct{}{}
			overflowAmounts[quorumID] = newUsage - usageLimit
		} else {
			return fmt.Errorf("overflow usage exceeds bin limit for quorum %d", quorumID)
		}
	}
<<<<<<< HEAD
	if newUsage <= 2*usageLimit && requestReservationPeriod+2 <= GetReservationPeriod(int64(reservation.EndTimestamp), reservationWindow) {
		_, err := m.MeteringStore.UpdateReservationBin(ctx, header.AccountID, uint64(requestReservationPeriod+2), quorumNumber, newUsage-usageLimit)
=======

	// Batch increment overflow bins for overflown reservation candidates
	for quorumID := range overflowCandidates {
		_, err := m.MeteringStore.IncrementBinUsages(ctx, header.AccountID, []core.QuorumID{quorumID}, map[core.QuorumID]uint64{quorumID: requestReservationPeriods[quorumID] + 2}, map[core.QuorumID]uint64{quorumID: overflowAmounts[quorumID]})
>>>>>>> ce4d2f5e
		if err != nil {
			// Rollback the increments for the current periods
			rollbackErr := m.MeteringStore.DecrementBinUsages(ctx, header.AccountID, quorumNumbers, requestReservationPeriods, charges)
			if rollbackErr != nil {
				return fmt.Errorf("failed to increment overflow bin for quorum %d: %w; rollback also failed: %v", quorumID, err, rollbackErr)
			}
			return fmt.Errorf("failed to increment overflow bin for quorum %d: %w; successfully rolled back increments", quorumID, err)
		}
	}

	return nil
}

// GetReservationPeriodByNanosecondTimestamp returns the current reservation period by finding the nearest lower multiple of the bin interval;
// bin interval used by the disperser is publicly recorded on-chain at the payment vault contract
func GetReservationPeriodByNanosecond(nanosecondTimestamp int64, binInterval uint64) uint64 {
	if nanosecondTimestamp < 0 {
		return 0
	}
	return GetReservationPeriod(int64((time.Duration(nanosecondTimestamp) * time.Nanosecond).Seconds()), binInterval)
}

// GetReservationPeriod returns the current reservation period by finding the nearest lower multiple of the bin interval;
// bin interval used by the disperser is publicly recorded on-chain at the payment vault contract
func GetReservationPeriod(timestamp int64, binInterval uint64) uint64 {
	if binInterval == 0 {
		return 0
	}
	return uint64(timestamp) / binInterval * binInterval
}

// ServeOnDemandRequest handles the rate limiting logic for incoming requests
// On-demand requests doesn't have additional quorum settings and should only be
// allowed by ETH and EIGEN quorums
func (m *Meterer) ServeOnDemandRequest(ctx context.Context, header core.PaymentMetadata, onDemandPayment *core.OnDemandPayment, symbolsCharged uint64, headerQuorums []uint8, receivedAt time.Time) error {
	m.logger.Debug("Recording and validating on-demand usage", "header", header, "onDemandPayment", onDemandPayment)
	quorumNumbers, err := m.ChainPaymentState.GetOnDemandQuorumNumbers(ctx)
	if err != nil {
		return fmt.Errorf("failed to get on-demand quorum numbers: %w", err)
	}

	if err := m.ValidateQuorum(headerQuorums, quorumNumbers); err != nil {
		return fmt.Errorf("invalid quorum for On-Demand Request: %w", err)
	}

	// Verify that the claimed cumulative payment doesn't exceed the on-chain deposit
	if header.CumulativePayment.Cmp(onDemandPayment.CumulativePayment) > 0 {
		return fmt.Errorf("request claims a cumulative payment greater than the on-chain deposit")
	}

	paymentCharged := PaymentCharged(symbolsCharged, m.ChainPaymentState.GetPricePerSymbol())
	oldPayment, err := m.MeteringStore.AddOnDemandPayment(ctx, header, paymentCharged)
	if err != nil {
		return fmt.Errorf("failed to update cumulative payment: %w", err)
	}

	// Update bin usage atomically and check against bin capacity
	if err := m.IncrementGlobalBinUsage(ctx, uint64(symbolsCharged), receivedAt); err != nil {
		// If global bin usage update fails, roll back the payment to its previous value
		// The rollback will only happen if the current payment value still matches what we just wrote
		// This ensures we don't accidentally roll back a newer payment that might have been processed
		dbErr := m.MeteringStore.RollbackOnDemandPayment(ctx, header.AccountID, header.CumulativePayment, oldPayment)
		if dbErr != nil {
			return dbErr
		}
		return fmt.Errorf("failed global rate limiting: %w", err)
	}

	return nil
}

// PaymentCharged returns the chargeable price for a given number of symbols
func PaymentCharged(numSymbols, pricePerSymbol uint64) *big.Int {
	return new(big.Int).Mul(big.NewInt(int64(numSymbols)), big.NewInt(int64(pricePerSymbol)))
}

// SymbolsCharged returns the number of symbols charged for a given data length
// being at least MinNumSymbols or the nearest rounded-up multiple of MinNumSymbols.
func (m *Meterer) SymbolsCharged(numSymbols uint64) uint64 {
	minSymbols := uint64(m.ChainPaymentState.GetMinNumSymbols())
	if numSymbols <= minSymbols {
		return minSymbols
	}
	// Round up to the nearest multiple of MinNumSymbols
	roundedUp := core.RoundUpDivide(numSymbols, minSymbols) * minSymbols
	// Check for overflow; this case should never happen
	if roundedUp < numSymbols {
		return math.MaxUint64
	}
	return roundedUp
}

// IncrementGlobalBinUsage increments the bin usage atomically and checks for overflow
func (m *Meterer) IncrementGlobalBinUsage(ctx context.Context, symbolsCharged uint64, receivedAt time.Time) error {
	globalPeriod := GetReservationPeriod(receivedAt.Unix(), m.ChainPaymentState.GetGlobalRatePeriodInterval())

	newUsage, err := m.MeteringStore.UpdateGlobalBin(ctx, globalPeriod, symbolsCharged)
	if err != nil {
		return fmt.Errorf("failed to increment global bin usage: %w", err)
	}
	if newUsage > m.ChainPaymentState.GetGlobalSymbolsPerSecond()*uint64(m.ChainPaymentState.GetGlobalRatePeriodInterval()) {
		return fmt.Errorf("global bin usage overflows")
	}
	return nil
}

// GetReservationBinLimit returns the bin limit for a given reservation
// Note: This is called per-quorum, so reservation is for a single quorum.
func (m *Meterer) GetReservationBinLimit(reservation *core.ReservedPayment, reservationWindow uint64) uint64 {
	return reservation.SymbolsPerSecond * reservationWindow
}<|MERGE_RESOLUTION|>--- conflicted
+++ resolved
@@ -78,11 +78,7 @@
 	m.logger.Info("Validating incoming request's payment metadata", "paymentMetadata", header, "numSymbols", numSymbols, "quorumNumbers", quorumNumbers)
 	// Validate against the payment method
 	if header.CumulativePayment.Sign() == 0 {
-<<<<<<< HEAD
-		reservations, err := m.ChainPaymentState.GetReservedPaymentByAccount(ctx, header.AccountID)
-=======
 		reservations, err := m.ChainPaymentState.GetReservedPaymentByAccountAndQuorums(ctx, header.AccountID, quorumNumbers)
->>>>>>> ce4d2f5e
 		if err != nil {
 			return 0, fmt.Errorf("failed to get active reservation by account: %w", err)
 		}
@@ -103,42 +99,6 @@
 }
 
 // ServeReservationRequest handles the rate limiting logic for incoming requests
-<<<<<<< HEAD
-func (m *Meterer) ServeReservationRequest(ctx context.Context, header core.PaymentMetadata, reservations map[uint8]*core.ReservedPayment, symbolsCharged uint64, quorumNumbers []uint8, receivedAt time.Time) error {
-	m.logger.Info("Recording and validating reservation usage", "header", header, "reservations", reservations)
-	reservedQuorumNumbers := make([]uint8, 0, len(reservations))
-	for quorum := range reservations {
-		reservedQuorumNumbers = append(reservedQuorumNumbers, quorum)
-	}
-	fmt.Println("reservedQuorumNumbers", reservedQuorumNumbers, "header quorumNumbers", quorumNumbers)
-	if err := m.ValidateQuorum(quorumNumbers, reservedQuorumNumbers); err != nil {
-		return fmt.Errorf("invalid quorum for reservation: %w", err)
-	}
-	reservationWindow := m.ChainPaymentState.GetReservationWindow()
-	requestReservationPeriod := GetReservationPeriodByNanosecond(header.Timestamp, reservationWindow)
-	for _, quorum := range quorumNumbers {
-		reservation, ok := reservations[quorum]
-		if !ok {
-			return fmt.Errorf("no reservation found for quorum %d", quorum)
-		}
-		if !reservation.IsActiveByNanosecond(header.Timestamp) {
-			return fmt.Errorf("reservation not active for quorum %d", quorum)
-		}
-		if !m.ValidateReservationPeriod(reservation, requestReservationPeriod, reservationWindow, receivedAt) {
-			return fmt.Errorf("invalid reservation period for reservation quorum %d", quorum)
-		}
-	}
-	// TODO(hopeyen): uncomment the loop once the offchain store PR is merged
-	// Update bin usage atomically for each quorum and check against reservation's data rate as the bin limit
-	// for _, quorum := range quorumNumbers {
-	// 	if err := m.IncrementBinUsage(ctx, header, reservations[quorum], quorum, symbolsCharged, reservationWindow, requestReservationPeriod); err != nil {
-	// 		return fmt.Errorf("bin overflows for quorum %d reservation period %d: %w", quorum, requestReservationPeriod, err)
-	// 	}
-	// }
-	if err := m.IncrementBinUsage(ctx, header, reservations[0], 0, symbolsCharged, reservationWindow, requestReservationPeriod); err != nil {
-		return fmt.Errorf("bin overflows for quorum %d reservation period %d (quorum is fixed to the first one as testing placeholder): %w", 0, requestReservationPeriod, err)
-	}
-=======
 func (m *Meterer) ServeReservationRequest(ctx context.Context, header core.PaymentMetadata, reservations map[core.QuorumID]*core.ReservedPayment, symbolsCharged uint64, quorumNumbers []uint8, receivedAt time.Time) error {
 	m.logger.Info("Recording and validating reservation usage", "header", header, "reservation", reservations)
 	// Take all the quorumIDs from the reservations
@@ -169,7 +129,6 @@
 	if err := m.IncrementBinUsage(ctx, header, reservations, symbolsCharged, reservationWindows, requestReservationPeriods); err != nil {
 		return fmt.Errorf("failed to increment bin usages: %w", err)
 	}
->>>>>>> ce4d2f5e
 	return nil
 }
 
@@ -209,11 +168,6 @@
 }
 
 // IncrementBinUsage increments the bin usage atomically and checks for overflow
-<<<<<<< HEAD
-// Note: This is called per-quorum, so reservation is for a single quorum.
-func (m *Meterer) IncrementBinUsage(ctx context.Context, header core.PaymentMetadata, reservation *core.ReservedPayment, quorumNumber uint8, symbolsCharged uint64, reservationWindow uint64, requestReservationPeriod uint64) error {
-	newUsage, err := m.MeteringStore.UpdateReservationBin(ctx, header.AccountID, requestReservationPeriod, quorumNumber, symbolsCharged)
-=======
 func (m *Meterer) IncrementBinUsage(ctx context.Context, header core.PaymentMetadata, reservations map[core.QuorumID]*core.ReservedPayment, symbolsCharged uint64, reservationWindows map[core.QuorumID]uint64, requestReservationPeriods map[core.QuorumID]uint64) error {
 	charges := make(map[core.QuorumID]uint64)
 	for quorumID := range reservations {
@@ -228,7 +182,6 @@
 	// For each quorum, increment by its specific symbolsCharged value
 	updatedUsages := make(map[core.QuorumID]uint64)
 	usage, err := m.MeteringStore.IncrementBinUsages(ctx, header.AccountID, quorumNumbers, requestReservationPeriods, charges)
->>>>>>> ce4d2f5e
 	if err != nil {
 		return err
 	}
@@ -260,15 +213,10 @@
 			return fmt.Errorf("overflow usage exceeds bin limit for quorum %d", quorumID)
 		}
 	}
-<<<<<<< HEAD
-	if newUsage <= 2*usageLimit && requestReservationPeriod+2 <= GetReservationPeriod(int64(reservation.EndTimestamp), reservationWindow) {
-		_, err := m.MeteringStore.UpdateReservationBin(ctx, header.AccountID, uint64(requestReservationPeriod+2), quorumNumber, newUsage-usageLimit)
-=======
 
 	// Batch increment overflow bins for overflown reservation candidates
 	for quorumID := range overflowCandidates {
 		_, err := m.MeteringStore.IncrementBinUsages(ctx, header.AccountID, []core.QuorumID{quorumID}, map[core.QuorumID]uint64{quorumID: requestReservationPeriods[quorumID] + 2}, map[core.QuorumID]uint64{quorumID: overflowAmounts[quorumID]})
->>>>>>> ce4d2f5e
 		if err != nil {
 			// Rollback the increments for the current periods
 			rollbackErr := m.MeteringStore.DecrementBinUsages(ctx, header.AccountID, quorumNumbers, requestReservationPeriods, charges)
