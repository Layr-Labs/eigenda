--- conflicted
+++ resolved
@@ -80,14 +80,8 @@
 	if err != nil {
 		return nil, fmt.Errorf("failed to get payment global params: %w", err)
 	}
-<<<<<<< HEAD
-
-	// Validate against the payment method; if it's not on-demand, it's a reservation request
-	if !IsOnDemandPayment(&header) {
-=======
 	// Validate against the payment method
 	if !payment_logic.IsOnDemandPayment(&header) {
->>>>>>> 1003b989
 		reservations, err := m.ChainPaymentState.GetReservedPaymentByAccountAndQuorums(ctx, header.AccountID, quorumNumbers)
 		if err != nil {
 			return nil, fmt.Errorf("failed to get active reservation by account: %w", err)
@@ -103,16 +97,11 @@
 	if err != nil {
 		return nil, fmt.Errorf("failed to get on-demand payment by account: %w", err)
 	}
-<<<<<<< HEAD
 	usage, err := m.serveOnDemandRequest(ctx, params, header, onDemandPayment, numSymbols, quorumNumbers, receivedAt)
 	if err != nil {
 		return nil, fmt.Errorf("invalid on-demand request: %w", err)
 	}
 	return usage, nil
-=======
-	symbolsCharged := payment_logic.SymbolsCharged(numSymbols, protocolConfig.MinNumSymbols)
-	return symbolsCharged, nil
->>>>>>> 1003b989
 }
 
 // serveReservationRequest handles the rate limiting logic for incoming requests
@@ -126,13 +115,8 @@
 	receivedAt time.Time,
 ) (map[core.QuorumID]uint64, error) {
 	m.logger.Debug("Recording and validating reservation usage", "header", header, "reservation", reservations)
-<<<<<<< HEAD
-	if err := ValidateReservations(reservations, globalParams.QuorumProtocolConfigs, quorumNumbers, header.Timestamp, receivedAt.UnixNano()); err != nil {
+	if err := payment_logic.ValidateReservations(reservations, globalParams.QuorumProtocolConfigs, quorumNumbers, header.Timestamp, receivedAt.UnixNano()); err != nil {
 		return nil, fmt.Errorf("invalid reservation: %w", err)
-=======
-	if err := payment_logic.ValidateReservations(reservations, globalParams.QuorumProtocolConfigs, quorumNumbers, header.Timestamp, receivedAt.UnixNano()); err != nil {
-		return fmt.Errorf("invalid reservation: %w", err)
->>>>>>> 1003b989
 	}
 
 	// Make atomic batched updates over all reservations identified by the same account and quorum
@@ -176,13 +160,8 @@
 	for quorumID, reservation := range reservations {
 		reservationWindow := reservationWindows[quorumID]
 		requestReservationPeriod := requestReservationPeriods[quorumID]
-<<<<<<< HEAD
-		usageLimit := GetReservationBinLimit(reservation, reservationWindow)
+		usageLimit := payment_logic.GetBinLimit(reservation.SymbolsPerSecond, reservationWindow)
 		newUsage, ok := usage[quorumID]
-=======
-		usageLimit := payment_logic.GetBinLimit(reservation.SymbolsPerSecond, reservationWindow)
-		newUsage, ok := updatedUsages[quorumID]
->>>>>>> 1003b989
 		if !ok {
 			return nil, fmt.Errorf("failed to get updated usage for quorum %d", quorumID)
 		}
@@ -232,13 +211,8 @@
 func (m *Meterer) serveOnDemandRequest(ctx context.Context, globalParams *PaymentVaultParams, header core.PaymentMetadata, onDemandPayment *core.OnDemandPayment, numSymbols uint64, headerQuorums []uint8, receivedAt time.Time) (map[core.QuorumID]uint64, error) {
 	m.logger.Debug("Recording and validating on-demand usage", "header", header, "onDemandPayment", onDemandPayment)
 
-<<<<<<< HEAD
-	if err := ValidateQuorum(headerQuorums, globalParams.OnDemandQuorumNumbers); err != nil {
+	if err := payment_logic.ValidateQuorum(headerQuorums, globalParams.OnDemandQuorumNumbers); err != nil {
 		return nil, fmt.Errorf("invalid quorum for On-Demand Request: %w", err)
-=======
-	if err := payment_logic.ValidateQuorum(headerQuorums, globalParams.OnDemandQuorumNumbers); err != nil {
-		return fmt.Errorf("invalid quorum for On-Demand Request: %w", err)
->>>>>>> 1003b989
 	}
 
 	// Verify that the claimed cumulative payment doesn't exceed the on-chain deposit
@@ -251,13 +225,8 @@
 		return nil, fmt.Errorf("failed to get payment config for on-demand quorum: %w", err)
 	}
 
-<<<<<<< HEAD
-	symbolsCharged := SymbolsCharged(numSymbols, protocolConfig.MinNumSymbols)
-	paymentCharged := PaymentCharged(symbolsCharged, paymentConfig.OnDemandPricePerSymbol)
-=======
-	symbolsCharged = payment_logic.SymbolsCharged(symbolsCharged, protocolConfig.MinNumSymbols)
+	symbolsCharged := payment_logic.SymbolsCharged(numSymbols, protocolConfig.MinNumSymbols)
 	paymentCharged := payment_logic.PaymentCharged(symbolsCharged, paymentConfig.OnDemandPricePerSymbol)
->>>>>>> 1003b989
 	oldPayment, err := m.MeteringStore.AddOnDemandPayment(ctx, header, paymentCharged)
 	if err != nil {
 		return nil, fmt.Errorf("failed to update cumulative payment: %w", err)
