--- conflicted
+++ resolved
@@ -243,18 +243,10 @@
 // ValidatePayment checks if the provided payment header is valid against the local accounting
 // prevPmt is the largest  cumulative payment strictly less    than PaymentMetadata.cumulativePayment if exists
 // nextPmt is the smallest cumulative payment strictly greater than PaymentMetadata.cumulativePayment if exists
-<<<<<<< HEAD
 // chargeOfNextPmt is the charge associated with nextPmt if exists
-// prevPmt + charge <= PaymentMetadata.CumulativePayment
+// prevPmt + currentPaymentCharge <= PaymentMetadata.CumulativePayment
 // <= nextPmt - chargeOfNextPmt > nextPmt
 func (m *Meterer) ValidatePayment(ctx context.Context, header core.PaymentMetadata, onDemandPayment *core.OnDemandPayment, currentPaymentCharge *big.Int) error {
-=======
-// nextPmtNumSymbols is the numSymbols of corresponding to nextPmt if exists
-// prevPmt + PaymentMetadata.numSymbols * m.FixedFeePerByte
-// <= PaymentMetadata.CumulativePayment
-// <= nextPmt - nextPmtNumSymbols * m.FixedFeePerByte > nextPmt
-func (m *Meterer) ValidatePayment(ctx context.Context, header core.PaymentMetadata, onDemandPayment *core.OnDemandPayment, symbolsCharged uint64) error {
->>>>>>> 83fcd322
 	if header.CumulativePayment.Cmp(onDemandPayment.CumulativePayment) > 0 {
 		return fmt.Errorf("request claims a cumulative payment greater than the on-chain deposit")
 	}
