--- conflicted
+++ resolved
@@ -77,13 +77,8 @@
 	symbolsCharged := m.SymbolsCharged(numSymbols)
 	m.logger.Info("Validating incoming request's payment metadata", "paymentMetadata", header, "numSymbols", numSymbols, "quorumNumbers", quorumNumbers)
 	// Validate against the payment method
-<<<<<<< HEAD
 	if !IsOnDemandPayment(&header) {
-		reservation, err := m.ChainPaymentState.GetReservedPaymentByAccount(ctx, header.AccountID)
-=======
-	if header.CumulativePayment.Sign() == 0 {
 		reservations, err := m.ChainPaymentState.GetReservedPaymentByAccountAndQuorums(ctx, header.AccountID, quorumNumbers)
->>>>>>> 1695c78f
 		if err != nil {
 			return 0, fmt.Errorf("failed to get active reservation by account: %w", err)
 		}
