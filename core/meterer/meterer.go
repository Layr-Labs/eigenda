--- conflicted
+++ resolved
@@ -249,7 +249,7 @@
 		return fmt.Errorf("failed to increment global bin usage: %w", err)
 	}
 	if newUsage > m.ChainPaymentState.GetOnDemandGlobalSymbolsPerSecond(OnDemandQuorumID)*uint64(m.ChainPaymentState.GetOnDemandGlobalRatePeriodInterval(OnDemandQuorumID)) {
-		return fmt.Errorf("global bin usage overflows")
+		return fmt.Errorf("global bin usage overflows: %d > %d", newUsage, m.ChainPaymentState.GetOnDemandGlobalSymbolsPerSecond(OnDemandQuorumID)*uint64(m.ChainPaymentState.GetOnDemandGlobalRatePeriodInterval(OnDemandQuorumID)))
 	}
 	return nil
 }
@@ -312,10 +312,6 @@
 	if len(headerQuorums) == 0 {
 		return fmt.Errorf("no quorum numbers provided in the request")
 	}
-<<<<<<< HEAD
-	if newUsage > m.ChainPaymentState.GetOnDemandGlobalSymbolsPerSecond(OnDemandQuorumID)*uint64(m.ChainPaymentState.GetOnDemandGlobalRatePeriodInterval(OnDemandQuorumID)) {
-		return fmt.Errorf("global bin usage overflows: %d > %d", newUsage, m.ChainPaymentState.GetOnDemandGlobalSymbolsPerSecond(OnDemandQuorumID)*uint64(m.ChainPaymentState.GetOnDemandGlobalRatePeriodInterval(OnDemandQuorumID)))
-=======
 
 	// check that all the quorum ids are in ReservedPayment's
 	for _, q := range headerQuorums {
@@ -323,26 +319,12 @@
 			// fail the entire request if there's a quorum number mismatch
 			return fmt.Errorf("quorum number mismatch: %d", q)
 		}
->>>>>>> 36a3d33c
 	}
 	return nil
 }
 
 // ValidateReservationPeriod checks if the provided reservation period is valid
 // Note: This is called per-quorum since reservation is for a single quorum.
-<<<<<<< HEAD
-func (m *Meterer) GetReservationBinLimit(reservation *core.ReservedPayment, reservationWindow uint64) uint64 {
-	return reservation.SymbolsPerSecond * reservationWindow
-}
-
-// isWithinTimeRange checks if a timestamp falls within a given time range; startSeconds and endSeconds are in seconds and defined in the contracts as part of reservations
-// while timestampNanos is the request header timestamp and is in nanoseconds
-func IsWithinTimeRange(startSeconds, endSeconds uint64, timestampNanos int64) bool {
-	seconds := timestampNanos / 1e9
-	nanos := timestampNanos % 1e9
-	timestamp := time.Unix(seconds, nanos)
-	return time.Unix(int64(startSeconds), 0).Before(timestamp) && time.Unix(int64(endSeconds), 0).After(timestamp)
-=======
 func ValidateReservationPeriod(reservation *core.ReservedPayment, requestReservationPeriod uint64, reservationWindow uint64, receivedAt time.Time) bool {
 	currentReservationPeriod := GetReservationPeriod(receivedAt.Unix(), reservationWindow)
 	// Valid reservation periods are either the current bin or the previous bin
@@ -354,5 +336,4 @@
 		return false
 	}
 	return true
->>>>>>> 36a3d33c
 }