package meterer

import (
	"context"
	"fmt"
	"math"
	"math/big"
	"slices"
	"time"

	"github.com/Layr-Labs/eigenda/core"
	"github.com/Layr-Labs/eigensdk-go/logging"
	gethcommon "github.com/ethereum/go-ethereum/common"
)

// Config contains network parameters that should be published on-chain. We currently configure these params through disperser env vars.
type Config struct {

	// ChainReadTimeout is the timeout for reading payment state from chain
	ChainReadTimeout time.Duration

	// UpdateInterval is the interval for refreshing the on-chain state
	UpdateInterval time.Duration
}

// Meterer handles payment accounting across different accounts. Disperser API server receives requests from clients and each request contains a blob header
// with payments information (CumulativePayments, Timestamp, and Signature). Disperser will pass the blob header to the meterer, which will check if the
// payments information is valid.
type Meterer struct {
	Config
	// ChainPaymentState reads on-chain payment state periodically and cache it in memory
	ChainPaymentState OnchainPayment
	// OffchainStore uses DynamoDB to track metering and used to validate requests
	OffchainStore OffchainStore

	logger logging.Logger
}

func NewMeterer(
	config Config,
	paymentChainState OnchainPayment,
	offchainStore OffchainStore,
	logger logging.Logger,
) *Meterer {
	return &Meterer{
		Config: config,

		ChainPaymentState: paymentChainState,
		OffchainStore:     offchainStore,

		logger: logger.With("component", "Meterer"),
	}
}

// Start starts to periodically refreshing the on-chain state
func (m *Meterer) Start(ctx context.Context) {
	go func() {
		ticker := time.NewTicker(m.Config.UpdateInterval)
		defer ticker.Stop()

		for {
			select {
			case <-ticker.C:
				if err := m.ChainPaymentState.RefreshOnchainPaymentState(ctx); err != nil {
					m.logger.Error("Failed to refresh on-chain state", "error", err)
				}
				m.logger.Debug("Refreshed on-chain state")
			case <-ctx.Done():
				return
			}
		}
	}()
}

// MeterRequest validates a blob header and adds it to the meterer's state
// TODO: return error if there's a rejection (with reasoning) or internal error (should be very rare)
func (m *Meterer) MeterRequest(ctx context.Context, header core.PaymentMetadata, numSymbols uint64, quorumNumbers []uint8) (uint64, error) {
	accountID := gethcommon.HexToAddress(header.AccountID)
	symbolsCharged := m.SymbolsCharged(numSymbols)
	m.logger.Info("Validating incoming request's payment metadata", "paymentMetadata", header, "numSymbols", numSymbols, "quorumNumbers", quorumNumbers)
	// Validate against the payment method
	if header.CumulativePayment.Sign() == 0 {
		reservation, err := m.ChainPaymentState.GetReservedPaymentByAccount(ctx, accountID)
		if err != nil {
			return 0, fmt.Errorf("failed to get active reservation by account: %w", err)
		}
		if err := m.ServeReservationRequest(ctx, header, reservation, symbolsCharged, quorumNumbers); err != nil {
			return 0, fmt.Errorf("invalid reservation: %w", err)
		}
	} else {
		onDemandPayment, err := m.ChainPaymentState.GetOnDemandPaymentByAccount(ctx, accountID)
		if err != nil {
			return 0, fmt.Errorf("failed to get on-demand payment by account: %w", err)
		}
		if err := m.ServeOnDemandRequest(ctx, header, onDemandPayment, symbolsCharged, quorumNumbers); err != nil {
			return 0, fmt.Errorf("invalid on-demand request: %w", err)
		}
	}

	return symbolsCharged, nil
}

// ServeReservationRequest handles the rate limiting logic for incoming requests
func (m *Meterer) ServeReservationRequest(ctx context.Context, header core.PaymentMetadata, reservation *core.ReservedPayment, symbolsCharged uint64, quorumNumbers []uint8) error {
	m.logger.Info("Recording and validating reservation usage", "header", header, "reservation", reservation)
	if !reservation.IsActiveByNanosecond(header.Timestamp) {
		return fmt.Errorf("reservation not active")
	}
	if err := m.ValidateQuorum(quorumNumbers, reservation.QuorumNumbers); err != nil {
		return fmt.Errorf("invalid quorum for reservation: %w", err)
	}
	reservationWindow := m.ChainPaymentState.GetReservationWindow()
	requestReservationPeriod := GetReservationPeriodByNanosecond(header.Timestamp, reservationWindow)
	if !m.ValidateReservationPeriod(reservation, requestReservationPeriod) {
		return fmt.Errorf("invalid reservation period for reservation")
	}

	// Update bin usage atomically and check against reservation's data rate as the bin limit
	if err := m.IncrementBinUsage(ctx, header, reservation, symbolsCharged, requestReservationPeriod); err != nil {
		return fmt.Errorf("bin overflows: %w", err)
	}

	return nil
}

// ValidateQuorums ensures that the quorums listed in the blobHeader are present within allowedQuorums
// Note: A reservation that does not utilize all of the allowed quorums will be accepted. However, it
// will still charge against all of the allowed quorums. A on-demand requests require and only allow
// the ETH and EIGEN quorums.
func (m *Meterer) ValidateQuorum(headerQuorums []uint8, allowedQuorums []uint8) error {
	if len(headerQuorums) == 0 {
		return fmt.Errorf("no quorum params in blob header")
	}

	// check that all the quorum ids are in ReservedPayment's
	for _, q := range headerQuorums {
		if !slices.Contains(allowedQuorums, q) {
			// fail the entire request if there's a quorum number mismatch
			return fmt.Errorf("quorum number mismatch: %d", q)
		}
	}
	return nil
}

// ValidateReservationPeriod checks if the provided reservation period is valid
func (m *Meterer) ValidateReservationPeriod(reservation *core.ReservedPayment, requestReservationPeriod uint64) bool {
	now := time.Now().Unix()
	reservationWindow := m.ChainPaymentState.GetReservationWindow()
	currentReservationPeriod := GetReservationPeriod(now, reservationWindow)
	// Valid reservation periods are either the current bin or the previous bin
	isCurrentOrPreviousPeriod := requestReservationPeriod == currentReservationPeriod || requestReservationPeriod == (currentReservationPeriod-1)
	startPeriod := GetReservationPeriod(int64(reservation.StartTimestamp), reservationWindow)
	endPeriod := GetReservationPeriod(int64(reservation.EndTimestamp), reservationWindow)
	isWithinReservationWindow := startPeriod <= requestReservationPeriod && requestReservationPeriod < endPeriod
	if !isCurrentOrPreviousPeriod || !isWithinReservationWindow {
		return false
	}
	return true
}

// IncrementBinUsage increments the bin usage atomically and checks for overflow
func (m *Meterer) IncrementBinUsage(ctx context.Context, header core.PaymentMetadata, reservation *core.ReservedPayment, symbolsCharged uint64, requestReservationPeriod uint64) error {
	newUsage, err := m.OffchainStore.UpdateReservationBin(ctx, header.AccountID, requestReservationPeriod, symbolsCharged)
	if err != nil {
		return fmt.Errorf("failed to increment bin usage: %w", err)
	}

	// metered usage stays within the bin limit
	usageLimit := m.GetReservationBinLimit(reservation)
	if newUsage <= usageLimit {
		return nil
	} else if newUsage-symbolsCharged >= usageLimit {
		// metered usage before updating the size already exceeded the limit
		return fmt.Errorf("bin has already been filled")
	}
	if newUsage <= 2*usageLimit && requestReservationPeriod+2 <= GetReservationPeriod(int64(reservation.EndTimestamp), m.ChainPaymentState.GetReservationWindow()) {
		_, err := m.OffchainStore.UpdateReservationBin(ctx, header.AccountID, uint64(requestReservationPeriod+2), newUsage-usageLimit)
		if err != nil {
			return err
		}
		return nil
	}
	return fmt.Errorf("overflow usage exceeds bin limit")
}

// GetReservationPeriodByNanosecondTimestamp returns the current reservation period by chunking nanosecond timestamp by the bin interval;
// bin interval used by the disperser should be public information
func GetReservationPeriodByNanosecond(nanosecondTimestamp int64, binInterval uint64) uint64 {
	if nanosecondTimestamp < 0 {
		return 0
	}
	return GetReservationPeriod(int64((time.Duration(nanosecondTimestamp) * time.Nanosecond).Seconds()), binInterval)
}

// GetReservationPeriod returns the current reservation period by chunking time by the bin interval;
// bin interval used by the disperser should be public information
func GetReservationPeriod(timestamp int64, binInterval uint64) uint64 {
	if binInterval == 0 {
		return 0
	}
	return uint64(timestamp) / binInterval
}

// ServeOnDemandRequest handles the rate limiting logic for incoming requests
// On-demand requests doesn't have additional quorum settings and should only be
// allowed by ETH and EIGEN quorums
func (m *Meterer) ServeOnDemandRequest(ctx context.Context, header core.PaymentMetadata, onDemandPayment *core.OnDemandPayment, symbolsCharged uint64, headerQuorums []uint8) error {
	m.logger.Info("Recording and validating on-demand usage", "header", header, "onDemandPayment", onDemandPayment)
	quorumNumbers, err := m.ChainPaymentState.GetOnDemandQuorumNumbers(ctx)
	if err != nil {
		return fmt.Errorf("failed to get on-demand quorum numbers: %w", err)
	}

	if err := m.ValidateQuorum(headerQuorums, quorumNumbers); err != nil {
		return fmt.Errorf("invalid quorum for On-Demand Request: %w", err)
	}

	// Validate payments attached
	err = m.ValidatePayment(ctx, header, onDemandPayment, symbolsCharged)
	if err != nil {
		// No tolerance for incorrect payment amounts; no rollbacks
		return fmt.Errorf("invalid on-demand payment: %w", err)
	}

	err = m.OffchainStore.AddOnDemandPayment(ctx, header, symbolsCharged)
	if err != nil {
		return fmt.Errorf("failed to update cumulative payment: %w", err)
	}

	// Update bin usage atomically and check against bin capacity
	if err := m.IncrementGlobalBinUsage(ctx, uint64(symbolsCharged)); err != nil {
		//TODO: conditionally remove the payment based on the error type (maybe if the error is store-op related)
		dbErr := m.OffchainStore.RemoveOnDemandPayment(ctx, header.AccountID, header.CumulativePayment)
		if dbErr != nil {
			return dbErr
		}
		return fmt.Errorf("failed global rate limiting: %w", err)
	}

	return nil
}

// ValidatePayment checks if the provided payment header is valid against the local accounting
// prevPmt is the largest  cumulative payment strictly less    than PaymentMetadata.cumulativePayment if exists
// nextPmt is the smallest cumulative payment strictly greater than PaymentMetadata.cumulativePayment if exists
// nextPmtNumSymbols is the numSymbols of corresponding to nextPmt if exists
// prevPmt + PaymentMetadata.numSymbols * m.FixedFeePerByte
// <= PaymentMetadata.CumulativePayment
// <= nextPmt - nextPmtNumSymbols * m.FixedFeePerByte > nextPmt
<<<<<<< HEAD
func (m *Meterer) ValidatePayment(ctx context.Context, header core.PaymentMetadata, onDemandPayment *core.OnDemandPayment, symbolsCharged uint32) error {
=======
func (m *Meterer) ValidatePayment(ctx context.Context, header core.PaymentMetadata, onDemandPayment *core.OnDemandPayment, symbolsCharged uint64) error {
>>>>>>> d189f770
	if header.CumulativePayment.Cmp(onDemandPayment.CumulativePayment) > 0 {
		return fmt.Errorf("request claims a cumulative payment greater than the on-chain deposit")
	}

	prevPmt, nextPmt, nextPmtNumSymbols, err := m.OffchainStore.GetRelevantOnDemandRecords(ctx, header.AccountID, header.CumulativePayment) // zero if DNE
	if err != nil {
		return fmt.Errorf("failed to get relevant on-demand records: %w", err)
	}
	// the current request must increment cumulative payment by a magnitude sufficient to cover the blob size
	if new(big.Int).Add(prevPmt, m.PaymentCharged(symbolsCharged)).Cmp(header.CumulativePayment) > 0 {
		return fmt.Errorf("insufficient cumulative payment increment")
	}
	// the current request must not break the payment magnitude for the next payment if the two requests were delivered out-of-order
<<<<<<< HEAD
	if nextPmt.Cmp(big.NewInt(0)) != 0 && new(big.Int).Add(header.CumulativePayment, m.PaymentCharged(uint(nextPmtNumSymbols))).Cmp(nextPmt) > 0 {
=======
	if nextPmt.Cmp(big.NewInt(0)) != 0 && new(big.Int).Add(header.CumulativePayment, m.PaymentCharged(uint64(nextPmtNumSymbols))).Cmp(nextPmt) > 0 {
>>>>>>> d189f770
		return fmt.Errorf("breaking cumulative payment invariants")
	}
	// check passed: blob can be safely inserted into the set of payments
	return nil
}

// PaymentCharged returns the chargeable price for a given data length
func (m *Meterer) PaymentCharged(numSymbols uint64) *big.Int {
	// symbolsCharged == m.SymbolsCharged(numSymbols) if numSymbols is already a multiple of MinNumSymbols
	symbolsCharged := big.NewInt(0).SetUint64(m.SymbolsCharged(numSymbols))
	pricePerSymbol := big.NewInt(int64(m.ChainPaymentState.GetPricePerSymbol()))
	return symbolsCharged.Mul(symbolsCharged, pricePerSymbol)
}

// SymbolsCharged returns the number of symbols charged for a given data length
// being at least MinNumSymbols or the nearest rounded-up multiple of MinNumSymbols.
func (m *Meterer) SymbolsCharged(numSymbols uint64) uint64 {
	minSymbols := uint64(m.ChainPaymentState.GetMinNumSymbols())
	if numSymbols <= minSymbols {
		return minSymbols
	}
	// Round up to the nearest multiple of MinNumSymbols
	roundedUp := core.RoundUpDivide(numSymbols, minSymbols) * minSymbols
	// Check for overflow; this case should never happen
	if roundedUp < numSymbols {
		return math.MaxUint64
	}
	return roundedUp
}

// IncrementBinUsage increments the bin usage atomically and checks for overflow
func (m *Meterer) IncrementGlobalBinUsage(ctx context.Context, symbolsCharged uint64) error {
	globalPeriod := GetReservationPeriod(time.Now().Unix(), m.ChainPaymentState.GetGlobalRatePeriodInterval())

	newUsage, err := m.OffchainStore.UpdateGlobalBin(ctx, globalPeriod, symbolsCharged)
	if err != nil {
		return fmt.Errorf("failed to increment global bin usage: %w", err)
	}
	if newUsage > m.ChainPaymentState.GetGlobalSymbolsPerSecond()*uint64(m.ChainPaymentState.GetGlobalRatePeriodInterval()) {
		return fmt.Errorf("global bin usage overflows")
	}
	return nil
}

// GetReservationBinLimit returns the bin limit for a given reservation
func (m *Meterer) GetReservationBinLimit(reservation *core.ReservedPayment) uint64 {
	return reservation.SymbolsPerSecond * uint64(m.ChainPaymentState.GetReservationWindow())
}<|MERGE_RESOLUTION|>--- conflicted
+++ resolved
@@ -247,11 +247,7 @@
 // prevPmt + PaymentMetadata.numSymbols * m.FixedFeePerByte
 // <= PaymentMetadata.CumulativePayment
 // <= nextPmt - nextPmtNumSymbols * m.FixedFeePerByte > nextPmt
-<<<<<<< HEAD
-func (m *Meterer) ValidatePayment(ctx context.Context, header core.PaymentMetadata, onDemandPayment *core.OnDemandPayment, symbolsCharged uint32) error {
-=======
 func (m *Meterer) ValidatePayment(ctx context.Context, header core.PaymentMetadata, onDemandPayment *core.OnDemandPayment, symbolsCharged uint64) error {
->>>>>>> d189f770
 	if header.CumulativePayment.Cmp(onDemandPayment.CumulativePayment) > 0 {
 		return fmt.Errorf("request claims a cumulative payment greater than the on-chain deposit")
 	}
@@ -265,11 +261,7 @@
 		return fmt.Errorf("insufficient cumulative payment increment")
 	}
 	// the current request must not break the payment magnitude for the next payment if the two requests were delivered out-of-order
-<<<<<<< HEAD
-	if nextPmt.Cmp(big.NewInt(0)) != 0 && new(big.Int).Add(header.CumulativePayment, m.PaymentCharged(uint(nextPmtNumSymbols))).Cmp(nextPmt) > 0 {
-=======
 	if nextPmt.Cmp(big.NewInt(0)) != 0 && new(big.Int).Add(header.CumulativePayment, m.PaymentCharged(uint64(nextPmtNumSymbols))).Cmp(nextPmt) > 0 {
->>>>>>> d189f770
 		return fmt.Errorf("breaking cumulative payment invariants")
 	}
 	// check passed: blob can be safely inserted into the set of payments
