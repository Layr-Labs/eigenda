package meterer

import (
	"context"
	"fmt"
	"time"

	"github.com/Layr-Labs/eigenda/core"
	"github.com/Layr-Labs/eigenda/core/meterer/payment_logic"
	"github.com/Layr-Labs/eigensdk-go/logging"
)

// Config contains network parameters that should be published on-chain. We currently configure these params through disperser env vars.
type Config struct {

	// ChainReadTimeout is the timeout for reading payment state from chain
	ChainReadTimeout time.Duration

	// UpdateInterval is the interval for refreshing the on-chain state
	UpdateInterval time.Duration
}

const OnDemandQuorumID = core.QuorumID(0)

// Meterer handles payment accounting across different accounts. Disperser API server receives requests from clients and each request contains a blob header
// with payments information (CumulativePayments, Timestamp, and Signature). Disperser will pass the blob header to the meterer, which will check if the
// payments information is valid.
type Meterer struct {
	Config

	// ChainPaymentState reads on-chain payment state periodically and caches it in memory
	ChainPaymentState OnchainPayment

	// MeteringStore tracks usage and payments in a storage backend
	MeteringStore MeteringStore

	logger logging.Logger
}

func NewMeterer(
	config Config,
	paymentChainState OnchainPayment,
	meteringStore MeteringStore,
	logger logging.Logger,
) *Meterer {
	return &Meterer{
		Config:            config,
		ChainPaymentState: paymentChainState,
		MeteringStore:     meteringStore,
		logger:            logger.With("component", "Meterer"),
	}
}

// Start starts to periodically refreshing the on-chain state
func (m *Meterer) Start(ctx context.Context) {
	go func() {
		ticker := time.NewTicker(m.Config.UpdateInterval)
		defer ticker.Stop()

		for {
			select {
			case <-ticker.C:
				if err := m.ChainPaymentState.RefreshOnchainPaymentState(ctx); err != nil {
					m.logger.Error("Failed to refresh on-chain state", "error", err)
				}
				m.logger.Debug("Refreshed on-chain state")
			case <-ctx.Done():
				return
			}
		}
	}()
}

// MeterRequest validates a blob header and adds it to the meterer's state
// TODO: return error if there's a rejection (with reasoning) or internal error (should be very rare)
func (m *Meterer) MeterRequest(ctx context.Context, header core.PaymentMetadata, numSymbols uint64, quorumNumbers []uint8, receivedAt time.Time) (map[core.QuorumID]uint64, error) {
	m.logger.Info("Validating incoming request's payment metadata", "paymentMetadata", header, "numSymbols", numSymbols, "quorumNumbers", quorumNumbers)

	params, err := m.ChainPaymentState.GetPaymentGlobalParams()
	if err != nil {
		return nil, fmt.Errorf("failed to get payment global params: %w", err)
	}
	// Validate against the payment method
	if !payment_logic.IsOnDemandPayment(&header) {
		reservations, err := m.ChainPaymentState.GetReservedPaymentByAccountAndQuorums(ctx, header.AccountID, quorumNumbers)
		if err != nil {
			return nil, fmt.Errorf("failed to get active reservation by account: %w", err)
		}
		usage, err := m.serveReservationRequest(ctx, params, header, reservations, numSymbols, quorumNumbers, receivedAt)
		if err != nil {
			return nil, fmt.Errorf("invalid reservation request: %w", err)
		}
		return usage, nil
	}

	onDemandPayment, err := m.ChainPaymentState.GetOnDemandPaymentByAccount(ctx, header.AccountID)
	if err != nil {
		return nil, fmt.Errorf("failed to get on-demand payment by account: %w", err)
	}
	usage, err := m.serveOnDemandRequest(ctx, params, header, onDemandPayment, numSymbols, quorumNumbers, receivedAt)
	if err != nil {
		return nil, fmt.Errorf("invalid on-demand request: %w", err)
	}
<<<<<<< HEAD
	symbolsCharged := payment_logic.SymbolsCharged(numSymbols, protocolConfig.MinNumSymbols)
	return symbolsCharged, nil
=======
	return usage, nil
>>>>>>> 7ac688d5
}

// serveReservationRequest handles the rate limiting logic for incoming requests
func (m *Meterer) serveReservationRequest(
	ctx context.Context,
	globalParams *PaymentVaultParams,
	header core.PaymentMetadata,
	reservations map[core.QuorumID]*core.ReservedPayment,
	numSymbols uint64,
	quorumNumbers []uint8,
	receivedAt time.Time,
) (map[core.QuorumID]uint64, error) {
	m.logger.Debug("Recording and validating reservation usage", "header", header, "reservation", reservations)
	if err := payment_logic.ValidateReservations(reservations, globalParams.QuorumProtocolConfigs, quorumNumbers, header.Timestamp, receivedAt.UnixNano()); err != nil {
<<<<<<< HEAD
		return fmt.Errorf("invalid reservation: %w", err)
=======
		return nil, fmt.Errorf("invalid reservation: %w", err)
>>>>>>> 7ac688d5
	}

	// Make atomic batched updates over all reservations identified by the same account and quorum
	usage, err := m.incrementBinUsage(ctx, header, reservations, globalParams, numSymbols)
	if err != nil {
		return nil, fmt.Errorf("failed to increment bin usages: %w", err)
	}
	return usage, nil
}

// incrementBinUsage increments the bin usage atomically and checks for overflow
func (m *Meterer) incrementBinUsage(
	ctx context.Context, header core.PaymentMetadata,
	reservations map[core.QuorumID]*core.ReservedPayment,
	globalParams *PaymentVaultParams,
	numSymbols uint64,
) (map[core.QuorumID]uint64, error) {
	charges := make(map[core.QuorumID]uint64)
	quorumNumbers := make([]core.QuorumID, 0, len(reservations))
	reservationWindows := make(map[core.QuorumID]uint64, len(reservations))
	requestReservationPeriods := make(map[core.QuorumID]uint64, len(reservations))
	for quorumID := range reservations {
		_, protocolConfig, err := globalParams.GetQuorumConfigs(quorumID)
		if err != nil {
			return nil, fmt.Errorf("failed to get quorum config for quorum %d: %w", quorumID, err)
		}
		charges[quorumID] = payment_logic.SymbolsCharged(numSymbols, protocolConfig.MinNumSymbols)
		quorumNumbers = append(quorumNumbers, quorumID)
		reservationWindows[quorumID] = protocolConfig.ReservationRateLimitWindow
		requestReservationPeriods[quorumID] = payment_logic.GetReservationPeriodByNanosecond(header.Timestamp, protocolConfig.ReservationRateLimitWindow)
	}
	// Batch increment all quorums for the current quorums' reservation period
	// For each quorum, increment by its specific symbolsCharged value
	usage, err := m.MeteringStore.IncrementBinUsages(ctx, header.AccountID, quorumNumbers, requestReservationPeriods, charges)
	if err != nil {
		return nil, err
	}
	overflowAmounts := make(map[core.QuorumID]uint64)
	overflowPeriods := make(map[core.QuorumID]uint64)

	for quorumID, reservation := range reservations {
		reservationWindow := reservationWindows[quorumID]
		requestReservationPeriod := requestReservationPeriods[quorumID]
		usageLimit := payment_logic.GetBinLimit(reservation.SymbolsPerSecond, reservationWindow)
<<<<<<< HEAD
		newUsage, ok := updatedUsages[quorumID]
=======
		newUsage, ok := usage[quorumID]
>>>>>>> 7ac688d5
		if !ok {
			return nil, fmt.Errorf("failed to get updated usage for quorum %d", quorumID)
		}
		prevUsage := newUsage - charges[quorumID]
		if newUsage <= usageLimit {
			continue
		} else if prevUsage >= usageLimit {
			// Bin was already filled before this increment
			return nil, fmt.Errorf("bin has already been filled for quorum %d", quorumID)
		}
		overflowPeriod := payment_logic.GetOverflowPeriod(requestReservationPeriod, reservationWindow)
		if charges[quorumID] <= usageLimit && overflowPeriod <= payment_logic.GetReservationPeriod(int64(reservation.EndTimestamp), reservationWindow) {
			// Needs to go to overflow bin
			overflowAmounts[quorumID] = newUsage - usageLimit
			overflowPeriods[quorumID] = overflowPeriod
		} else {
			return nil, fmt.Errorf("overflow usage exceeds bin limit for quorum %d", quorumID)
		}
	}
	if len(overflowAmounts) != len(overflowPeriods) {
		return nil, fmt.Errorf("overflow amount and period mismatch")
	}
	// Batch increment overflow bins for all overflown reservation candidates
	if len(overflowAmounts) > 0 {
		m.logger.Debug("Utilizing reservation overflow period", "overflowAmounts", overflowAmounts, "overflowPeriods", overflowPeriods)
		overflowQuorums := make([]core.QuorumID, 0, len(overflowAmounts))
		for quorumID := range overflowAmounts {
			overflowQuorums = append(overflowQuorums, quorumID)
		}
		_, err := m.MeteringStore.IncrementBinUsages(ctx, header.AccountID, overflowQuorums, overflowPeriods, overflowAmounts)
		if err != nil {
			// Rollback the increments for the current periods
			rollbackErr := m.MeteringStore.DecrementBinUsages(ctx, header.AccountID, quorumNumbers, requestReservationPeriods, charges)
			if rollbackErr != nil {
				return nil, fmt.Errorf("failed to increment overflow bins: %w; rollback also failed: %v", err, rollbackErr)
			}
			return nil, fmt.Errorf("failed to increment overflow bins: %w; successfully rolled back increments", err)
		}
	}

	return charges, nil
}

// serveOnDemandRequest handles the rate limiting logic for incoming requests
// On-demand requests doesn't have additional quorum settings and should only be
// allowed by ETH and EIGEN quorums
func (m *Meterer) serveOnDemandRequest(ctx context.Context, globalParams *PaymentVaultParams, header core.PaymentMetadata, onDemandPayment *core.OnDemandPayment, numSymbols uint64, headerQuorums []uint8, receivedAt time.Time) (map[core.QuorumID]uint64, error) {
	m.logger.Debug("Recording and validating on-demand usage", "header", header, "onDemandPayment", onDemandPayment)

	if err := payment_logic.ValidateQuorum(headerQuorums, globalParams.OnDemandQuorumNumbers); err != nil {
<<<<<<< HEAD
		return fmt.Errorf("invalid quorum for On-Demand Request: %w", err)
=======
		return nil, fmt.Errorf("invalid quorum for On-Demand Request: %w", err)
>>>>>>> 7ac688d5
	}

	// Verify that the claimed cumulative payment doesn't exceed the on-chain deposit
	if header.CumulativePayment.Cmp(onDemandPayment.CumulativePayment) > 0 {
		return nil, fmt.Errorf("request claims a cumulative payment greater than the on-chain deposit")
	}

	paymentConfig, protocolConfig, err := globalParams.GetQuorumConfigs(OnDemandQuorumID)
	if err != nil {
		return nil, fmt.Errorf("failed to get payment config for on-demand quorum: %w", err)
	}

<<<<<<< HEAD
	symbolsCharged = payment_logic.SymbolsCharged(symbolsCharged, protocolConfig.MinNumSymbols)
=======
	symbolsCharged := payment_logic.SymbolsCharged(numSymbols, protocolConfig.MinNumSymbols)
>>>>>>> 7ac688d5
	paymentCharged := payment_logic.PaymentCharged(symbolsCharged, paymentConfig.OnDemandPricePerSymbol)
	oldPayment, err := m.MeteringStore.AddOnDemandPayment(ctx, header, paymentCharged)
	if err != nil {
		return nil, fmt.Errorf("failed to update cumulative payment: %w", err)
	}

	// Update bin usage atomically and check against bin capacity
	if err := m.incrementGlobalBinUsage(ctx, globalParams, symbolsCharged, receivedAt); err != nil {
		// If global bin usage update fails, roll back the payment to its previous value
		// The rollback will only happen if the current payment value still matches what we just wrote
		// This ensures we don't accidentally roll back a newer payment that might have been processed
		dbErr := m.MeteringStore.RollbackOnDemandPayment(ctx, header.AccountID, header.CumulativePayment, oldPayment)
		if dbErr != nil {
			return nil, dbErr
		}
		return nil, fmt.Errorf("failed global rate limiting: %w", err)
	}

	// charges is applied to the header quorums
	charges := make(map[core.QuorumID]uint64, len(headerQuorums))
	for _, quorumID := range headerQuorums {
		charges[core.QuorumID(quorumID)] = symbolsCharged
	}
	return charges, nil
}

// IncrementGlobalBinUsage increments the bin usage atomically and checks for overflow
func (m *Meterer) incrementGlobalBinUsage(ctx context.Context, params *PaymentVaultParams, symbolsCharged uint64, receivedAt time.Time) error {
	paymentConfig, protocolConfig, err := params.GetQuorumConfigs(OnDemandQuorumID)
	if err != nil {
		return fmt.Errorf("failed to get quorum configs for on-demand quorum: %w", err)
	}

	globalPeriod := payment_logic.GetReservationPeriod(receivedAt.Unix(), protocolConfig.OnDemandRateLimitWindow)

	newUsage, err := m.MeteringStore.UpdateGlobalBin(ctx, globalPeriod, symbolsCharged)
	if err != nil {
		return fmt.Errorf("failed to increment global bin usage: %w", err)
	}
	if newUsage > payment_logic.GetBinLimit(paymentConfig.OnDemandSymbolsPerSecond, protocolConfig.OnDemandRateLimitWindow) {
		return fmt.Errorf("global bin usage overflows")
	}
	return nil
}<|MERGE_RESOLUTION|>--- conflicted
+++ resolved
@@ -101,12 +101,7 @@
 	if err != nil {
 		return nil, fmt.Errorf("invalid on-demand request: %w", err)
 	}
-<<<<<<< HEAD
-	symbolsCharged := payment_logic.SymbolsCharged(numSymbols, protocolConfig.MinNumSymbols)
-	return symbolsCharged, nil
-=======
 	return usage, nil
->>>>>>> 7ac688d5
 }
 
 // serveReservationRequest handles the rate limiting logic for incoming requests
@@ -121,14 +116,8 @@
 ) (map[core.QuorumID]uint64, error) {
 	m.logger.Debug("Recording and validating reservation usage", "header", header, "reservation", reservations)
 	if err := payment_logic.ValidateReservations(reservations, globalParams.QuorumProtocolConfigs, quorumNumbers, header.Timestamp, receivedAt.UnixNano()); err != nil {
-<<<<<<< HEAD
-		return fmt.Errorf("invalid reservation: %w", err)
-=======
 		return nil, fmt.Errorf("invalid reservation: %w", err)
->>>>>>> 7ac688d5
-	}
-
-	// Make atomic batched updates over all reservations identified by the same account and quorum
+	}
 	usage, err := m.incrementBinUsage(ctx, header, reservations, globalParams, numSymbols)
 	if err != nil {
 		return nil, fmt.Errorf("failed to increment bin usages: %w", err)
@@ -170,11 +159,7 @@
 		reservationWindow := reservationWindows[quorumID]
 		requestReservationPeriod := requestReservationPeriods[quorumID]
 		usageLimit := payment_logic.GetBinLimit(reservation.SymbolsPerSecond, reservationWindow)
-<<<<<<< HEAD
-		newUsage, ok := updatedUsages[quorumID]
-=======
 		newUsage, ok := usage[quorumID]
->>>>>>> 7ac688d5
 		if !ok {
 			return nil, fmt.Errorf("failed to get updated usage for quorum %d", quorumID)
 		}
@@ -225,11 +210,7 @@
 	m.logger.Debug("Recording and validating on-demand usage", "header", header, "onDemandPayment", onDemandPayment)
 
 	if err := payment_logic.ValidateQuorum(headerQuorums, globalParams.OnDemandQuorumNumbers); err != nil {
-<<<<<<< HEAD
-		return fmt.Errorf("invalid quorum for On-Demand Request: %w", err)
-=======
 		return nil, fmt.Errorf("invalid quorum for On-Demand Request: %w", err)
->>>>>>> 7ac688d5
 	}
 
 	// Verify that the claimed cumulative payment doesn't exceed the on-chain deposit
@@ -242,11 +223,7 @@
 		return nil, fmt.Errorf("failed to get payment config for on-demand quorum: %w", err)
 	}
 
-<<<<<<< HEAD
-	symbolsCharged = payment_logic.SymbolsCharged(symbolsCharged, protocolConfig.MinNumSymbols)
-=======
 	symbolsCharged := payment_logic.SymbolsCharged(numSymbols, protocolConfig.MinNumSymbols)
->>>>>>> 7ac688d5
 	paymentCharged := payment_logic.PaymentCharged(symbolsCharged, paymentConfig.OnDemandPricePerSymbol)
 	oldPayment, err := m.MeteringStore.AddOnDemandPayment(ctx, header, paymentCharged)
 	if err != nil {
