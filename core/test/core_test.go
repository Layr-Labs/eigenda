package core_test

import (
	"context"
	"crypto/rand"
	"fmt"
	"os"
	"runtime"
	"testing"

	"github.com/Layr-Labs/eigenda/common"
	"github.com/Layr-Labs/eigenda/core"
	"github.com/Layr-Labs/eigenda/core/mock"
	"github.com/Layr-Labs/eigenda/encoding"
	"github.com/Layr-Labs/eigenda/encoding/kzg"
	"github.com/Layr-Labs/eigenda/encoding/kzg/prover"
	"github.com/Layr-Labs/eigenda/encoding/kzg/verifier"
	"github.com/gammazero/workerpool"
	"github.com/stretchr/testify/assert"
)

var (
	p   encoding.Prover
	v   encoding.Verifier
	asn core.AssignmentCoordinator = &core.StdAssignmentCoordinator{}
)

func TestMain(m *testing.M) {
	setup(m)
	code := m.Run()
	os.Exit(code)
}

func setup(m *testing.M) {

	var err error
	p, v, err = makeTestComponents()
	if err != nil {
		panic("failed to start localstack container")
	}
}

// makeTestComponents makes a prover and verifier currently using the only supported backend.
func makeTestComponents() (encoding.Prover, encoding.Verifier, error) {
	config := &kzg.KzgConfig{
		G1Path:          "../../inabox/resources/kzg/g1.point",
		G2Path:          "../../inabox/resources/kzg/g2.point",
		CacheDir:        "../../inabox/resources/kzg/SRSTables",
		SRSOrder:        3000,
		SRSNumberToLoad: 3000,
		NumWorker:       uint64(runtime.GOMAXPROCS(0)),
	}

	p, err := prover.NewProver(config, true)
	if err != nil {
		return nil, nil, err
	}

	v, err := verifier.NewVerifier(config, true)
	if err != nil {
		return nil, nil, err
	}

	return p, v, nil
}

func makeTestBlob(t *testing.T, length int, securityParams []*core.SecurityParam) core.Blob {

	data := make([]byte, length)
	_, err := rand.Read(data)
	if err != nil {
		t.Fatal(err)
	}

	blob := core.Blob{
		RequestHeader: core.BlobRequestHeader{
			SecurityParams: securityParams,
		},
		Data: data,
	}
	return blob
}

// prepareBatch takes in multiple blob, encodes them, generates the associated assignments, and the batch header.
// These are the products that a disperser will need in order to disperse data to the DA nodes.
func prepareBatch(t *testing.T, operatorCount uint, blobs []core.Blob, bn uint) ([]core.EncodedBlob, core.BatchHeader, *mock.ChainDataMock) {

	cst, err := mock.MakeChainDataMock(core.OperatorIndex(operatorCount))
	assert.NoError(t, err)

	batchHeader := core.BatchHeader{
		ReferenceBlockNumber: bn,
		BatchRoot:            [32]byte{},
	}

	numBlob := len(blobs)
	encodedBlobs := make([]core.EncodedBlob, numBlob)
	blobHeaders := make([]*core.BlobHeader, numBlob)

	for z, blob := range blobs {

		blobHeader := &core.BlobHeader{
			QuorumInfos: make([]*core.BlobQuorumInfo, 0),
		}
		blobHeaders[z] = blobHeader

		encodedBlob := make(map[core.OperatorID]*core.BlobMessage, operatorCount)

		for _, securityParam := range blob.RequestHeader.SecurityParams {

			quorumID := securityParam.QuorumID
			quorums := []core.QuorumID{quorumID}

			state, err := cst.GetOperatorState(context.Background(), bn, quorums)
			if err != nil {
				t.Fatal(err)
			}

			blobSize := uint(len(blob.Data))
			blobLength := encoding.GetBlobLength(blobSize)

			chunkLength, err := asn.CalculateChunkLength(state, blobLength, 0, securityParam)
			if err != nil {
				t.Fatal(err)
			}

			quorumHeader := &core.BlobQuorumInfo{
				SecurityParam: core.SecurityParam{
					QuorumID:           quorumID,
					AdversaryThreshold: securityParam.AdversaryThreshold,
					QuorumThreshold:    securityParam.QuorumThreshold,
				},
				ChunkLength: chunkLength,
			}

			assignments, info, err := asn.GetAssignments(state, blobLength, quorumHeader)
			if err != nil {
				t.Fatal(err)
			}

			params := encoding.ParamsFromMins(chunkLength, info.TotalChunks)

			commitments, chunks, err := p.EncodeAndProve(blob.Data, params)
			if err != nil {
				t.Fatal(err)
			}

			blobHeader.BlobCommitments = encoding.BlobCommitments{
				Commitment:       commitments.Commitment,
				LengthCommitment: commitments.LengthCommitment,
				LengthProof:      commitments.LengthProof,
				Length:           commitments.Length,
<<<<<<< HEAD
			}

			blobHeader.QuorumInfos = append(blobHeader.QuorumInfos, quorumHeader)

			for id, assignment := range assignments {
				_, ok := encodedBlob[id]

				if !ok {
					encodedBlob[id] = &core.BlobMessage{
						BlobHeader: blobHeader,
						Bundles: map[core.QuorumID]core.Bundle{
							quorumID: chunks[assignment.StartIndex : assignment.StartIndex+assignment.NumChunks],
						},
					}
				} else {
					encodedBlob[id].Bundles[quorumID] = chunks[assignment.StartIndex : assignment.StartIndex+assignment.NumChunks]
				}
			}

=======
			},
			QuorumInfos: []*core.BlobQuorumInfo{quorumHeader},
		}

		encodedBlob := core.EncodedBlob{
			BundlesByOperator: make(map[core.OperatorID]core.Bundles),
		}
		for id, assignment := range assignments {
			bundles := map[core.QuorumID]core.Bundle{
				quorumID: chunks[assignment.StartIndex : assignment.StartIndex+assignment.NumChunks],
			}
			encodedBlob.BlobHeader = blobHeader
			encodedBlob.BundlesByOperator[id] = bundles
>>>>>>> 780e1bec
		}

		encodedBlobs[z] = encodedBlob
	}

	// Set the batch root

	batchHeader.SetBatchRoot(blobHeaders)

<<<<<<< HEAD
	return encodedBlobs, batchHeader, cst
=======
	for id := range state.IndexedOperators {
		val.UpdateOperatorID(id)
		err := val.ValidateBlob(&core.BlobMessage{
			BlobHeader: encodedBlob.BlobHeader,
			Bundles:    encodedBlob.BundlesByOperator[id],
		}, state.OperatorState)
		assert.NoError(t, err)
	}
>>>>>>> 780e1bec

}

// checkBatchByUniversalVerifier runs the verification logic for each DA node in the current OperatorState, and returns an error if any of
// the DA nodes' validation checks fails
func checkBatchByUniversalVerifier(t *testing.T, cst core.IndexedChainState, encodedBlobs []core.EncodedBlob, header core.BatchHeader, pool common.WorkerPool) {
	val := core.NewDataValidator(v, asn, cst, [32]byte{})

	quorums := []core.QuorumID{0, 1}
	state, _ := cst.GetIndexedOperatorState(context.Background(), header.ReferenceBlockNumber, quorums)
	numBlob := len(encodedBlobs)

	for id := range state.IndexedOperators {
		val.UpdateOperatorID(id)
		blobMessages := make([]*core.BlobMessage, numBlob)
		for z, encodedBlob := range encodedBlobs {
			blobMessages[z] = &core.BlobMessage{
				BlobHeader: encodedBlob.BlobHeader,
				Bundles:    encodedBlob.BundlesByOperator[id],
			}
		}
		err := val.ValidateBatch(&header, blobMessages, state.OperatorState, pool)
		assert.NoError(t, err)
	}

}

func TestCoreLibrary(t *testing.T) {

	operatorCounts := []uint{1, 2, 4, 10, 30}

	numBlob := 3 // must be greater than 0
	blobLengths := []int{1, 64, 1000}

	securityParams := []*core.SecurityParam{
		{
			QuorumID:           0,
			AdversaryThreshold: 50,
			QuorumThreshold:    100,
		},
		{
			QuorumID:           1,
			AdversaryThreshold: 80,
			QuorumThreshold:    90,
		},
	}

	bn := uint(0)

	pool := workerpool.New(1)

	for _, operatorCount := range operatorCounts {

		// batch can only be tested per operatorCount, because the assignment would be wrong otherwise
		blobs := make([]core.Blob, 0)
		for _, blobLength := range blobLengths {
			for i := 0; i < numBlob; i++ {
				blobs = append(blobs, makeTestBlob(t, blobLength, securityParams))
			}
		}

		blobMessages, header, cst := prepareBatch(t, operatorCount, blobs, bn)

		t.Run(fmt.Sprintf("universal verifier operatorCount=%v over %v blobs", operatorCount, len(blobs)), func(t *testing.T) {
			checkBatchByUniversalVerifier(t, cst, blobMessages, header, pool)
		})

	}

}<|MERGE_RESOLUTION|>--- conflicted
+++ resolved
@@ -104,7 +104,11 @@
 		}
 		blobHeaders[z] = blobHeader
 
-		encodedBlob := make(map[core.OperatorID]*core.BlobMessage, operatorCount)
+		encodedBlob := core.EncodedBlob{
+			BlobHeader:        blobHeader,
+			BundlesByOperator: make(map[core.OperatorID]core.Bundles),
+		}
+		encodedBlobs[z] = encodedBlob
 
 		for _, securityParam := range blob.RequestHeader.SecurityParams {
 
@@ -150,62 +154,30 @@
 				LengthCommitment: commitments.LengthCommitment,
 				LengthProof:      commitments.LengthProof,
 				Length:           commitments.Length,
-<<<<<<< HEAD
 			}
 
 			blobHeader.QuorumInfos = append(blobHeader.QuorumInfos, quorumHeader)
 
 			for id, assignment := range assignments {
-				_, ok := encodedBlob[id]
-
+				_, ok := encodedBlob.BundlesByOperator[id]
 				if !ok {
-					encodedBlob[id] = &core.BlobMessage{
-						BlobHeader: blobHeader,
-						Bundles: map[core.QuorumID]core.Bundle{
-							quorumID: chunks[assignment.StartIndex : assignment.StartIndex+assignment.NumChunks],
-						},
+					encodedBlob.BundlesByOperator[id] = map[core.QuorumID]core.Bundle{
+						quorumID: chunks[assignment.StartIndex : assignment.StartIndex+assignment.NumChunks],
 					}
 				} else {
-					encodedBlob[id].Bundles[quorumID] = chunks[assignment.StartIndex : assignment.StartIndex+assignment.NumChunks]
+					encodedBlob.BundlesByOperator[id][quorumID] = chunks[assignment.StartIndex : assignment.StartIndex+assignment.NumChunks]
 				}
 			}
 
-=======
-			},
-			QuorumInfos: []*core.BlobQuorumInfo{quorumHeader},
-		}
-
-		encodedBlob := core.EncodedBlob{
-			BundlesByOperator: make(map[core.OperatorID]core.Bundles),
-		}
-		for id, assignment := range assignments {
-			bundles := map[core.QuorumID]core.Bundle{
-				quorumID: chunks[assignment.StartIndex : assignment.StartIndex+assignment.NumChunks],
-			}
-			encodedBlob.BlobHeader = blobHeader
-			encodedBlob.BundlesByOperator[id] = bundles
->>>>>>> 780e1bec
-		}
-
-		encodedBlobs[z] = encodedBlob
+		}
+
 	}
 
 	// Set the batch root
 
 	batchHeader.SetBatchRoot(blobHeaders)
 
-<<<<<<< HEAD
 	return encodedBlobs, batchHeader, cst
-=======
-	for id := range state.IndexedOperators {
-		val.UpdateOperatorID(id)
-		err := val.ValidateBlob(&core.BlobMessage{
-			BlobHeader: encodedBlob.BlobHeader,
-			Bundles:    encodedBlob.BundlesByOperator[id],
-		}, state.OperatorState)
-		assert.NoError(t, err)
-	}
->>>>>>> 780e1bec
 
 }
 
