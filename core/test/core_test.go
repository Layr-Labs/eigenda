package integration

import (
	"context"
	"crypto/rand"
	"fmt"
	"os"
	"runtime"
	"testing"

	"github.com/Layr-Labs/eigenda/common"
	"github.com/Layr-Labs/eigenda/core"
	"github.com/Layr-Labs/eigenda/core/encoding"
	"github.com/Layr-Labs/eigenda/core/mock"
	"github.com/gammazero/workerpool"
	"github.com/stretchr/testify/assert"

	"github.com/Layr-Labs/eigenda/pkg/encoding/kzgEncoder"
)

var (
	enc core.Encoder
	asn core.AssignmentCoordinator = &core.StdAssignmentCoordinator{}
)

func TestMain(m *testing.M) {
	setup(m)
	code := m.Run()
	os.Exit(code)
}

func setup(m *testing.M) {

	var err error
	enc, err = makeTestEncoder()
	if err != nil {
		panic("failed to start localstack container")
	}
}

// makeTestEncoder makes an encoder currently using the only supported backend.
func makeTestEncoder() (core.Encoder, error) {
	config := kzgEncoder.KzgConfig{
		G1Path:    "../../inabox/resources/kzg/g1.point",
		G2Path:    "../../inabox/resources/kzg/g2.point",
		CacheDir:  "../../inabox/resources/kzg/SRSTables",
		SRSOrder:  3000,
		NumWorker: uint64(runtime.GOMAXPROCS(0)),
	}

	return encoding.NewEncoder(encoding.EncoderConfig{KzgConfig: config})

}

func makeTestBlob(t *testing.T, length int, securityParams []*core.SecurityParam) core.Blob {

	data := make([]byte, length)
	_, err := rand.Read(data)
	if err != nil {
		t.Fatal(err)
	}

	blob := core.Blob{
		RequestHeader: core.BlobRequestHeader{
			SecurityParams: securityParams,
		},
		Data: data,
	}
	return blob
}

// prepareBatch takes in multiple blob, encodes them, generates the associated assignments, and the batch header.
// These are the products that a disperser will need in order to disperse data to the DA nodes.
<<<<<<< HEAD
func prepareBatch(t *testing.T, cst core.IndexedChainState, blob core.Blob, quorumIndex uint, bn uint) (core.EncodedBlob, core.BatchHeader) {
=======
func prepareBatch(t *testing.T, cst core.IndexedChainState, blobs []core.Blob, quorumIndex uint, quantizationFactor uint, bn uint) ([]core.EncodedBlob, core.BatchHeader) {
>>>>>>> 3cb04271

	batchHeader := core.BatchHeader{
		ReferenceBlockNumber: bn,
		BatchRoot:            [32]byte{},
	}

<<<<<<< HEAD
	blobSize := uint(len(blob.Data))
	blobLength := core.GetBlobLength(blobSize)

	chunkLength, err := asn.CalculateChunkLength(state, blobLength, blob.RequestHeader.SecurityParams[quorumIndex])
	if err != nil {
		t.Fatal(err)
	}

	quorumHeader := &core.BlobQuorumInfo{
		SecurityParam: core.SecurityParam{
			QuorumID:           quorumID,
			AdversaryThreshold: blob.RequestHeader.SecurityParams[quorumIndex].AdversaryThreshold,
			QuorumThreshold:    blob.RequestHeader.SecurityParams[quorumIndex].QuorumThreshold,
		},
		ChunkLength: chunkLength,
	}

	assignments, info, err := asn.GetAssignments(state, blobLength, quorumHeader)
	if err != nil {
		t.Fatal(err)
	}
=======
	numBlob := len(blobs)
	var encodedBlobs []core.EncodedBlob = make([]core.EncodedBlob, numBlob)

	for z, blob := range blobs {
		quorumID := blob.RequestHeader.SecurityParams[quorumIndex].QuorumID
		quorums := []core.QuorumID{quorumID}

		state, err := cst.GetOperatorState(context.Background(), bn, quorums)
		if err != nil {
			t.Fatal(err)
		}

		assignments, info, err := asn.GetAssignments(state, quorumID, quantizationFactor)
		if err != nil {
			t.Fatal(err)
		}
>>>>>>> 3cb04271

		blobSize := uint(len(blob.Data))
		blobLength := core.GetBlobLength(blobSize)
		adversaryThreshold := blob.RequestHeader.SecurityParams[quorumIndex].AdversaryThreshold
		quorumThreshold := blob.RequestHeader.SecurityParams[quorumIndex].QuorumThreshold

		numOperators := uint(len(state.Operators[quorumID]))

<<<<<<< HEAD
	blobHeader := &core.BlobHeader{
		BlobCommitments: core.BlobCommitments{
			Commitment:  commitments.Commitment,
			LengthProof: commitments.LengthProof,
			Length:      commitments.Length,
		},
		QuorumInfos: []*core.BlobQuorumInfo{quorumHeader},
	}
=======
		chunkLength, err := asn.GetMinimumChunkLength(numOperators, blobLength, quantizationFactor, quorumThreshold, adversaryThreshold)
		if err != nil {
			t.Fatal(err)
		}

		params, err := core.GetEncodingParams(chunkLength, info.TotalChunks)
		if err != nil {
			t.Fatal(err)
		}
>>>>>>> 3cb04271

		commitments, chunks, err := enc.Encode(blob.Data, params)
		if err != nil {
			t.Fatal(err)
		}

		quorumHeader := &core.BlobQuorumInfo{
			SecurityParam: core.SecurityParam{
				QuorumID:           quorumID,
				AdversaryThreshold: adversaryThreshold,
				QuorumThreshold:    quorumThreshold,
			},
			QuantizationFactor: quantizationFactor,
			EncodedBlobLength:  params.ChunkLength * quantizationFactor * numOperators,
		}

		blobHeader := &core.BlobHeader{
			BlobCommitments: core.BlobCommitments{
				Commitment:  commitments.Commitment,
				LengthProof: commitments.LengthProof,
				Length:      commitments.Length,
			},
			QuorumInfos: []*core.BlobQuorumInfo{quorumHeader},
		}

		var encodedBlob core.EncodedBlob = make(map[core.OperatorID]*core.BlobMessage, len(assignments))
		for id, assignment := range assignments {
			bundles := map[core.QuorumID]core.Bundle{
				quorumID: chunks[assignment.StartIndex : assignment.StartIndex+assignment.NumChunks],
			}
			encodedBlob[id] = &core.BlobMessage{
				BlobHeader: blobHeader,
				Bundles:    bundles,
			}
		}
		encodedBlobs[z] = encodedBlob

	}

	return encodedBlobs, batchHeader

}

// checkBatch runs the verification logic for each DA node in the current OperatorState, and returns an error if any of
// the DA nodes' validation checks fails
func checkBatch(t *testing.T, cst core.IndexedChainState, encodedBlob core.EncodedBlob, header core.BatchHeader) {
	val := core.NewChunkValidator(enc, asn, cst, [32]byte{})

	quorums := []core.QuorumID{0}
	state, _ := cst.GetIndexedOperatorState(context.Background(), header.ReferenceBlockNumber, quorums)

	for id := range state.IndexedOperators {
		val.UpdateOperatorID(id)
		blobMessage := encodedBlob[id]
		err := val.ValidateBlob(blobMessage, state.OperatorState)
		assert.NoError(t, err)
	}

}

// checkBatchByUniversalVerifier runs the verification logic for each DA node in the current OperatorState, and returns an error if any of
// the DA nodes' validation checks fails
func checkBatchByUniversalVerifier(t *testing.T, cst core.IndexedChainState, encodedBlobs []core.EncodedBlob, header core.BatchHeader, pool common.WorkerPool) {
	val := core.NewChunkValidator(enc, asn, cst, [32]byte{})

	quorums := []core.QuorumID{0}
	state, _ := cst.GetIndexedOperatorState(context.Background(), header.ReferenceBlockNumber, quorums)
	numBlob := len(encodedBlobs)

	for id := range state.IndexedOperators {
		val.UpdateOperatorID(id)
		var blobMessages []*core.BlobMessage = make([]*core.BlobMessage, numBlob)
		for z, encodedBlob := range encodedBlobs {
			blobMessages[z] = encodedBlob[id]
		}

		err := val.ValidateBatch(blobMessages, state.OperatorState, pool)
		assert.NoError(t, err)
	}

}

func TestCoreLibrary(t *testing.T) {

	numBlob := 1 // must be greater than 0
	blobLengths := []int{1, 64, 1000}
	operatorCounts := []uint{1, 2, 4, 10, 30}

	securityParams := []*core.SecurityParam{
		{
			QuorumID:           0,
			AdversaryThreshold: 50,
			QuorumThreshold:    100,
		},
		{
			QuorumID:           0,
			AdversaryThreshold: 80,
			QuorumThreshold:    90,
		},
	}

<<<<<<< HEAD
	for _, blobLength := range blobLengths {
		for _, operatorCount := range operatorCounts {
			for _, securityParam := range securityParams {

				t.Run(fmt.Sprintf("blobLength=%v, operatorCount=%v, securityParams=%v", blobLength, operatorCount, securityParam), func(t *testing.T) {

					blob := makeTestBlob(t, blobLength, []*core.SecurityParam{securityParam})

					cst, err := mock.NewChainDataMock(core.OperatorIndex(operatorCount))
					assert.NoError(t, err)

					quorumIndex := uint(0)
					bn := uint(0)

					batch, header := prepareBatch(t, cst, blob, quorumIndex, bn)

					checkBatch(t, cst, batch, header)
				})
=======
	quorumIndex := uint(0)
	bn := uint(0)

	pool := workerpool.New(1)

	for _, operatorCount := range operatorCounts {
		cst, err := mock.NewChainDataMock(core.OperatorIndex(operatorCount))
		assert.NoError(t, err)
		batches := make([]core.EncodedBlob, 0)
		batchHeader := core.BatchHeader{
			ReferenceBlockNumber: bn,
			BatchRoot:            [32]byte{},
		}
		// batch can only be tested per operatorCount, because the assignment would be wrong otherwise
		for _, blobLength := range blobLengths {

			for _, quantizationFactor := range quantizationFactors {
				for _, securityParam := range securityParams {

					t.Run(fmt.Sprintf("blobLength=%v, quantizationFactor=%v, operatorCount=%v, securityParams=%v", blobLength, quantizationFactor, operatorCount, securityParam), func(t *testing.T) {

						blobs := make([]core.Blob, numBlob)
						for i := 0; i < numBlob; i++ {
							blobs[i] = makeTestBlob(t, blobLength, []*core.SecurityParam{securityParam})
						}

						batch, header := prepareBatch(t, cst, blobs, quorumIndex, quantizationFactor, bn)
						batches = append(batches, batch...)

						checkBatch(t, cst, batch[0], header)
					})
				}

>>>>>>> 3cb04271
			}

		}
		t.Run(fmt.Sprintf("universal verifier operatorCount=%v over %v blobs", operatorCount, len(batches)), func(t *testing.T) {
			checkBatchByUniversalVerifier(t, cst, batches, batchHeader, pool)
		})

	}

}<|MERGE_RESOLUTION|>--- conflicted
+++ resolved
@@ -71,40 +71,13 @@
 
 // prepareBatch takes in multiple blob, encodes them, generates the associated assignments, and the batch header.
 // These are the products that a disperser will need in order to disperse data to the DA nodes.
-<<<<<<< HEAD
-func prepareBatch(t *testing.T, cst core.IndexedChainState, blob core.Blob, quorumIndex uint, bn uint) (core.EncodedBlob, core.BatchHeader) {
-=======
-func prepareBatch(t *testing.T, cst core.IndexedChainState, blobs []core.Blob, quorumIndex uint, quantizationFactor uint, bn uint) ([]core.EncodedBlob, core.BatchHeader) {
->>>>>>> 3cb04271
+func prepareBatch(t *testing.T, cst core.IndexedChainState, blobs []core.Blob, quorumIndex uint, bn uint) ([]core.EncodedBlob, core.BatchHeader) {
 
 	batchHeader := core.BatchHeader{
 		ReferenceBlockNumber: bn,
 		BatchRoot:            [32]byte{},
 	}
 
-<<<<<<< HEAD
-	blobSize := uint(len(blob.Data))
-	blobLength := core.GetBlobLength(blobSize)
-
-	chunkLength, err := asn.CalculateChunkLength(state, blobLength, blob.RequestHeader.SecurityParams[quorumIndex])
-	if err != nil {
-		t.Fatal(err)
-	}
-
-	quorumHeader := &core.BlobQuorumInfo{
-		SecurityParam: core.SecurityParam{
-			QuorumID:           quorumID,
-			AdversaryThreshold: blob.RequestHeader.SecurityParams[quorumIndex].AdversaryThreshold,
-			QuorumThreshold:    blob.RequestHeader.SecurityParams[quorumIndex].QuorumThreshold,
-		},
-		ChunkLength: chunkLength,
-	}
-
-	assignments, info, err := asn.GetAssignments(state, blobLength, quorumHeader)
-	if err != nil {
-		t.Fatal(err)
-	}
-=======
 	numBlob := len(blobs)
 	var encodedBlobs []core.EncodedBlob = make([]core.EncodedBlob, numBlob)
 
@@ -117,41 +90,10 @@
 			t.Fatal(err)
 		}
 
-		assignments, info, err := asn.GetAssignments(state, quorumID, quantizationFactor)
-		if err != nil {
-			t.Fatal(err)
-		}
->>>>>>> 3cb04271
-
 		blobSize := uint(len(blob.Data))
 		blobLength := core.GetBlobLength(blobSize)
-		adversaryThreshold := blob.RequestHeader.SecurityParams[quorumIndex].AdversaryThreshold
-		quorumThreshold := blob.RequestHeader.SecurityParams[quorumIndex].QuorumThreshold
-
-		numOperators := uint(len(state.Operators[quorumID]))
-
-<<<<<<< HEAD
-	blobHeader := &core.BlobHeader{
-		BlobCommitments: core.BlobCommitments{
-			Commitment:  commitments.Commitment,
-			LengthProof: commitments.LengthProof,
-			Length:      commitments.Length,
-		},
-		QuorumInfos: []*core.BlobQuorumInfo{quorumHeader},
-	}
-=======
-		chunkLength, err := asn.GetMinimumChunkLength(numOperators, blobLength, quantizationFactor, quorumThreshold, adversaryThreshold)
-		if err != nil {
-			t.Fatal(err)
-		}
-
-		params, err := core.GetEncodingParams(chunkLength, info.TotalChunks)
-		if err != nil {
-			t.Fatal(err)
-		}
->>>>>>> 3cb04271
-
-		commitments, chunks, err := enc.Encode(blob.Data, params)
+
+		chunkLength, err := asn.CalculateChunkLength(state, blobLength, blob.RequestHeader.SecurityParams[quorumIndex])
 		if err != nil {
 			t.Fatal(err)
 		}
@@ -159,11 +101,25 @@
 		quorumHeader := &core.BlobQuorumInfo{
 			SecurityParam: core.SecurityParam{
 				QuorumID:           quorumID,
-				AdversaryThreshold: adversaryThreshold,
-				QuorumThreshold:    quorumThreshold,
+				AdversaryThreshold: blob.RequestHeader.SecurityParams[quorumIndex].AdversaryThreshold,
+				QuorumThreshold:    blob.RequestHeader.SecurityParams[quorumIndex].QuorumThreshold,
 			},
-			QuantizationFactor: quantizationFactor,
-			EncodedBlobLength:  params.ChunkLength * quantizationFactor * numOperators,
+			ChunkLength: chunkLength,
+		}
+
+		assignments, info, err := asn.GetAssignments(state, blobLength, quorumHeader)
+		if err != nil {
+			t.Fatal(err)
+		}
+
+		params, err := core.GetEncodingParams(chunkLength, info.TotalChunks)
+		if err != nil {
+			t.Fatal(err)
+		}
+
+		commitments, chunks, err := enc.Encode(blob.Data, params)
+		if err != nil {
+			t.Fatal(err)
 		}
 
 		blobHeader := &core.BlobHeader{
@@ -251,26 +207,6 @@
 		},
 	}
 
-<<<<<<< HEAD
-	for _, blobLength := range blobLengths {
-		for _, operatorCount := range operatorCounts {
-			for _, securityParam := range securityParams {
-
-				t.Run(fmt.Sprintf("blobLength=%v, operatorCount=%v, securityParams=%v", blobLength, operatorCount, securityParam), func(t *testing.T) {
-
-					blob := makeTestBlob(t, blobLength, []*core.SecurityParam{securityParam})
-
-					cst, err := mock.NewChainDataMock(core.OperatorIndex(operatorCount))
-					assert.NoError(t, err)
-
-					quorumIndex := uint(0)
-					bn := uint(0)
-
-					batch, header := prepareBatch(t, cst, blob, quorumIndex, bn)
-
-					checkBatch(t, cst, batch, header)
-				})
-=======
 	quorumIndex := uint(0)
 	bn := uint(0)
 
@@ -287,24 +223,20 @@
 		// batch can only be tested per operatorCount, because the assignment would be wrong otherwise
 		for _, blobLength := range blobLengths {
 
-			for _, quantizationFactor := range quantizationFactors {
-				for _, securityParam := range securityParams {
-
-					t.Run(fmt.Sprintf("blobLength=%v, quantizationFactor=%v, operatorCount=%v, securityParams=%v", blobLength, quantizationFactor, operatorCount, securityParam), func(t *testing.T) {
-
-						blobs := make([]core.Blob, numBlob)
-						for i := 0; i < numBlob; i++ {
-							blobs[i] = makeTestBlob(t, blobLength, []*core.SecurityParam{securityParam})
-						}
-
-						batch, header := prepareBatch(t, cst, blobs, quorumIndex, quantizationFactor, bn)
-						batches = append(batches, batch...)
-
-						checkBatch(t, cst, batch[0], header)
-					})
-				}
-
->>>>>>> 3cb04271
+			for _, securityParam := range securityParams {
+
+				t.Run(fmt.Sprintf("blobLength=%v, operatorCount=%v, securityParams=%v", blobLength, operatorCount, securityParam), func(t *testing.T) {
+
+					blobs := make([]core.Blob, numBlob)
+					for i := 0; i < numBlob; i++ {
+						blobs[i] = makeTestBlob(t, blobLength, []*core.SecurityParam{securityParam})
+					}
+
+					batch, header := prepareBatch(t, cst, blobs, quorumIndex, bn)
+					batches = append(batches, batch...)
+
+					checkBatch(t, cst, batch[0], header)
+				})
 			}
 
 		}
