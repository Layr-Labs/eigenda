--- conflicted
+++ resolved
@@ -868,11 +868,7 @@
 	return globalSymbolsPerSecond, nil
 }
 
-<<<<<<< HEAD
-func (t *Reader) GetGlobalRatePeriodInterval(ctx context.Context) (uint64, error) {
-=======
-func (t *Reader) GetGlobalRatePeriodInterval(ctx context.Context, blockNumber uint32) (uint32, error) {
->>>>>>> 25665d8a
+func (t *Reader) GetGlobalRatePeriodInterval(ctx context.Context, blockNumber uint32) (uint64, error) {
 	if t.bindings.PaymentVault == nil {
 		return 0, errors.New("payment vault not deployed")
 	}
@@ -886,11 +882,7 @@
 	return globalRateBinInterval, nil
 }
 
-<<<<<<< HEAD
-func (t *Reader) GetMinNumSymbols(ctx context.Context) (uint64, error) {
-=======
-func (t *Reader) GetMinNumSymbols(ctx context.Context, blockNumber uint32) (uint32, error) {
->>>>>>> 25665d8a
+func (t *Reader) GetMinNumSymbols(ctx context.Context, blockNumber uint32) (uint64, error) {
 	if t.bindings.PaymentVault == nil {
 		return 0, errors.New("payment vault not deployed")
 	}
@@ -904,11 +896,7 @@
 	return minNumSymbols, nil
 }
 
-<<<<<<< HEAD
-func (t *Reader) GetPricePerSymbol(ctx context.Context) (uint64, error) {
-=======
-func (t *Reader) GetPricePerSymbol(ctx context.Context, blockNumber uint32) (uint32, error) {
->>>>>>> 25665d8a
+func (t *Reader) GetPricePerSymbol(ctx context.Context, blockNumber uint32) (uint64, error) {
 	if t.bindings.PaymentVault == nil {
 		return 0, errors.New("payment vault not deployed")
 	}
@@ -922,11 +910,7 @@
 	return pricePerSymbol, nil
 }
 
-<<<<<<< HEAD
-func (t *Reader) GetReservationWindow(ctx context.Context) (uint64, error) {
-=======
-func (t *Reader) GetReservationWindow(ctx context.Context, blockNumber uint32) (uint32, error) {
->>>>>>> 25665d8a
+func (t *Reader) GetReservationWindow(ctx context.Context, blockNumber uint32) (uint64, error) {
 	if t.bindings.PaymentVault == nil {
 		return 0, errors.New("payment vault not deployed")
 	}
