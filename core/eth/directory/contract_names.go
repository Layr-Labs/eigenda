--- conflicted
+++ resolved
@@ -6,32 +6,18 @@
 // When you add to this list, make sure you keep things in alphabetical order.
 
 const (
-<<<<<<< HEAD
-	EigenDAEjectionManager ContractName = "EIGEN_DA_EJECTION_MANAGER"
-	OperatorStateRetriever ContractName = "OPERATOR_STATE_RETRIEVER"
-	RegistryCoordinator    ContractName = "REGISTRY_COORDINATOR"
-	ServiceManager         ContractName = "SERVICE_MANAGER"
-=======
-	ServiceManager            ContractName = "SERVICE_MANAGER"
 	BLSOperatorStateRetriever ContractName = "OPERATOR_STATE_RETRIEVER"
 	EigenDAEjectionManager    ContractName = "EIGEN_DA_EJECTION_MANAGER"
 	RegistryCoordinator       ContractName = "REGISTRY_COORDINATOR"
 	RelayRegistry             ContractName = "RELAY_REGISTRY"
->>>>>>> e70971d0
+	ServiceManager            ContractName = "SERVICE_MANAGER"
 )
 
 // a list of all contracts currently known to the EigenDA offchain code.
 var knownContracts = []ContractName{
-<<<<<<< HEAD
-	EigenDAEjectionManager,
-	OperatorStateRetriever,
-	RegistryCoordinator,
-	ServiceManager,
-=======
-	ServiceManager,
 	BLSOperatorStateRetriever,
 	EigenDAEjectionManager,
 	RegistryCoordinator,
 	RelayRegistry,
->>>>>>> e70971d0
+	ServiceManager,
 }