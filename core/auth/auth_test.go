--- conflicted
+++ resolved
@@ -19,14 +19,10 @@
 	privateKeyHex := "0x0123456789abcdef0123456789abcdef0123456789abcdef0123456789abcdef"
 	signer := auth.NewLocalBlobRequestSigner(privateKeyHex)
 
-<<<<<<< HEAD
-	testHeader := core.BlobHeader{
-=======
 	accountId, err := signer.GetAccountID()
 	assert.NoError(t, err)
 
-	testHeader := core.BlobAuthHeader{
->>>>>>> a3eab616
+	testHeader := core.BlobHeader{
 		BlobCommitments:    encoding.BlobCommitments{},
 		AccountID:          accountId,
 		Nonce:              rand.Uint32(),
@@ -53,14 +49,10 @@
 	privateKeyHex := "0x0123456789abcdef0123456789abcdef0123456789abcdef0123456789abcdef"
 	signer := auth.NewLocalBlobRequestSigner(privateKeyHex)
 
-<<<<<<< HEAD
-	testHeader := core.BlobHeader{
-=======
 	accountId, err := signer.GetAccountID()
 	assert.NoError(t, err)
 
-	testHeader := core.BlobAuthHeader{
->>>>>>> a3eab616
+	testHeader := core.BlobHeader{
 		BlobCommitments:    encoding.BlobCommitments{},
 		AccountID:          accountId,
 		Nonce:              rand.Uint32(),
@@ -86,7 +78,7 @@
 	accountId, err := signer.GetAccountID()
 	assert.EqualError(t, err, "noop signer cannot get accountID")
 
-	testHeader := core.BlobAuthHeader{
+	testHeader := core.BlobHeader{
 		BlobCommitments:    encoding.BlobCommitments{},
 		AccountID:          accountId,
 		Nonce:              rand.Uint32(),
