--- conflicted
+++ resolved
@@ -661,15 +661,9 @@
 
 // ReservedPayment contains information the onchain state about a reserved payment
 //
-<<<<<<< HEAD
-// TODO(litt3): this structure is used in the bin-based payment system, which is in the process of being deprecated.
-// It should be deleted when the old payment system is removed. The counterpart to this struct in the new payment
-// system is payments.Reservation
-=======
 // TODO(litt3): this struct is in the process of being deprecated. It is used by the old accounting logic, but will
-// be replaced by the `reservation.Reservation` struct once the new accounting logic has superseded the old. At that
+// be replaced by the [reservation.Reservation] struct once the new accounting logic has superseded the old. At that
 // time, this struct should be deleted.
->>>>>>> e85d4b33
 type ReservedPayment struct {
 	// reserve number of symbols per second
 	SymbolsPerSecond uint64
