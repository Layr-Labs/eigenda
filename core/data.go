package core

import (
	"encoding/binary"
	"errors"
	"fmt"
	"math/big"
	"strconv"
	"time"

	commonpbv2 "github.com/Layr-Labs/eigenda/api/grpc/common/v2"
	disperser_rpc "github.com/Layr-Labs/eigenda/api/grpc/disperser/v2"
	"github.com/Layr-Labs/eigenda/common"
	"github.com/Layr-Labs/eigenda/encoding"
	"github.com/aws/aws-sdk-go-v2/service/dynamodb/types"
	"github.com/consensys/gnark-crypto/ecc/bn254"
	"github.com/ethereum/go-ethereum/accounts/abi"
	gethcommon "github.com/ethereum/go-ethereum/common"
	"golang.org/x/crypto/sha3"
)

type AccountID = string

// Security and Quorum Parameters

// QuorumID is a unique identifier for a quorum; initially EigenDA will support up to 256 quorums
type QuorumID = uint8

// SecurityParam contains the quorum ID and the adversary threshold for the quorum;
type SecurityParam struct {
	QuorumID QuorumID
	// AdversaryThreshold is the maximum amount of stake that can be controlled by an adversary in the quorum as a percentage of the total stake in the quorum
	AdversaryThreshold uint8
	// ConfirmationThreshold is the amount of stake that must sign a message for it to be considered valid as a percentage of the total stake in the quorum
	ConfirmationThreshold uint8
	// Rate Limit. This is a temporary measure until the node can derive rates on its own using rollup authentication. This is used
	// for restricting the rate at which retrievers are able to download data from the DA node to a multiple of the rate at which the
	// data was posted to the DA node.
	QuorumRate common.RateParam
}

type ChunkEncodingFormat = uint8
type BundleEncodingFormat = uint8

const (
	// We use uint8 to count the number of quorums, so we can have at most 255 quorums,
	// which means the max ID can not be larger than 254 (from 0 to 254, there are 255
	// different IDs).
	MaxQuorumID = 254

	// How many bits for the bundle's header.
	NumBundleHeaderBits = 64
	// How many bits (out of header) for representing the bundle's encoding format.
	NumBundleEncodingFormatBits = 8

	// The list of supported encoding formats for bundle.
	// Values must be in range [0, 255].
	// Note that the IDs here may not be the same as the ChunkEncodingFormat enum in
	// the node.proto file. For example, GobBundleEncodingFormat is 0 here, but in
	// ChunkEncodingFormat the GOB is 2 (and UNKNOWN is 0). The reason is because
	// we need to set GobBundleEncodingFormat to 0 for backward compatibility (and
	// in protobuf, UNKNOWN as 0 is a convention).
	GobBundleEncodingFormat   BundleEncodingFormat = 0
	GnarkBundleEncodingFormat BundleEncodingFormat = 1

	// Similar to bundle encoding format, this describes the encoding format of chunks.
	// The difference is ChunkEncodingFormat is just about chunks, whereas BundleEncodingFormat
	// is also about how multiple chunks of the same bundle are packed into a single byte array.
	GobChunkEncodingFormat   ChunkEncodingFormat = 0
	GnarkChunkEncodingFormat ChunkEncodingFormat = 1
)

type ChunksData struct {
	// Chunks is the encoded bytes of the chunks.
	Chunks [][]byte
	// Format describes how the bytes of the chunks are encoded.
	Format ChunkEncodingFormat
	// The number of symbols in each chunk.
	// Note each chunk of the same blob will always have the same number of symbols.
	ChunkLen int
}

func (cd *ChunksData) Size() uint64 {
	if len(cd.Chunks) == 0 {
		return 0
	}
	// GnarkChunkEncoding will create chunks of equal size.
	if cd.Format == GnarkChunkEncodingFormat {
		return uint64(len(cd.Chunks)) * uint64(len(cd.Chunks[0]))
	}
	// GobChunkEncoding can create chunks of different sizes.
	size := uint64(0)
	for _, c := range cd.Chunks {
		size += uint64(len(c))
	}
	return size
}

func (cd *ChunksData) FromFrames(fr []*encoding.Frame) (*ChunksData, error) {
	if len(fr) == 0 {
		return nil, errors.New("no frame is provided")
	}
	var c ChunksData
	c.Format = GnarkChunkEncodingFormat
	c.ChunkLen = fr[0].Length()
	c.Chunks = make([][]byte, 0, len(fr))
	for _, f := range fr {
		bytes, err := f.SerializeGnark()
		if err != nil {
			return nil, err
		}
		c.Chunks = append(c.Chunks, bytes)
	}
	return &c, nil
}

func (cd *ChunksData) ToFrames() ([]*encoding.Frame, error) {
	frames := make([]*encoding.Frame, 0, len(cd.Chunks))
	switch cd.Format {
	case GobChunkEncodingFormat:
		for _, data := range cd.Chunks {
			fr, err := new(encoding.Frame).Deserialize(data)
			if err != nil {
				return nil, err
			}
			frames = append(frames, fr)
		}
	case GnarkChunkEncodingFormat:
		for _, data := range cd.Chunks {
			fr, err := new(encoding.Frame).DeserializeGnark(data)
			if err != nil {
				return nil, err
			}
			frames = append(frames, fr)
		}
	default:
		return nil, fmt.Errorf("invalid chunk encoding format: %v", cd.Format)
	}
	return frames, nil
}

func (cd *ChunksData) FlattenToBundle() ([]byte, error) {
	// Only Gnark coded chunks are dispersed as a byte array.
	// Gob coded chunks are not flattened.
	if cd.Format != GnarkChunkEncodingFormat {
		return nil, fmt.Errorf("unsupported chunk encoding format to flatten: %v", cd.Format)
	}
	result := make([]byte, cd.Size()+8)
	buf := result
	metadata := (uint64(cd.Format) << (NumBundleHeaderBits - NumBundleEncodingFormatBits)) | uint64(cd.ChunkLen)
	binary.LittleEndian.PutUint64(buf, metadata)
	buf = buf[8:]
	for _, c := range cd.Chunks {
		if len(c) != len(cd.Chunks[0]) {
			return nil, errors.New("all chunks must be of same size")
		}
		copy(buf, c)
		buf = buf[len(c):]
	}
	return result, nil
}

func (cd *ChunksData) ToGobFormat() (*ChunksData, error) {
	if cd.Format == GobChunkEncodingFormat {
		return cd, nil
	}
	if cd.Format != GnarkChunkEncodingFormat {
		return nil, fmt.Errorf("unsupported chunk encoding format: %d", cd.Format)
	}
	gobChunks := make([][]byte, 0, len(cd.Chunks))
	for _, chunk := range cd.Chunks {
		c, err := new(encoding.Frame).DeserializeGnark(chunk)
		if err != nil {
			return nil, err
		}
		gob, err := c.Serialize()
		if err != nil {
			return nil, err
		}
		gobChunks = append(gobChunks, gob)
	}
	return &ChunksData{
		Chunks:   gobChunks,
		Format:   GobChunkEncodingFormat,
		ChunkLen: cd.ChunkLen,
	}, nil
}

func (cd *ChunksData) ToGnarkFormat() (*ChunksData, error) {
	if cd.Format == GnarkChunkEncodingFormat {
		return cd, nil
	}
	if cd.Format != GobChunkEncodingFormat {
		return nil, fmt.Errorf("unsupported chunk encoding format: %d", cd.Format)
	}
	gnarkChunks := make([][]byte, 0, len(cd.Chunks))
	for _, chunk := range cd.Chunks {
		c, err := new(encoding.Frame).Deserialize(chunk)
		if err != nil {
			return nil, err
		}
		gnark, err := c.SerializeGnark()
		if err != nil {
			return nil, err
		}
		gnarkChunks = append(gnarkChunks, gnark)
	}
	return &ChunksData{
		Chunks:   gnarkChunks,
		Format:   GnarkChunkEncodingFormat,
		ChunkLen: cd.ChunkLen,
	}, nil
}

func (s *SecurityParam) String() string {
	return fmt.Sprintf("QuorumID: %d, AdversaryThreshold: %d, ConfirmationThreshold: %d", s.QuorumID, s.AdversaryThreshold, s.ConfirmationThreshold)
}

// QuorumResult contains the quorum ID and the amount signed for the quorum
type QuorumResult struct {
	QuorumID QuorumID
	// PercentSigned is percentage of the total stake for the quorum that signed for a particular batch.
	PercentSigned uint8
}

// Blob stores the data and header of a single data blob. Blobs are the fundamental unit of data posted to EigenDA by users.
type Blob struct {
	RequestHeader BlobRequestHeader
	Data          []byte
}

func (b *Blob) GetQuorumNumbers() []uint8 {
	quorumNumbers := make([]uint8, 0, len(b.RequestHeader.SecurityParams))
	for _, sp := range b.RequestHeader.SecurityParams {
		quorumNumbers = append(quorumNumbers, sp.QuorumID)
	}
	return quorumNumbers
}

// BlobAuthHeader contains the data that a user must sign to authenticate a blob request.
// Signing the combination of the Nonce and the BlobCommitments prohibits the disperser from
// using the signature to charge the user for a different blob or for dispersing the same blob
// multiple times (Replay attack).
type BlobAuthHeader struct {
	// Commitments
	encoding.BlobCommitments `json:"commitments"`
	// AccountID is the account that is paying for the blob to be stored. AccountID is hexadecimal representation of the ECDSA public key
	AccountID AccountID `json:"account_id"`
	// Nonce
	Nonce uint32 `json:"nonce"`
	// AuthenticationData is the signature of the blob header by the account ID
	AuthenticationData []byte `json:"authentication_data"`
}

// BlobRequestHeader contains the original data size of a blob and the security required
type BlobRequestHeader struct {
	// BlobAuthHeader
	BlobAuthHeader `json:"blob_auth_header"`
	// For a blob to be accepted by EigenDA, it satisfy the AdversaryThreshold of each quorum contained in SecurityParams
	SecurityParams []*SecurityParam `json:"security_params"`
}

func ValidateSecurityParam(confirmationThreshold, adversaryThreshold uint32) error {
	if confirmationThreshold > 100 {
		return errors.New("confimration threshold exceeds 100")
	}
	if adversaryThreshold == 0 {
		return errors.New("adversary threshold equals 0")
	}
	if confirmationThreshold < adversaryThreshold || confirmationThreshold-adversaryThreshold < 10 {
		return errors.New("confirmation threshold must be >= 10 + adversary threshold")
	}
	return nil
}

func (sp *SecurityParam) Validate() error {
	return ValidateSecurityParam(uint32(sp.ConfirmationThreshold), uint32(sp.AdversaryThreshold))
}

// BlobQuorumInfo contains the quorum IDs and parameters for a blob specific to a given quorum
type BlobQuorumInfo struct {
	SecurityParam
	// ChunkLength is the number of symbols in a chunk
	ChunkLength uint
}

// BlobHeader contains all metadata related to a blob including commitments and parameters for encoding
type BlobHeader struct {
	encoding.BlobCommitments
	// QuorumInfos contains the quorum specific parameters for the blob
	QuorumInfos []*BlobQuorumInfo

	// AccountID is the account that is paying for the blob to be stored
	AccountID AccountID
}

func (b *BlobHeader) GetQuorumInfo(quorum QuorumID) *BlobQuorumInfo {
	for _, quorumInfo := range b.QuorumInfos {
		if quorumInfo.QuorumID == quorum {
			return quorumInfo
		}
	}
	return nil
}

// Returns the total encoded size in bytes of the blob across all quorums.
func (b *BlobHeader) EncodedSizeAllQuorums() int64 {
	size := int64(0)
	for _, quorum := range b.QuorumInfos {

		size += int64(RoundUpDivide(b.Length*PercentMultiplier*encoding.BYTES_PER_SYMBOL, uint(quorum.ConfirmationThreshold-quorum.AdversaryThreshold)))
	}
	return size
}

// Batch
// A batch is a collection of blobs. DA nodes receive and attest to the blobs in a batch together to amortize signature verification costs

// BatchHeader contains the metadata associated with a Batch for which DA nodes must attest; DA nodes sign on the hash of the batch header
type BatchHeader struct {
	// ReferenceBlockNumber is the block number at which all operator information (stakes, indexes, etc.) is taken from
	ReferenceBlockNumber uint
	// BatchRoot is the root of a Merkle tree whose leaves are the hashes of the blobs in the batch
	BatchRoot [32]byte
}

// EncodedBlob contains the messages to be sent to a group of DA nodes corresponding to a single blob
type EncodedBlob struct {
	BlobHeader        *BlobHeader
	BundlesByOperator map[OperatorID]Bundles
	// EncodedBundlesByOperator is bundles in encoded format (not deserialized)
	EncodedBundlesByOperator map[OperatorID]EncodedBundles
}

// A Bundle is the collection of chunks associated with a single blob, for a single operator and a single quorum.
type Bundle []*encoding.Frame

// Bundles is the collection of bundles associated with a single blob and a single operator.
type Bundles map[QuorumID]Bundle

// This is similar to Bundle, but tracks chunks in encoded format (i.e. not deserialized).
type EncodedBundles map[QuorumID]*ChunksData

// BlobMessage is the message that is sent to DA nodes. It contains the blob header and the associated chunk bundles.
type BlobMessage struct {
	BlobHeader *BlobHeader
	Bundles    Bundles
}

// This is similar to BlobMessage, but keep the commitments and chunks in encoded format
// (i.e. not deserialized)
type EncodedBlobMessage struct {
	// TODO(jianoaix): Change the commitments to encoded format.
	BlobHeader     *BlobHeader
	EncodedBundles map[QuorumID]*ChunksData
}

func (b Bundle) Size() uint64 {
	size := uint64(0)
	for _, chunk := range b {
		size += chunk.Size()
	}
	return size
}

// BinaryBundleHeader returns the header of a bundle in binary format.
func BinaryBundleHeader(elementCount uint64) uint64 {
	header := uint64(GnarkBundleEncodingFormat) << (NumBundleHeaderBits - NumBundleEncodingFormatBits)
	header |= elementCount
	return header
}

// Serialize returns the serialized bytes of the bundle.
//
// The bytes are packed in this format:
// <8 bytes header><chunk 1 bytes>chunk 2 bytes>...
//
// The header format:
//   - First byte: describes the encoding format. Currently, only GnarkBundleEncodingFormat (1)
//     is supported.
//   - Remaining 7 bytes: describes the information about chunks.
//
// The chunk format will depend on the encoding format. With the GnarkBundleEncodingFormat,
// each chunk is formated as <32 bytes proof><32 bytes coeff>...<32 bytes coefff>, where the
// proof and coeffs are all encoded with Gnark.
func (b Bundle) Serialize() ([]byte, error) {
	if len(b) == 0 {
		return []byte{}, nil
	}
	if len(b[0].Coeffs) == 0 {
		return nil, errors.New("invalid bundle: the coeffs length is zero")
	}
	size := 0
	for _, f := range b {
		if len(f.Coeffs) != len(b[0].Coeffs) {
			return nil, errors.New("invalid bundle: all chunks should have the same length")
		}
		size += bn254.SizeOfG1AffineCompressed + encoding.BYTES_PER_SYMBOL*len(f.Coeffs)
	}
	result := make([]byte, size+8)
	buf := result
	metadata := BinaryBundleHeader(uint64(len(b[0].Coeffs)))
	binary.LittleEndian.PutUint64(buf, metadata)
	buf = buf[8:]
	for _, f := range b {
		chunk, err := f.SerializeGnark()
		if err != nil {
			return nil, err
		}
		copy(buf, chunk)
		buf = buf[len(chunk):]
	}
	return result, nil
}

func (b Bundle) Deserialize(data []byte) (Bundle, error) {
	if len(data) < 8 {
		return nil, errors.New("bundle data must have at least 8 bytes")
	}
	// Parse metadata
	meta := binary.LittleEndian.Uint64(data)
	if (meta >> (NumBundleHeaderBits - NumBundleEncodingFormatBits)) != uint64(GnarkBundleEncodingFormat) {
		return nil, errors.New("invalid bundle data encoding format")
	}
	chunkLen := (meta << NumBundleEncodingFormatBits) >> NumBundleEncodingFormatBits
	if chunkLen == 0 {
		return nil, errors.New("chunk length must be greater than zero")
	}
	chunkSize := bn254.SizeOfG1AffineCompressed + encoding.BYTES_PER_SYMBOL*int(chunkLen)
	if (len(data)-8)%chunkSize != 0 {
		return nil, errors.New("bundle data is invalid")
	}
	// Decode
	bundle := make([]*encoding.Frame, 0, (len(data)-8)/chunkSize)
	buf := data[8:]
	for len(buf) > 0 {
		if len(buf) < chunkSize {
			return nil, errors.New("bundle data is invalid")
		}
		f, err := new(encoding.Frame).DeserializeGnark(buf[:chunkSize])
		if err != nil {
			return nil, err
		}
		bundle = append(bundle, f)
		buf = buf[chunkSize:]
	}
	return bundle, nil
}

// Serialize encodes a batch of chunks into a byte array
func (cb Bundles) Serialize() (map[uint32][][]byte, error) {
	data := make(map[uint32][][]byte, len(cb))
	for quorumID, bundle := range cb {
		for _, chunk := range bundle {
			chunkData, err := chunk.Serialize()
			if err != nil {
				return nil, err
			}
			data[uint32(quorumID)] = append(data[uint32(quorumID)], chunkData)
		}
	}
	return data, nil
}

// Returns the size of the bundles in bytes.
func (cb Bundles) Size() uint64 {
	size := uint64(0)
	for _, bundle := range cb {
		size += bundle.Size()
	}
	return size
}

func (cb Bundles) ToEncodedBundles() (EncodedBundles, error) {
	eb := make(EncodedBundles)
	for quorum, bundle := range cb {
		cd, err := new(ChunksData).FromFrames(bundle)
		if err != nil {
			return nil, err
		}
		eb[quorum] = cd
	}
	return eb, nil
}

func (cb Bundles) FromEncodedBundles(eb EncodedBundles) (Bundles, error) {
	c := make(Bundles)
	for quorum, chunkData := range eb {
		fr, err := chunkData.ToFrames()
		if err != nil {
			return nil, err
		}
		c[quorum] = fr
	}
	return c, nil
}

// PaymentMetadata represents the header information for a blob
type PaymentMetadata struct {
	// AccountID is the ETH account address for the payer
	AccountID gethcommon.Address `json:"account_id"`

	// Timestamp represents the nanosecond of the dispersal request creation
	Timestamp int64 `json:"timestamp"`
	// CumulativePayment represents the total amount of payment (in wei) made by the user up to this point
	CumulativePayment *big.Int `json:"cumulative_payment"`
}

// Hash returns the Keccak256 hash of the PaymentMetadata
func (pm *PaymentMetadata) Hash() ([32]byte, error) {
	if pm == nil {
		return [32]byte{}, errors.New("payment metadata is nil")
	}
	blobHeaderType, err := abi.NewType("tuple", "", []abi.ArgumentMarshaling{
		{
			Name: "accountID",
			Type: "string",
		},
		{
			Name: "timestamp",
			Type: "int64",
		},
		{
			Name: "cumulativePayment",
			Type: "uint256",
		},
	})
	if err != nil {
		return [32]byte{}, err
	}

	arguments := abi.Arguments{
		{
			Type: blobHeaderType,
		},
	}

	s := struct {
		AccountID         string
		Timestamp         int64
		CumulativePayment *big.Int
	}{
		AccountID:         pm.AccountID.Hex(),
		Timestamp:         pm.Timestamp,
		CumulativePayment: pm.CumulativePayment,
	}

	bytes, err := arguments.Pack(s)
	if err != nil {
		return [32]byte{}, err
	}

	var hash [32]byte
	hasher := sha3.NewLegacyKeccak256()
	hasher.Write(bytes)
	copy(hash[:], hasher.Sum(nil)[:32])

	return hash, nil
}

func (pm *PaymentMetadata) MarshalDynamoDBAttributeValue() (types.AttributeValue, error) {
	if pm == nil {
		return nil, errors.New("payment metadata is nil")
	}

	return &types.AttributeValueMemberM{
		Value: map[string]types.AttributeValue{
			"AccountID": &types.AttributeValueMemberS{Value: pm.AccountID.Hex()},
			"Timestamp": &types.AttributeValueMemberN{Value: fmt.Sprintf("%d", pm.Timestamp)},
			"CumulativePayment": &types.AttributeValueMemberN{
				Value: pm.CumulativePayment.String(),
			},
		},
	}, nil
}

func (pm *PaymentMetadata) UnmarshalDynamoDBAttributeValue(av types.AttributeValue) error {
	m, ok := av.(*types.AttributeValueMemberM)
	if !ok {
		return fmt.Errorf("expected *types.AttributeValueMemberM, got %T", av)
	}
	accountID, ok := m.Value["AccountID"].(*types.AttributeValueMemberS)
	if !ok {
		return fmt.Errorf("expected *types.AttributeValueMemberS for AccountID, got %T", m.Value["AccountID"])
	}
	pm.AccountID = gethcommon.HexToAddress(accountID.Value)
	rp, ok := m.Value["Timestamp"].(*types.AttributeValueMemberN)
	if !ok {
		return fmt.Errorf("expected *types.AttributeValueMemberN for Timestamp, got %T", m.Value["Timestamp"])
	}
	timestamp, err := strconv.ParseInt(rp.Value, 10, 64)
	if err != nil {
		return fmt.Errorf("failed to parse Timestamp: %w", err)
	}
	pm.Timestamp = timestamp
	cp, ok := m.Value["CumulativePayment"].(*types.AttributeValueMemberN)
	if !ok {
		return fmt.Errorf("expected *types.AttributeValueMemberN for CumulativePayment, got %T", m.Value["CumulativePayment"])
	}
	pm.CumulativePayment, _ = new(big.Int).SetString(cp.Value, 10)
	return nil
}

func (pm *PaymentMetadata) ToProtobuf() *commonpbv2.PaymentHeader {
	if pm == nil {
		return nil
	}
	return &commonpbv2.PaymentHeader{
		AccountId:         pm.AccountID.Hex(),
		Timestamp:         pm.Timestamp,
		CumulativePayment: pm.CumulativePayment.Bytes(),
	}
}

// ConvertToProtoPaymentHeader converts a PaymentMetadata to a protobuf payment header
func ConvertToPaymentMetadata(ph *commonpbv2.PaymentHeader) (*PaymentMetadata, error) {
	if ph == nil {
		return nil, nil
	}

	if !gethcommon.IsHexAddress(ph.AccountId) {
		return nil, fmt.Errorf("invalid account ID: %s", ph.AccountId)
	}

	return &PaymentMetadata{
		AccountID:         gethcommon.HexToAddress(ph.AccountId),
		Timestamp:         ph.Timestamp,
		CumulativePayment: new(big.Int).SetBytes(ph.CumulativePayment),
	}, nil
}

// ReservedPayment contains information the onchain state about a reserved payment
type ReservedPayment struct {
	// reserve number of symbols per second
	SymbolsPerSecond uint64
	// reservation activation timestamp
	StartTimestamp uint64
	// reservation expiration timestamp
	EndTimestamp uint64

	// allowed quorums
	QuorumNumbers []uint8
	// ordered mapping of quorum number to payment split; on-chain validation should ensure split <= 100
	QuorumSplits []byte
}

type QuorumReservation = disperser_rpc.QuorumReservation

type OnDemandPayment struct {
	// Total amount deposited by the user
	CumulativePayment *big.Int
}

// PaymentQuorumConfig contains the configuration for a quorum's payment configurations
// This is pretty much the same as the PaymentVaultTypesQuorumConfig struct in the contracts/bindings/IPaymentVault/binding.go file
type PaymentQuorumConfig struct {
	ReservationSymbolsPerSecond uint64

	// OnDemand is initially only enabled on Quorum 0
	OnDemandSymbolsPerSecond uint64
	OnDemandPricePerSymbol   uint64
}

// PaymentQuorumProtocolConfig contains the configuration for a quorum's ratelimiting configurations
// This is pretty much the same as the PaymentVaultTypesQuorumProtocolConfig struct in the contracts/bindings/IPaymentVault/binding.go file
type PaymentQuorumProtocolConfig struct {
	MinNumSymbols              uint64
	ReservationAdvanceWindow   uint64
	ReservationRateLimitWindow uint64

	// OnDemand is initially only enabled on Quorum 0
	OnDemandRateLimitWindow uint64
	OnDemandEnabled         bool
}

type BlobVersionParameters struct {
	// CodingRate specifies the amount of redundancy that will be added when encoding the blob
	// (Note that for the purposes of integer representation, this is the inverse of the standard
	// coding rate used in coding theory). CodingRate must be a power of 2.
	CodingRate uint32
	// MaxNumOperators is the maximum number of operators that can be registered for each quorum for a given blob version.
	// This limit is needed in order to ensure that the blob can satisfy a fixed reconstruction threshold. See the
	// GetReconstructionThreshold method for more details.
	MaxNumOperators uint32
	// NumChunks is the number of individual encoded chunks of data that will be generated for each blob.
	// NumChunks must be a power of 2.
	NumChunks uint32
}

// GetReconstructionThreshold returns the minimum difference between the ConfirmationThreshold
// and AdversaryThreshold that is valid for a given BlobVersionParameters.
func (bvp *BlobVersionParameters) GetReconstructionThresholdBips() uint32 {
	return RoundUpDivide(bvp.NumChunks*10000, (bvp.NumChunks-bvp.MaxNumOperators)*bvp.CodingRate)
}

<<<<<<< HEAD
// CheckTimeRange returns true if the checked timestamp is within the time range
func CheckTimeRange(start, end, timestamp time.Time) bool {
	return !timestamp.Before(start) && !timestamp.After(end)
=======
// IsActive returns true if the reservation is active at the given timestamp
func (ar *ReservedPayment) IsActive(currentTimestamp uint64) bool {
	return WithinTime(time.Unix(int64(currentTimestamp), 0), time.Unix(int64(ar.StartTimestamp), 0), time.Unix(int64(ar.EndTimestamp), 0))
}

// IsActiveByNanosecond returns true if the reservation is active at the given timestamp
func (ar *ReservedPayment) IsActiveByNanosecond(currentTimestamp int64) bool {
	return WithinTime(time.Unix(0, currentTimestamp), time.Unix(int64(ar.StartTimestamp), 0), time.Unix(int64(ar.EndTimestamp), 0))
}

// WithinTime returns true if the timestamp is within the time range, inclusive of the start and end timestamps
func WithinTime(timestamp time.Time, startTimestamp time.Time, endTimestamp time.Time) bool {
	return !timestamp.Before(startTimestamp) && !timestamp.After(endTimestamp)
>>>>>>> 36a3d33c
}<|MERGE_RESOLUTION|>--- conflicted
+++ resolved
@@ -693,11 +693,6 @@
 	return RoundUpDivide(bvp.NumChunks*10000, (bvp.NumChunks-bvp.MaxNumOperators)*bvp.CodingRate)
 }
 
-<<<<<<< HEAD
-// CheckTimeRange returns true if the checked timestamp is within the time range
-func CheckTimeRange(start, end, timestamp time.Time) bool {
-	return !timestamp.Before(start) && !timestamp.After(end)
-=======
 // IsActive returns true if the reservation is active at the given timestamp
 func (ar *ReservedPayment) IsActive(currentTimestamp uint64) bool {
 	return WithinTime(time.Unix(int64(currentTimestamp), 0), time.Unix(int64(ar.StartTimestamp), 0), time.Unix(int64(ar.EndTimestamp), 0))
@@ -711,5 +706,4 @@
 // WithinTime returns true if the timestamp is within the time range, inclusive of the start and end timestamps
 func WithinTime(timestamp time.Time, startTimestamp time.Time, endTimestamp time.Time) bool {
 	return !timestamp.Before(startTimestamp) && !timestamp.After(endTimestamp)
->>>>>>> 36a3d33c
 }