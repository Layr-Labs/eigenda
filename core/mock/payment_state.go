--- conflicted
+++ resolved
@@ -29,12 +29,11 @@
 	return args.Error(0)
 }
 
-<<<<<<< HEAD
-func (m *MockOnchainPaymentState) GetReservedPaymentByAccount(ctx context.Context, accountID gethcommon.Address) (map[uint8]*core.ReservedPayment, error) {
+func (m *MockOnchainPaymentState) GetReservedPaymentByAccount(ctx context.Context, accountID gethcommon.Address) (map[core.QuorumID]*core.ReservedPayment, error) {
 	args := m.Called(ctx, accountID)
-	var value map[uint8]*core.ReservedPayment
+	var value map[core.QuorumID]*core.ReservedPayment
 	if args.Get(0) != nil {
-		value = args.Get(0).(map[uint8]*core.ReservedPayment)
+		value = args.Get(0).(map[core.QuorumID]*core.ReservedPayment)
 	}
 	return value, args.Error(1)
 }
@@ -42,24 +41,25 @@
 func (m *MockOnchainPaymentState) GetReservedPaymentByAccountAndQuorum(ctx context.Context, accountID gethcommon.Address, quorumId uint8) (*core.ReservedPayment, error) {
 	args := m.Called(ctx, accountID, quorumId)
 	var value *core.ReservedPayment
-=======
-func (m *MockOnchainPaymentState) GetReservedPaymentByAccount(ctx context.Context, accountID gethcommon.Address) (map[core.QuorumID]*core.ReservedPayment, error) {
-	args := m.Called(ctx, accountID)
-	var value map[core.QuorumID]*core.ReservedPayment
->>>>>>> ce4d2f5e
 	if args.Get(0) != nil {
-		value = args.Get(0).(map[core.QuorumID]*core.ReservedPayment)
+		value = args.Get(0).(*core.ReservedPayment)
 	}
 	return value, args.Error(1)
 }
 
-func (m *MockOnchainPaymentState) GetReservedPaymentByAccountAndQuorums(ctx context.Context, accountID gethcommon.Address, quorumIds []uint8) (map[uint8]*core.ReservedPayment, error) {
-	args := m.Called(ctx, accountID, quorumIds)
-	var value map[uint8]*core.ReservedPayment
-	if args.Get(0) != nil {
-		value = args.Get(0).(map[uint8]*core.ReservedPayment)
+func (m *MockOnchainPaymentState) GetReservedPaymentByAccountAndQuorums(ctx context.Context, accountID gethcommon.Address, quorumNumbers []core.QuorumID) (map[core.QuorumID]*core.ReservedPayment, error) {
+	args := m.Called(ctx, accountID, quorumNumbers)
+	var value map[core.QuorumID]*core.ReservedPayment
+	if fn, ok := args.Get(0).(func(context.Context, gethcommon.Address, []core.QuorumID) map[core.QuorumID]*core.ReservedPayment); ok {
+		value = fn(ctx, accountID, quorumNumbers)
+	} else if args.Get(0) != nil {
+		value = args.Get(0).(map[core.QuorumID]*core.ReservedPayment)
 	}
-	return value, args.Error(1)
+	var err error
+	if len(args) > 1 {
+		err = args.Error(1)
+	}
+	return value, err
 }
 
 func (m *MockOnchainPaymentState) GetOnDemandPaymentByAccount(ctx context.Context, accountID gethcommon.Address) (*core.OnDemandPayment, error) {
@@ -103,19 +103,4 @@
 func (m *MockOnchainPaymentState) GetReservationWindow() uint64 {
 	args := m.Called()
 	return args.Get(0).(uint64)
-}
-
-func (m *MockOnchainPaymentState) GetReservedPaymentByAccountAndQuorums(ctx context.Context, accountID gethcommon.Address, quorumNumbers []core.QuorumID) (map[core.QuorumID]*core.ReservedPayment, error) {
-	args := m.Called(ctx, accountID, quorumNumbers)
-	var value map[core.QuorumID]*core.ReservedPayment
-	if fn, ok := args.Get(0).(func(context.Context, gethcommon.Address, []core.QuorumID) map[core.QuorumID]*core.ReservedPayment); ok {
-		value = fn(ctx, accountID, quorumNumbers)
-	} else if args.Get(0) != nil {
-		value = args.Get(0).(map[core.QuorumID]*core.ReservedPayment)
-	}
-	var err error
-	if len(args) > 1 {
-		err = args.Error(1)
-	}
-	return value, err
 }