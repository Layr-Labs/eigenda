--- conflicted
+++ resolved
@@ -113,13 +113,8 @@
 	ctx context.Context,
 	accountID gethcommon.Address,
 ) (*bindings.IPaymentVaultReservation, error) {
-<<<<<<< HEAD
-	if res, exists := t.reservations[accountID]; exists {
-		return res, nil
-=======
 	if reservation, exists := t.reservations[accountID]; exists {
 		return reservation, nil
->>>>>>> 72d6d398
 	}
 	return nil, nil
 }