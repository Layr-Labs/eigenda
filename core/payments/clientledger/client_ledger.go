--- conflicted
+++ resolved
@@ -310,15 +310,7 @@
 
 // Updates the reservation for the client's account
 func (cl *ClientLedger) UpdateReservation(accountID gethcommon.Address, newReservation *reservation.Reservation) error {
-<<<<<<< HEAD
-	if accountID != cl.accountID {
-		panic(fmt.Sprintf(
-			"attempted to update reservation for the wrong account. Received account: %s, actual account: %s",
-			accountID, cl.accountID))
-	}
-=======
 	enforce.Equals(cl.accountID, accountID, "attempted to update reservation for the wrong account")
->>>>>>> 9f826837
 
 	err := cl.reservationLedger.UpdateReservation(newReservation, cl.getNow())
 	if err != nil {
@@ -332,26 +324,14 @@
 
 // Updates the total deposit for the client's account
 func (cl *ClientLedger) UpdateTotalDeposit(accountID gethcommon.Address, newTotalDeposit *big.Int) error {
-<<<<<<< HEAD
-	if accountID != cl.accountID {
-		panic(fmt.Sprintf(
-			"attempted to update total deposit for the wrong account. Received account: %s, actual account: %s",
-			accountID, cl.accountID))
-	}
-=======
 	enforce.Equals(cl.accountID, accountID, "attempted to update total deposit for the wrong account")
->>>>>>> 9f826837
 
 	err := cl.onDemandLedger.UpdateTotalDeposits(newTotalDeposit)
 	if err != nil {
 		return fmt.Errorf("update total deposits: %w", err)
 	}
 
-<<<<<<< HEAD
-	cl.accountantMetricer.RecordOnDemandTotalDeposits(cl.accountID.Hex(), newTotalDeposit)
-=======
 	cl.accountantMetricer.RecordOnDemandTotalDeposits(newTotalDeposit)
->>>>>>> 9f826837
 
 	return nil
 }