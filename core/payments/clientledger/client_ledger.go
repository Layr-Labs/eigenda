package clientledger

import (
	"context"
	"errors"
	"fmt"
	"math/big"
	"time"

	"github.com/Layr-Labs/eigenda/api/clients/v2/metrics"
	"github.com/Layr-Labs/eigenda/common/enforce"
	"github.com/Layr-Labs/eigenda/core"
	"github.com/Layr-Labs/eigenda/core/payments"
	"github.com/Layr-Labs/eigenda/core/payments/ondemand"
	"github.com/Layr-Labs/eigenda/core/payments/reservation"
	"github.com/Layr-Labs/eigenda/encoding"
	"github.com/Layr-Labs/eigensdk-go/logging"
	gethcommon "github.com/ethereum/go-ethereum/common"
)

// The ClientLedger manages payment state for a single account. It is only used by *clients*, not by the disperser
// or validator nodes.
//
// The ClientLedger aggressively triggers panics for errors that indicate no future payments will succeed. A client
// is only useful if it can disperse blobs, and blobs can only be dispersed with a functioning payment mechanism.
type ClientLedger struct {
	logger             logging.Logger
	accountantMetricer metrics.AccountantMetricer
	accountID          gethcommon.Address

	// Though it would theoretically be possible to infer mode of operation based on on-chain state, it's important
	// that this be directly configurable by the user, to ensure that reality matches intention.
	//
	// Consider, for example, if a user intends to operate with a reservation covering the majority of dispersals,
	// with an on-demand balance as a backup. If there is a configuration issue which prevents the reservation from
	// being used, the client could mistakenly burn through all backup funds before becoming aware of the
	// misconfiguration. In such cases, it's better to fail early, to bring the misconfiguration to the attention of the
	// user as soon as possible.
	clientLedgerMode ClientLedgerMode

	reservationLedger *reservation.ReservationLedger
	onDemandLedger    *ondemand.OnDemandLedger
	getNow            func() time.Time

	reservationMonitor *reservation.ReservationVaultMonitor
	onDemandMonitor    *ondemand.OnDemandVaultMonitor
}

// Creates a ClientLedger, which is responsible for managing payments for a single client.
func NewClientLedger(
	ctx context.Context,
	logger logging.Logger,
	accountantMetricer metrics.AccountantMetricer,
	// The account that this client ledger is for
	accountID gethcommon.Address,
	clientLedgerMode ClientLedgerMode,
	// may be nil if clientLedgerMode is configured to not use reservations
	reservationLedger *reservation.ReservationLedger,
	// may be nil if clientLedgerMode is configured to not use on-demand payments
	onDemandLedger *ondemand.OnDemandLedger,
	// Should be a timesource which includes monotonic timestamps, for best results. Otherwise, reservation payments
	// may occasionally fail due to NTP adjustments
	getNow func() time.Time,
	// provides access to payment vault contract
	paymentVault payments.PaymentVault,
	// interval for checking for PaymentVault updates
	updateInterval time.Duration,
) *ClientLedger {
	if accountantMetricer == nil {
		accountantMetricer = metrics.NoopAccountantMetrics
	}

	enforce.NotEquals(accountID, gethcommon.Address{}, "account ID cannot be zero address")

	switch clientLedgerMode {
	case ClientLedgerModeReservationOnly:
		enforce.NotNil(reservationLedger,
			"in %s mode, reservation ledger must be non-nil", ClientLedgerModeReservationOnly)
		enforce.Nil(onDemandLedger, "in %s mode, on-demand ledger must be nil", ClientLedgerModeReservationOnly)
	case ClientLedgerModeOnDemandOnly:
		enforce.NotNil(onDemandLedger, "in %s mode, on-demand ledger must be non-nil", ClientLedgerModeOnDemandOnly)
		enforce.Nil(reservationLedger, "in %s mode, reservation ledger must be nil", ClientLedgerModeOnDemandOnly)
	case ClientLedgerModeReservationAndOnDemand:
		enforce.NotNil(reservationLedger, "in %s mode, reservation ledger must be non-nil",
			ClientLedgerModeReservationAndOnDemand)
		enforce.NotNil(onDemandLedger, "in %s mode, on-demand ledger must be non-nil",
			ClientLedgerModeReservationAndOnDemand)
	default:
		panic(fmt.Sprintf("unknown clientLedgerMode %s", clientLedgerMode))
	}

	enforce.True(getNow != nil, "getNow function must not be nil")
	if paymentVault == nil {
		panic("payment vault must not be nil")
	}

	clientLedger := &ClientLedger{
		logger:             logger,
		accountantMetricer: accountantMetricer,
		accountID:          accountID,
		clientLedgerMode:   clientLedgerMode,
		reservationLedger:  reservationLedger,
		onDemandLedger:     onDemandLedger,
		getNow:             getNow,
	}

	var err error
	if clientLedger.reservationLedger != nil {
		clientLedger.reservationMonitor, err = reservation.NewReservationVaultMonitor(
			ctx, 
			logger, 
			paymentVault, 
			updateInterval,
			clientLedger.GetAccountsToUpdate,
			clientLedger.UpdateReservation)
		enforce.NilError(err, "new reservation vault monitor")
	}

	if clientLedger.onDemandLedger != nil {
		clientLedger.onDemandMonitor, err = ondemand.NewOnDemandVaultMonitor(
			ctx,
			logger,
			paymentVault,
			updateInterval,
			clientLedger.GetAccountsToUpdate,
			clientLedger.UpdateTotalDeposit)
		enforce.NilError(err, "new on demand vault monitor")
	}

	return clientLedger
}

// Accepts parameters describing the aspects of a blob dispersal that are relevant for accounting. Attempts to use the
// configured payment method(s) to account for the blob.
//
// Returns a PaymentMetadata if the blob was successfully accounted for. This PaymentMetadata contains the
// information necessary to craft the dispersal message, and implicitly describes the payment mechanism being used.
//
// Returns an error for payment failures that could conceivably be resolved by retrying. Panics for all other failure
// modes, since inability to pay for dispersals requires intervention.
func (cl *ClientLedger) Debit(
	ctx context.Context,
	blobLengthSymbols uint32,
	quorums []core.QuorumID,
) (*core.PaymentMetadata, error) {
	now := cl.getNow()

	// the handle methods in this switch contain some duplicate logic, but trying to generalize these operations
	// incurs a high complexity cost: the same underlying function calls are being made, but logging + error behavior
	// differs, depending on the specific mode of operation.
	switch cl.clientLedgerMode {
	case ClientLedgerModeReservationOnly:
		return cl.debitReservationOnly(now, blobLengthSymbols, quorums)
	case ClientLedgerModeOnDemandOnly:
		return cl.debitOnDemandOnly(ctx, now, blobLengthSymbols, quorums)
	case ClientLedgerModeReservationAndOnDemand:
		return cl.debitReservationOrOnDemand(ctx, now, blobLengthSymbols, quorums)
	default:
		panic(fmt.Sprintf("unknown clientLedgerMode %s", cl.clientLedgerMode))
	}
}

// Used by ClientLedger instances where only reservation payments are configured.
func (cl *ClientLedger) debitReservationOnly(
	now time.Time,
	blobLengthSymbols uint32,
	quorums []core.QuorumID,
) (*core.PaymentMetadata, error) {
	// As the client, "now" and the dispersal time are the same. The client is responsible for populating the
	// dispersal time when constructing the payment header, and it does so with its conception of "now"
	success, remainingCapacity, err := cl.reservationLedger.Debit(now, now, blobLengthSymbols, quorums)
	if err != nil {
		var timeMovedBackwardErr *reservation.TimeMovedBackwardError
		if errors.As(err, &timeMovedBackwardErr) {
			// this is the only class of error that can be returned from Debit where trying again might help
			return nil, fmt.Errorf("debit reservation: %w", err)
		}

		// all other modes of failure are fatal
		panic(fmt.Sprintf("reservation debit failed: %v", err))
	}

<<<<<<< HEAD
	cl.accountantMetricer.RecordReservationPayment(cl.accountID.Hex(), remainingCapacity)
=======
	cl.accountantMetricer.RecordReservationPayment(remainingCapacity)
>>>>>>> 798463f5

	if !success {
		return nil, fmt.Errorf(
			"reservation lacks capacity for blob with %d symbols (%d bytes), "+
				"and no on-demand fallback is configured",
			blobLengthSymbols, blobLengthSymbols*encoding.BYTES_PER_SYMBOL)
	}

	paymentMetadata, err := core.NewPaymentMetadata(cl.accountID, now, nil)
	enforce.NilError(err, "new payment metadata")
	return paymentMetadata, nil
}

// Used by ClientLedger instances where only on-demand payments are configured.
func (cl *ClientLedger) debitOnDemandOnly(
	ctx context.Context,
	now time.Time,
	blobLengthSymbols uint32,
	quorums []core.QuorumID,
) (*core.PaymentMetadata, error) {
	cumulativePayment, err := cl.onDemandLedger.Debit(ctx, blobLengthSymbols, quorums)
	enforce.NilError(err, "on-demand debit failed. reservations aren't configured, and the ledger won't become "+
		"aware of new on-chain deposits without a restart")

	paymentMetadata, err := core.NewPaymentMetadata(cl.accountID, now, cumulativePayment)
	enforce.NilError(err, "new payment metadata")

	cl.accountantMetricer.RecordCumulativePayment(cl.accountID.Hex(), cumulativePayment)

	return paymentMetadata, nil
}

// Used by ClientLedger instances where both reservation and on-demand payments are configured.
//
// First tries to pay for a dispersal with the reservation, and falls back to on-demand if the reservation
// lacks capacity.
func (cl *ClientLedger) debitReservationOrOnDemand(
	ctx context.Context,
	now time.Time,
	blobLengthSymbols uint32,
	quorums []core.QuorumID,
) (*core.PaymentMetadata, error) {
	// As the client, "now" and the dispersal time are the same. The client is responsible for populating the
	// dispersal time when constructing the payment header, and it does so with its conception of "now"
	success, remainingCapacity, err := cl.reservationLedger.Debit(now, now, blobLengthSymbols, quorums)
	if err != nil {
		var timeMovedBackwardErr *reservation.TimeMovedBackwardError
		if errors.As(err, &timeMovedBackwardErr) {
			// this is the only class of error that can be returned from Debit where trying again might help
			return nil, fmt.Errorf("debit reservation: %w", err)
		}

		// all other modes of failure are fatal
		panic(fmt.Sprintf("reservation debit failed: %v", err))
	}

<<<<<<< HEAD
	cl.accountantMetricer.RecordReservationPayment(cl.accountID.Hex(), remainingCapacity)
=======
	cl.accountantMetricer.RecordReservationPayment(remainingCapacity)
>>>>>>> 798463f5

	if success {
		paymentMetadata, err := core.NewPaymentMetadata(cl.accountID, now, nil)
		enforce.NilError(err, "new payment metadata")
		return paymentMetadata, nil
	}

	cl.logger.Infof("Reservation lacks capacity for blob with %d symbols (%d bytes). Falling back to on-demand.",
		blobLengthSymbols, blobLengthSymbols*encoding.BYTES_PER_SYMBOL)

	cumulativePayment, err := cl.onDemandLedger.Debit(ctx, blobLengthSymbols, quorums)
	if err != nil {
		var InsufficientFundsError *ondemand.InsufficientFundsError
		if errors.As(err, &InsufficientFundsError) {
			// don't panic, since future dispersals could still use the reservation, once more capacity is available
			return nil, fmt.Errorf("debit on-demand: %w", err)
		}

		// everything else is a more serious problem, which requires human intervention
		panic(fmt.Sprintf("on-demand debit failed: %v", err))
	}

	paymentMetadata, err := core.NewPaymentMetadata(cl.accountID, now, cumulativePayment)
	enforce.NilError(err, "new payment metadata")

	cl.accountantMetricer.RecordCumulativePayment(cl.accountID.Hex(), cumulativePayment)

	return paymentMetadata, nil
}

// RevertDebit undoes a previous debit.
//
// This should be called in cases where the client does accounting for a blob, but then the dispersal fails before
// being accounted for by the disperser.
func (cl *ClientLedger) RevertDebit(
	ctx context.Context,
	paymentMetadata *core.PaymentMetadata,
	blobSymbolCount uint32,
) error {
	if paymentMetadata.IsOnDemand() {
		enforce.NotNil(cl.onDemandLedger, "payment metadata is for an on-demand payment, but OnDemandLedger is nil")

		newCumulativePayment, err := cl.onDemandLedger.RevertDebit(ctx, blobSymbolCount)
		if err != nil {
			return fmt.Errorf("revert on-demand debit: %w", err)
		}

		cl.accountantMetricer.RecordCumulativePayment(cl.accountID.Hex(), newCumulativePayment)
	} else {
		enforce.NotNil(cl.reservationLedger,
			"payment metadata is for a reservation payment, but ReservationLedger is nil")

		remainingCapacity, err := cl.reservationLedger.RevertDebit(cl.getNow(), blobSymbolCount)
		if err != nil {
			return fmt.Errorf("revert reservation debit: %w", err)
		}

<<<<<<< HEAD
		cl.accountantMetricer.RecordReservationPayment(cl.accountID.Hex(), remainingCapacity)
	}

	return nil
}


// Returns the single account being tracked by this client ledger
func (cl *ClientLedger) GetAccountsToUpdate() []gethcommon.Address {
	return []gethcommon.Address{cl.accountID}
}

// Updates the reservation for the client's account
func (cl *ClientLedger) UpdateReservation(accountID gethcommon.Address, newReservation *reservation.Reservation) error {
	if accountID != cl.accountID {
		panic(fmt.Sprintf(
			"attempted to update reservation for the wrong account. Received account: %s, actual account: %s",
			accountID, cl.accountID))
=======
		cl.accountantMetricer.RecordReservationPayment(remainingCapacity)
>>>>>>> 798463f5
	}

	err := cl.reservationLedger.UpdateReservation(newReservation, cl.getNow())
	if err != nil {
		return fmt.Errorf("update reservation: %w", err)
	}

	cl.accountantMetricer.RecordReservationBucketCapacity(cl.accountID.Hex(), cl.reservationLedger.GetBucketCapacity())

	return nil
}

// Updates the total deposit for the client's account
func (cl *ClientLedger) UpdateTotalDeposit(accountID gethcommon.Address, newTotalDeposit *big.Int) error {
	if accountID != cl.accountID {
		panic(fmt.Sprintf(
			"attempted to update total deposit for the wrong account. Received account: %s, actual account: %s",
			accountID, cl.accountID))
	}

	err := cl.onDemandLedger.UpdateTotalDeposits(newTotalDeposit)
	if err != nil {
		return fmt.Errorf("update total deposits: %w", err)
	}

	cl.accountantMetricer.RecordOnDemandTotalDeposits(cl.accountID.Hex(), newTotalDeposit)

	return nil
}<|MERGE_RESOLUTION|>--- conflicted
+++ resolved
@@ -107,9 +107,9 @@
 	var err error
 	if clientLedger.reservationLedger != nil {
 		clientLedger.reservationMonitor, err = reservation.NewReservationVaultMonitor(
-			ctx, 
-			logger, 
-			paymentVault, 
+			ctx,
+			logger,
+			paymentVault,
 			updateInterval,
 			clientLedger.GetAccountsToUpdate,
 			clientLedger.UpdateReservation)
@@ -180,11 +180,7 @@
 		panic(fmt.Sprintf("reservation debit failed: %v", err))
 	}
 
-<<<<<<< HEAD
-	cl.accountantMetricer.RecordReservationPayment(cl.accountID.Hex(), remainingCapacity)
-=======
 	cl.accountantMetricer.RecordReservationPayment(remainingCapacity)
->>>>>>> 798463f5
 
 	if !success {
 		return nil, fmt.Errorf(
@@ -241,11 +237,7 @@
 		panic(fmt.Sprintf("reservation debit failed: %v", err))
 	}
 
-<<<<<<< HEAD
-	cl.accountantMetricer.RecordReservationPayment(cl.accountID.Hex(), remainingCapacity)
-=======
 	cl.accountantMetricer.RecordReservationPayment(remainingCapacity)
->>>>>>> 798463f5
 
 	if success {
 		paymentMetadata, err := core.NewPaymentMetadata(cl.accountID, now, nil)
@@ -303,13 +295,11 @@
 			return fmt.Errorf("revert reservation debit: %w", err)
 		}
 
-<<<<<<< HEAD
-		cl.accountantMetricer.RecordReservationPayment(cl.accountID.Hex(), remainingCapacity)
+		cl.accountantMetricer.RecordReservationPayment(remainingCapacity)
 	}
 
 	return nil
 }
-
 
 // Returns the single account being tracked by this client ledger
 func (cl *ClientLedger) GetAccountsToUpdate() []gethcommon.Address {
@@ -322,9 +312,6 @@
 		panic(fmt.Sprintf(
 			"attempted to update reservation for the wrong account. Received account: %s, actual account: %s",
 			accountID, cl.accountID))
-=======
-		cl.accountantMetricer.RecordReservationPayment(remainingCapacity)
->>>>>>> 798463f5
 	}
 
 	err := cl.reservationLedger.UpdateReservation(newReservation, cl.getNow())
