--- conflicted
+++ resolved
@@ -8,11 +8,8 @@
 	"github.com/Layr-Labs/eigenda/core"
 	"github.com/Layr-Labs/eigenda/core/payments/ondemand"
 	"github.com/Layr-Labs/eigenda/core/payments/reservation"
-<<<<<<< HEAD
+	"github.com/Layr-Labs/eigenda/core/payments/vault"
 	"github.com/Layr-Labs/eigenda/test"
-=======
-	"github.com/Layr-Labs/eigenda/core/payments/vault"
->>>>>>> c7bf9311
 	"github.com/ethereum/go-ethereum/common"
 	"github.com/stretchr/testify/require"
 )
@@ -23,15 +20,12 @@
 )
 
 func TestClientLedgerConstructor(t *testing.T) {
+	ctx := t.Context()
 	t.Run("zero address panic", func(t *testing.T) {
 		require.Panics(t, func() {
 			NewClientLedger(
-<<<<<<< HEAD
-				test.GetLogger(),
-=======
-				context.Background(),
-				testutils.GetLogger(),
->>>>>>> c7bf9311
+				ctx,
+				test.GetLogger(),
 				nil,
 				common.Address{}, // zero address
 				ClientLedgerModeReservationOnly,
@@ -47,12 +41,8 @@
 	t.Run("nil getNow panic", func(t *testing.T) {
 		require.Panics(t, func() {
 			NewClientLedger(
-<<<<<<< HEAD
-				test.GetLogger(),
-=======
-				context.Background(),
-				testutils.GetLogger(),
->>>>>>> c7bf9311
+				ctx,
+				test.GetLogger(),
 				nil,
 				accountID,
 				ClientLedgerModeReservationOnly,
@@ -68,8 +58,8 @@
 	t.Run("nil payment vault panic", func(t *testing.T) {
 		require.Panics(t, func() {
 			NewClientLedger(
-				context.Background(),
-				testutils.GetLogger(),
+				ctx,
+				test.GetLogger(),
 				nil,
 				accountID,
 				ClientLedgerModeReservationOnly,
@@ -85,12 +75,8 @@
 	t.Run("invalid mode panic", func(t *testing.T) {
 		require.Panics(t, func() {
 			NewClientLedger(
-<<<<<<< HEAD
-				test.GetLogger(),
-=======
-				context.Background(),
-				testutils.GetLogger(),
->>>>>>> c7bf9311
+				ctx,
+				test.GetLogger(),
 				nil,
 				accountID,
 				ClientLedgerMode("invalid_mode"),
@@ -106,12 +92,8 @@
 	t.Run("reservation-only mode with nil reservation ledger panic", func(t *testing.T) {
 		require.Panics(t, func() {
 			NewClientLedger(
-<<<<<<< HEAD
-				test.GetLogger(),
-=======
-				context.Background(),
-				testutils.GetLogger(),
->>>>>>> c7bf9311
+				ctx,
+				test.GetLogger(),
 				nil,
 				accountID,
 				ClientLedgerModeReservationOnly,
@@ -127,12 +109,8 @@
 	t.Run("reservation-only mode with non-nil on-demand ledger panic", func(t *testing.T) {
 		require.Panics(t, func() {
 			NewClientLedger(
-<<<<<<< HEAD
-				test.GetLogger(),
-=======
-				context.Background(),
-				testutils.GetLogger(),
->>>>>>> c7bf9311
+				ctx,
+				test.GetLogger(),
 				nil,
 				accountID,
 				ClientLedgerModeReservationOnly,
@@ -148,12 +126,8 @@
 	t.Run("on-demand-only mode with nil on-demand ledger panic", func(t *testing.T) {
 		require.Panics(t, func() {
 			NewClientLedger(
-<<<<<<< HEAD
-				test.GetLogger(),
-=======
-				context.Background(),
-				testutils.GetLogger(),
->>>>>>> c7bf9311
+				ctx,
+				test.GetLogger(),
 				nil,
 				accountID,
 				ClientLedgerModeOnDemandOnly,
@@ -169,12 +143,8 @@
 	t.Run("on-demand-only mode with non-nil reservation ledger panic", func(t *testing.T) {
 		require.Panics(t, func() {
 			NewClientLedger(
-<<<<<<< HEAD
-				test.GetLogger(),
-=======
-				context.Background(),
-				testutils.GetLogger(),
->>>>>>> c7bf9311
+				ctx,
+				test.GetLogger(),
 				nil,
 				accountID,
 				ClientLedgerModeOnDemandOnly,
@@ -190,12 +160,8 @@
 	t.Run("reservation-and-on-demand mode with nil reservation ledger panic", func(t *testing.T) {
 		require.Panics(t, func() {
 			NewClientLedger(
-<<<<<<< HEAD
-				test.GetLogger(),
-=======
-				context.Background(),
-				testutils.GetLogger(),
->>>>>>> c7bf9311
+				ctx,
+				test.GetLogger(),
 				nil,
 				accountID,
 				ClientLedgerModeReservationAndOnDemand,
@@ -211,12 +177,8 @@
 	t.Run("reservation-and-on-demand mode with nil on-demand ledger panic", func(t *testing.T) {
 		require.Panics(t, func() {
 			NewClientLedger(
-<<<<<<< HEAD
-				test.GetLogger(),
-=======
-				context.Background(),
-				testutils.GetLogger(),
->>>>>>> c7bf9311
+				ctx,
+				test.GetLogger(),
 				nil,
 				accountID,
 				ClientLedgerModeReservationAndOnDemand,
@@ -234,12 +196,8 @@
 	ctx := t.Context()
 	t.Run("insufficient capacity error", func(t *testing.T) {
 		clientLedger := NewClientLedger(
-<<<<<<< HEAD
-			test.GetLogger(),
-=======
-			context.Background(),
-			testutils.GetLogger(),
->>>>>>> c7bf9311
+			ctx,
+			test.GetLogger(),
 			nil,
 			accountID,
 			ClientLedgerModeReservationOnly,
@@ -272,12 +230,8 @@
 		}
 
 		clientLedger := NewClientLedger(
-<<<<<<< HEAD
-			test.GetLogger(),
-=======
-			context.Background(),
-			testutils.GetLogger(),
->>>>>>> c7bf9311
+			ctx,
+			test.GetLogger(),
 			nil,
 			accountID,
 			ClientLedgerModeReservationOnly,
@@ -304,12 +258,8 @@
 
 	t.Run("quorum not permitted panic", func(t *testing.T) {
 		clientLedger := NewClientLedger(
-<<<<<<< HEAD
-			test.GetLogger(),
-=======
-			context.Background(),
-			testutils.GetLogger(),
->>>>>>> c7bf9311
+			ctx,
+			test.GetLogger(),
 			nil,
 			accountID,
 			ClientLedgerModeReservationOnly,
@@ -328,12 +278,8 @@
 
 	t.Run("time out of range panic", func(t *testing.T) {
 		clientLedger := NewClientLedger(
-<<<<<<< HEAD
-			test.GetLogger(),
-=======
-			context.Background(),
-			testutils.GetLogger(),
->>>>>>> c7bf9311
+			ctx,
+			test.GetLogger(),
 			nil,
 			accountID,
 			ClientLedgerModeReservationOnly,
@@ -356,12 +302,8 @@
 
 	t.Run("successful debit with cumulative payment", func(t *testing.T) {
 		clientLedger := NewClientLedger(
-<<<<<<< HEAD
-			test.GetLogger(),
-=======
-			context.Background(),
-			testutils.GetLogger(),
->>>>>>> c7bf9311
+			ctx,
+			test.GetLogger(),
 			nil,
 			accountID,
 			ClientLedgerModeOnDemandOnly,
@@ -384,12 +326,8 @@
 
 	t.Run("insufficient funds panic", func(t *testing.T) {
 		clientLedger := NewClientLedger(
-<<<<<<< HEAD
-			test.GetLogger(),
-=======
-			context.Background(),
-			testutils.GetLogger(),
->>>>>>> c7bf9311
+			ctx,
+			test.GetLogger(),
 			nil,
 			accountID,
 			ClientLedgerModeOnDemandOnly,
@@ -408,12 +346,8 @@
 
 	t.Run("fatal errors cause panic", func(t *testing.T) {
 		clientLedger := NewClientLedger(
-<<<<<<< HEAD
-			test.GetLogger(),
-=======
-			context.Background(),
-			testutils.GetLogger(),
->>>>>>> c7bf9311
+			ctx,
+			test.GetLogger(),
 			nil,
 			accountID,
 			ClientLedgerModeOnDemandOnly,
@@ -436,12 +370,8 @@
 
 	t.Run("fallback to on-demand", func(t *testing.T) {
 		clientLedger := NewClientLedger(
-<<<<<<< HEAD
-			test.GetLogger(),
-=======
-			context.Background(),
-			testutils.GetLogger(),
->>>>>>> c7bf9311
+			ctx,
+			test.GetLogger(),
 			nil,
 			accountID,
 			ClientLedgerModeReservationAndOnDemand,
@@ -476,12 +406,8 @@
 		}
 
 		clientLedger := NewClientLedger(
-<<<<<<< HEAD
-			test.GetLogger(),
-=======
-			context.Background(),
-			testutils.GetLogger(),
->>>>>>> c7bf9311
+			ctx,
+			test.GetLogger(),
 			nil,
 			accountID,
 			ClientLedgerModeReservationAndOnDemand,
@@ -509,12 +435,8 @@
 
 	t.Run("insufficient funds error from on-demand", func(t *testing.T) {
 		clientLedger := NewClientLedger(
-<<<<<<< HEAD
-			test.GetLogger(),
-=======
-			context.Background(),
-			testutils.GetLogger(),
->>>>>>> c7bf9311
+			ctx,
+			test.GetLogger(),
 			nil,
 			accountID,
 			ClientLedgerModeReservationAndOnDemand,
@@ -540,12 +462,8 @@
 
 	t.Run("fatal errors cause panic", func(t *testing.T) {
 		clientLedger := NewClientLedger(
-<<<<<<< HEAD
-			test.GetLogger(),
-=======
-			context.Background(),
-			testutils.GetLogger(),
->>>>>>> c7bf9311
+			ctx,
+			test.GetLogger(),
 			nil,
 			accountID,
 			ClientLedgerModeReservationAndOnDemand,
@@ -568,12 +486,8 @@
 
 	t.Run("successful reservation revert", func(t *testing.T) {
 		clientLedger := NewClientLedger(
-<<<<<<< HEAD
-			test.GetLogger(),
-=======
-			context.Background(),
-			testutils.GetLogger(),
->>>>>>> c7bf9311
+			ctx,
+			test.GetLogger(),
 			nil,
 			accountID,
 			ClientLedgerModeReservationOnly,
@@ -596,12 +510,8 @@
 
 	t.Run("successful on-demand revert", func(t *testing.T) {
 		clientLedger := NewClientLedger(
-<<<<<<< HEAD
-			test.GetLogger(),
-=======
-			context.Background(),
-			testutils.GetLogger(),
->>>>>>> c7bf9311
+			ctx,
+			test.GetLogger(),
 			nil,
 			accountID,
 			ClientLedgerModeOnDemandOnly,
