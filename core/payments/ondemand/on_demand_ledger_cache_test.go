--- conflicted
+++ resolved
@@ -25,15 +25,9 @@
 		require.NoError(t, err)
 
 		cache, err := ondemand.NewOnDemandLedgerCache(
-<<<<<<< HEAD
 			ctx,
 			test.GetLogger(),
-			10,
-=======
-			context.Background(),
-			testutils.GetLogger(),
 			config,
->>>>>>> c7bf9311
 			nil, // nil payment vault
 			dynamoClient,
 		)
@@ -50,15 +44,9 @@
 		require.NoError(t, err)
 
 		cache, err := ondemand.NewOnDemandLedgerCache(
-<<<<<<< HEAD
 			ctx,
 			test.GetLogger(),
-			10,
-=======
-			context.Background(),
-			testutils.GetLogger(),
 			config,
->>>>>>> c7bf9311
 			vault.NewTestPaymentVault(),
 			nil, // nil dynamo client
 		)
@@ -93,13 +81,8 @@
 
 	ledgerCache, err := ondemand.NewOnDemandLedgerCache(
 		ctx,
-<<<<<<< HEAD
 		test.GetLogger(),
-		2, // Small cache size to force eviction
-=======
-		testutils.GetLogger(),
 		config,
->>>>>>> c7bf9311
 		testVault,
 		dynamoClient,
 	)
