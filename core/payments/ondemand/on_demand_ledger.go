--- conflicted
+++ resolved
@@ -266,16 +266,7 @@
 
 // Computes the on demand cost of a number of symbols
 func (odl *OnDemandLedger) computeCost(symbolCount uint32) *big.Int {
-<<<<<<< HEAD
 	billableSymbols := payments.CalculateBillableSymbols(symbolCount, odl.minNumSymbols)
 	billableSymbolsBig := new(big.Int).SetUint64(uint64(billableSymbols))
-=======
-	billableSymbols := uint64(symbolCount)
-	if billableSymbols < odl.minNumSymbols {
-		billableSymbols = odl.minNumSymbols
-	}
-
-	billableSymbolsBig := new(big.Int).SetUint64(billableSymbols)
->>>>>>> d08a6ee9
 	return billableSymbolsBig.Mul(billableSymbolsBig, odl.pricePerSymbol)
 }