--- conflicted
+++ resolved
@@ -6,11 +6,6 @@
 	"testing"
 	"time"
 
-<<<<<<< HEAD
-	"github.com/Layr-Labs/eigenda/core/payments/ondemand"
-=======
-	"github.com/Layr-Labs/eigenda/common/testutils"
->>>>>>> c7bf9311
 	"github.com/Layr-Labs/eigenda/core/payments/vault"
 	"github.com/Layr-Labs/eigenda/test"
 	gethcommon "github.com/ethereum/go-ethereum/common"
@@ -19,17 +14,10 @@
 
 func TestNewOnDemandVaultMonitorInvalidInterval(t *testing.T) {
 	ctx := t.Context()
-
 	t.Run("zero interval", func(t *testing.T) {
-<<<<<<< HEAD
-		monitor, err := ondemand.NewOnDemandVaultMonitor(
+		monitor, err := NewOnDemandVaultMonitor(
 			ctx,
 			test.GetLogger(),
-=======
-		monitor, err := NewOnDemandVaultMonitor(
-			context.Background(),
-			testutils.GetLogger(),
->>>>>>> c7bf9311
 			vault.NewTestPaymentVault(),
 			0, // zero interval
 			1024,
@@ -41,15 +29,9 @@
 	})
 
 	t.Run("negative interval", func(t *testing.T) {
-<<<<<<< HEAD
-		monitor, err := ondemand.NewOnDemandVaultMonitor(
+		monitor, err := NewOnDemandVaultMonitor(
 			ctx,
 			test.GetLogger(),
-=======
-		monitor, err := NewOnDemandVaultMonitor(
-			context.Background(),
-			testutils.GetLogger(),
->>>>>>> c7bf9311
 			vault.NewTestPaymentVault(),
 			-time.Second, // negative interval
 			1024,
@@ -64,11 +46,6 @@
 func TestOnDemandVaultMonitor(t *testing.T) {
 	ctx, cancel := context.WithCancel(t.Context())
 	defer cancel()
-<<<<<<< HEAD
-	logger := test.GetLogger()
-	updateInterval := 1 * time.Millisecond
-	address := gethcommon.HexToAddress("0x1234567890123456789012345678901234567890")
-=======
 	updateInterval := time.Millisecond
 
 	accounts := []gethcommon.Address{
@@ -78,7 +55,6 @@
 		gethcommon.HexToAddress("0x4444444444444444444444444444444444444444"),
 		gethcommon.HexToAddress("0x5555555555555555555555555555555555555555"),
 	}
->>>>>>> c7bf9311
 
 	testVault := vault.NewTestPaymentVault()
 	for i, addr := range accounts {
@@ -93,7 +69,7 @@
 
 	monitor, err := NewOnDemandVaultMonitor(
 		ctx,
-		testutils.GetLogger(),
+		test.GetLogger(),
 		testVault,
 		updateInterval,
 		2, // Small batch size to force multiple batches
@@ -144,7 +120,7 @@
 }
 
 func TestOnDemandVaultMonitorNoBatching(t *testing.T) {
-	ctx, cancel := context.WithCancel(context.Background())
+	ctx, cancel := context.WithCancel(t.Context())
 	defer cancel()
 	updateInterval := time.Millisecond
 
@@ -167,7 +143,7 @@
 
 	monitor, err := NewOnDemandVaultMonitor(
 		ctx,
-		testutils.GetLogger(),
+		test.GetLogger(),
 		testVault,
 		updateInterval,
 		0, // Batch size 0 means no batching - all accounts in one call
