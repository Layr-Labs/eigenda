--- conflicted
+++ resolved
@@ -14,15 +14,32 @@
 // OnDemandPaymentValidator validates on-demand payments for multiple accounts
 type OnDemandPaymentValidator struct {
 	logger logging.Logger
-	// A cache of the ledgers being tracked
-	ledgerCache *OnDemandLedgerCache
-<<<<<<< HEAD
-	// Provides access to the values stored in the PaymentVault contract and update notifications
-	vaultMonitor *OnDemandVaultMonitor
-=======
->>>>>>> d08a6ee9
+	// A cache of the ledgers being tracked.
+	//
+	// New OnDemandLedger entries are added to this cache as Debit requests are received from new accounts. Least
+	// recently used OnDemandLedger entries are removed if the cache gets above the configured size. Since on-demand
+	// payment data is stored in a persistent way, deleting an OnDemandLedger from memory doesn't result in data loss:
+	// it just means that a new OnDemandLedger object will need to be constructed if any future Debits must be handled
+	// from that account.
+	ledgers *lru.Cache[gethcommon.Address, *OnDemandLedger]
+	// protects concurrent access to the ledgers cache during ledger creation
+	//
+	// The lru.Cache object itself is threadsafe, as are the OnDemandLedger values contained in the cache. This lock
+	// is to make sure that only one caller is constructing a new OnDemandLedger at a time. Otherwise, it would be
+	// possible for two separate callers to get a cache miss, create the new object for the same account key, and try
+	// to add them to the cache.
+	ledgerCreationLock sync.Mutex
+	// Provides access to the values stored in the PaymentVault contract.
+	//
+	// The state of this object is updated on a background thread.
+	onChainState meterer.OnchainPayment
+	// the underlying dynamo client, which is used by all OnDemandLedger instances created by this struct
+	dynamoClient *dynamodb.Client
+	// the name of the dynamo table where on-demand payment information is stored
+	onDemandTableName string
 }
 
+// NewOnDemandPaymentValidator creates a new OnDemandPaymentValidator with specified cache size
 func NewOnDemandPaymentValidator(
 	ctx context.Context,
 	logger logging.Logger,
@@ -36,35 +53,33 @@
 	// interval for checking for payment updates
 	updateInterval time.Duration,
 ) (*OnDemandPaymentValidator, error) {
-<<<<<<< HEAD
-	if paymentVault == nil {
-		return nil, errors.New("paymentVault cannot be nil")
+	if onChainState == nil {
+		return nil, errors.New("onChainState cannot be nil")
+	}
+	cache, err := lru.NewWithEvict(
+		maxLedgers,
+		func(accountAddress gethcommon.Address, _ *OnDemandLedger) {
+			logger.Infof("evicted account %s from LRU on-demand ledger cache", accountAddress.Hex())
+		},
+	)
+	if err != nil {
+		return nil, fmt.Errorf("new LRU cache with evict: %w", err)
 	}
 
-	if updateInterval <= 0 {
-		return nil, errors.New("updateInterval must be > 0")
+	if dynamoClient == nil {
+		return nil, errors.New("dynamo client cannot be nil")
 	}
 
-	ledgerCache, err := NewOnDemandLedgerCache(ctx, logger, maxLedgers, paymentVault, dynamoClient, onDemandTableName)
-=======
-	ledgerCache, err := NewOnDemandLedgerCache(
-		ctx, logger, maxLedgers, paymentVault, updateInterval, dynamoClient, onDemandTableName)
->>>>>>> d08a6ee9
-	if err != nil {
-		return nil, fmt.Errorf("new on-demand ledger cache: %w", err)
+	if onDemandTableName == "" {
+		return nil, errors.New("on demand table name cannot be empty")
 	}
 
-	vaultMonitor := NewOnDemandVaultMonitor(ctx, logger, paymentVault, ledgerCache, updateInterval)
-
 	return &OnDemandPaymentValidator{
-<<<<<<< HEAD
-		logger:       logger,
-		ledgerCache:  ledgerCache,
-		vaultMonitor: vaultMonitor,
-=======
-		logger:      logger,
-		ledgerCache: ledgerCache,
->>>>>>> d08a6ee9
+		logger:            logger,
+		ledgers:           cache,
+		onChainState:      onChainState,
+		dynamoClient:      dynamoClient,
+		onDemandTableName: onDemandTableName,
 	}, nil
 }
 
@@ -87,14 +102,82 @@
 	}
 
 	return nil
-<<<<<<< HEAD
 }
 
-// Stop stops the background vault monitoring thread
-func (pv *OnDemandPaymentValidator) Stop() {
-	if pv.vaultMonitor != nil {
-		pv.vaultMonitor.Stop()
+// getOrCreateLedger gets an existing on-demand ledger from the cache, or creates a new one if it doesn't exist
+func (pv *OnDemandPaymentValidator) getOrCreateLedger(
+	ctx context.Context,
+	accountID gethcommon.Address,
+) (*OnDemandLedger, error) {
+	// Fast path: check if ledger already exists in cache
+	if ledger, exists := pv.ledgers.Get(accountID); exists {
+		return ledger, nil
 	}
-=======
->>>>>>> d08a6ee9
+
+	// Slow path: acquire lock and check again
+	pv.ledgerCreationLock.Lock()
+	defer pv.ledgerCreationLock.Unlock()
+
+	if ledger, exists := pv.ledgers.Get(accountID); exists {
+		return ledger, nil
+	}
+
+	onDemandPayment, err := pv.onChainState.GetOnDemandPaymentByAccount(ctx, accountID)
+	if err != nil {
+		return nil, fmt.Errorf("get on-demand payment for account %v: %w", accountID.Hex(), err)
+	}
+
+	pricePerSymbol := big.NewInt(int64(pv.onChainState.GetPricePerSymbol()))
+	minNumSymbols := pv.onChainState.GetMinNumSymbols()
+
+	cumulativePaymentStore, err := NewCumulativePaymentStore(pv.dynamoClient, pv.onDemandTableName, accountID)
+	if err != nil {
+		return nil, fmt.Errorf("new cumulative payment store: %w", err)
+	}
+
+	newLedger, err := OnDemandLedgerFromStore(
+		ctx,
+		onDemandPayment.CumulativePayment,
+		pricePerSymbol,
+		minNumSymbols,
+		cumulativePaymentStore,
+	)
+	if err != nil {
+		return nil, fmt.Errorf("failed to create on-demand ledger: %w", err)
+	}
+
+	pv.ledgers.Add(accountID, newLedger)
+	return newLedger, nil
+}
+
+// UpdateTotalDeposits updates the total deposits for multiple accounts.
+//
+// Will attempt to make all updates, even if one update fails. A multierror is returned, describing any/all errors
+// that occurred during the updates.
+func (pv *OnDemandPaymentValidator) UpdateTotalDeposits(updates []TotalDepositUpdate) error {
+	if len(updates) == 0 {
+		return nil
+	}
+
+	var result *multierror.Error
+	for _, update := range updates {
+		ledger, exists := pv.ledgers.Get(update.AccountAddress)
+		if !exists {
+			// if we aren't already tracking the account, there's nothing to do. we'll start tracking it if the
+			// account ever makes an on-demand dispersal
+			continue
+		}
+
+		err := ledger.UpdateTotalDeposits(update.NewTotalDeposit)
+		if err != nil {
+			result = multierror.Append(
+				result, fmt.Errorf("update total deposit for account %v: %w", update.AccountAddress.Hex(), err))
+			continue
+		}
+	}
+
+	if err := result.ErrorOrNil(); err != nil {
+		return fmt.Errorf("update total deposits: %w", err)
+	}
+	return nil
 }