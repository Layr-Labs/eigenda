package ondemand_test

import (
	"context"
	"math/big"
	"testing"
	"time"

	"github.com/Layr-Labs/eigenda/core/payments/ondemand"
	"github.com/Layr-Labs/eigenda/core/payments/vault"
	"github.com/Layr-Labs/eigenda/test"
	gethcommon "github.com/ethereum/go-ethereum/common"
	"github.com/stretchr/testify/require"
)

func TestDebitMultipleAccounts(t *testing.T) {
	ctx, cancel := context.WithCancel(t.Context())
	defer cancel()
	tableName := createPaymentTable(t, "TestDebitMultipleAccounts")
	defer deleteTable(t, tableName)

	accountA := gethcommon.HexToAddress("0xaaaaaaaaaaaaaaaaaaaaaaaaaaaaaaaaaaaaaaaa")
	accountB := gethcommon.HexToAddress("0xbbbbbbbbbbbbbbbbbbbbbbbbbbbbbbbbbbbbbbbb")

	testVault := vault.NewTestPaymentVault()
	testVault.SetTotalDeposit(accountA, big.NewInt(10000))
	testVault.SetTotalDeposit(accountB, big.NewInt(20000))

	config, err := ondemand.NewOnDemandLedgerCacheConfig(
		10,
		tableName,
		time.Second,
	)
	require.NoError(t, err)

	paymentValidator, err := ondemand.NewOnDemandPaymentValidator(
		ctx,
<<<<<<< HEAD
		test.GetLogger(),
		10,
=======
		testutils.GetLogger(),
		config,
>>>>>>> c7bf9311
		testVault,
		dynamoClient,
	)
	require.NoError(t, err)
	require.NotNil(t, paymentValidator)

	// debit from account A
	err = paymentValidator.Debit(ctx, accountA, uint32(50), []uint8{0})
	require.NoError(t, err, "first debit from account A should succeed")

	// debit from account B
	err = paymentValidator.Debit(ctx, accountB, uint32(75), []uint8{0, 1})
	require.NoError(t, err, "first debit from account B should succeed")

	// debit from account A (should reuse cached ledger)
	err = paymentValidator.Debit(ctx, accountA, uint32(25), []uint8{0})
	require.NoError(t, err, "second debit from account A should succeed")
}

func TestDebitInsufficientFunds(t *testing.T) {
	ctx, cancel := context.WithCancel(t.Context())
	defer cancel()
	tableName := createPaymentTable(t, "TestDebitInsufficientFunds")
	defer deleteTable(t, tableName)

	accountID := gethcommon.HexToAddress("0x1234567890123456789012345678901234567890")

	testVault := vault.NewTestPaymentVault()
	testVault.SetPricePerSymbol(1000)
	testVault.SetTotalDeposit(accountID, big.NewInt(5000))

	config, err := ondemand.NewOnDemandLedgerCacheConfig(
		10,
		tableName,
		time.Second,
	)
	require.NoError(t, err)

	paymentValidator, err := ondemand.NewOnDemandPaymentValidator(
		ctx,
<<<<<<< HEAD
		test.GetLogger(),
		10,
=======
		testutils.GetLogger(),
		config,
>>>>>>> c7bf9311
		testVault,
		dynamoClient,
	)
	require.NoError(t, err)

	// Try to debit more than available funds (5000 wei / 1000 wei per symbol = 5 symbols max)
	err = paymentValidator.Debit(ctx, accountID, uint32(10), []uint8{0})
	require.Error(t, err, "debit should fail when insufficient funds")
	var insufficientFundsErr *ondemand.InsufficientFundsError
	require.ErrorAs(t, err, &insufficientFundsErr, "error should be InsufficientFundsError")
}<|MERGE_RESOLUTION|>--- conflicted
+++ resolved
@@ -35,13 +35,8 @@
 
 	paymentValidator, err := ondemand.NewOnDemandPaymentValidator(
 		ctx,
-<<<<<<< HEAD
 		test.GetLogger(),
-		10,
-=======
-		testutils.GetLogger(),
 		config,
->>>>>>> c7bf9311
 		testVault,
 		dynamoClient,
 	)
@@ -82,13 +77,8 @@
 
 	paymentValidator, err := ondemand.NewOnDemandPaymentValidator(
 		ctx,
-<<<<<<< HEAD
 		test.GetLogger(),
-		10,
-=======
-		testutils.GetLogger(),
 		config,
->>>>>>> c7bf9311
 		testVault,
 		dynamoClient,
 	)
