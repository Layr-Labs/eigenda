package ondemand_test

import (
	"context"
	"math/big"
	"testing"
	"time"

	"github.com/Layr-Labs/eigenda/common/testutils"
	"github.com/Layr-Labs/eigenda/core/payments/ondemand"
	"github.com/Layr-Labs/eigenda/core/payments/vault"
	gethcommon "github.com/ethereum/go-ethereum/common"
	"github.com/stretchr/testify/require"
)

<<<<<<< HEAD
func TestNewOnDemandPaymentValidator(t *testing.T) {
	ctx := context.Background()
	tableName := "test-table"
	maxLedgers := 100
	updateInterval := time.Second

	t.Run("nil paymentVault", func(t *testing.T) {
		validator, err := ondemand.NewOnDemandPaymentValidator(
			ctx,
			testutils.GetLogger(),
			maxLedgers,
			nil,
			dynamoClient,
			tableName,
			updateInterval,
		)
		require.Error(t, err)
		require.Nil(t, validator)
	})

	t.Run("nil dynamoClient", func(t *testing.T) {
		testVault := vault.NewTestPaymentVault()

		validator, err := ondemand.NewOnDemandPaymentValidator(
			ctx,
			testutils.GetLogger(),
			maxLedgers,
			testVault,
			nil,
			tableName,
			updateInterval,
		)
		require.Error(t, err)
		require.Nil(t, validator)
	})

	t.Run("zero update interval", func(t *testing.T) {
		testVault := vault.NewTestPaymentVault()

		validator, err := ondemand.NewOnDemandPaymentValidator(
			ctx,
			testutils.GetLogger(),
			maxLedgers,
			testVault,
			dynamoClient,
			tableName,
			0,
		)
		require.Error(t, err)
		require.Nil(t, validator)
	})

	t.Run("negative update interval", func(t *testing.T) {
		testVault := vault.NewTestPaymentVault()

		validator, err := ondemand.NewOnDemandPaymentValidator(
			ctx,
			testutils.GetLogger(),
			maxLedgers,
			testVault,
			dynamoClient,
			tableName,
			-time.Second,
		)
		require.Error(t, err)
		require.Nil(t, validator)
	})
}

=======
>>>>>>> d08a6ee9
func TestDebitMultipleAccounts(t *testing.T) {
	ctx, cancel := context.WithCancel(context.Background())
	defer cancel()
	tableName := createPaymentTable(t, "TestDebitMultipleAccounts")
	defer deleteTable(t, tableName)

	accountA := gethcommon.HexToAddress("0xaaaaaaaaaaaaaaaaaaaaaaaaaaaaaaaaaaaaaaaa")
	accountB := gethcommon.HexToAddress("0xbbbbbbbbbbbbbbbbbbbbbbbbbbbbbbbbbbbbbbbb")

	testVault := vault.NewTestPaymentVault()
<<<<<<< HEAD
	testVault.SetDeposit(accountA, big.NewInt(10000))
	testVault.SetDeposit(accountB, big.NewInt(20000))
=======
	testVault.SetTotalDeposit(accountA, big.NewInt(10000))
	testVault.SetTotalDeposit(accountB, big.NewInt(20000))
>>>>>>> d08a6ee9

	paymentValidator, err := ondemand.NewOnDemandPaymentValidator(
		ctx,
		testutils.GetLogger(),
		10,
		testVault,
		dynamoClient,
		tableName,
		time.Second,
	)
	require.NoError(t, err)
	require.NotNil(t, paymentValidator)
	defer paymentValidator.Stop()

	// debit from account A
	err = paymentValidator.Debit(ctx, accountA, uint32(50), []uint8{0})
	require.NoError(t, err, "first debit from account A should succeed")

	// debit from account B
	err = paymentValidator.Debit(ctx, accountB, uint32(75), []uint8{0, 1})
	require.NoError(t, err, "first debit from account B should succeed")

	// debit from account A (should reuse cached ledger)
	err = paymentValidator.Debit(ctx, accountA, uint32(25), []uint8{0})
	require.NoError(t, err, "second debit from account A should succeed")
}

func TestDebitInsufficientFunds(t *testing.T) {
	ctx, cancel := context.WithCancel(context.Background())
	defer cancel()
	tableName := createPaymentTable(t, "TestDebitInsufficientFunds")
	defer deleteTable(t, tableName)

	accountID := gethcommon.HexToAddress("0x1234567890123456789012345678901234567890")

	testVault := vault.NewTestPaymentVault()
	testVault.SetPricePerSymbol(1000)
<<<<<<< HEAD
	testVault.SetDeposit(accountID, big.NewInt(5000))
=======
	testVault.SetTotalDeposit(accountID, big.NewInt(5000))
>>>>>>> d08a6ee9

	paymentValidator, err := ondemand.NewOnDemandPaymentValidator(
		ctx,
		testutils.GetLogger(),
		10,
		testVault,
		dynamoClient,
		tableName,
		time.Second,
	)
	require.NoError(t, err)
	defer paymentValidator.Stop()

	// Try to debit more than available funds (5000 wei / 1000 wei per symbol = 5 symbols max)
	err = paymentValidator.Debit(ctx, accountID, uint32(10), []uint8{0})
	require.Error(t, err, "debit should fail when insufficient funds")
	var insufficientFundsErr *ondemand.InsufficientFundsError
	require.ErrorAs(t, err, &insufficientFundsErr, "error should be InsufficientFundsError")
<<<<<<< HEAD
}

func TestLRUCacheEvictionAndReload(t *testing.T) {
	ctx := context.Background()
	tableName := createPaymentTable(t, "TestLRUCacheEvictionAndReload")
	defer deleteTable(t, tableName)

	accountA := gethcommon.HexToAddress("0xaaaaaaaaaaaaaaaaaaaaaaaaaaaaaaaaaaaaaaaa")
	accountB := gethcommon.HexToAddress("0xbbbbbbbbbbbbbbbbbbbbbbbbbbbbbbbbbbbbbbbb")
	accountC := gethcommon.HexToAddress("0xcccccccccccccccccccccccccccccccccccccccc")

	testVault := vault.NewTestPaymentVault()
	testVault.SetPricePerSymbol(1000)
	// Account A has 8000 wei total deposits (can afford 8 symbols at 1000 wei each)
	testVault.SetDeposit(accountA, big.NewInt(8000))
	testVault.SetDeposit(accountB, big.NewInt(5000))
	testVault.SetDeposit(accountC, big.NewInt(3000))

	// Create paymentValidator with small LRU cache size to force eviction
	paymentValidator, err := ondemand.NewOnDemandPaymentValidator(
		ctx,
		testutils.GetLogger(),
		2,
		testVault,
		dynamoClient,
		tableName,
		time.Second,
	)
	require.NoError(t, err)
	require.NotNil(t, paymentValidator)
	defer paymentValidator.Stop()

	// Make a dispersal from account A using 3/4 of total deposits (6 symbols = 6000 wei)
	err = paymentValidator.Debit(ctx, accountA, uint32(6), []uint8{0})
	require.NoError(t, err, "first debit from account A should succeed")

	// Add dispersals from accounts B and C to evict account A from cache
	err = paymentValidator.Debit(ctx, accountB, uint32(3), []uint8{0})
	require.NoError(t, err, "debit from account B should succeed")
	err = paymentValidator.Debit(ctx, accountC, uint32(2), []uint8{0})
	require.NoError(t, err, "debit from account C should succeed")

	// At this point, account A should have been evicted from the LRU cache
	// Cache now contains accounts B and C only

	// Attempt another dispersal from account A that should fail if it was instantiated correctly
	// Account A had 8000 wei total, spent 6000 wei, has 2000 wei left
	// Trying to spend 3000 wei (3 symbols) should fail
	err = paymentValidator.Debit(ctx, accountA, uint32(3), []uint8{0})
	require.Error(t, err, "second debit from account A should fail due to insufficient funds")
	var insufficientFundsErr *ondemand.InsufficientFundsError
	require.ErrorAs(t, err, &insufficientFundsErr, "error should be InsufficientFundsError")
=======
>>>>>>> d08a6ee9
}<|MERGE_RESOLUTION|>--- conflicted
+++ resolved
@@ -13,78 +13,6 @@
 	"github.com/stretchr/testify/require"
 )
 
-<<<<<<< HEAD
-func TestNewOnDemandPaymentValidator(t *testing.T) {
-	ctx := context.Background()
-	tableName := "test-table"
-	maxLedgers := 100
-	updateInterval := time.Second
-
-	t.Run("nil paymentVault", func(t *testing.T) {
-		validator, err := ondemand.NewOnDemandPaymentValidator(
-			ctx,
-			testutils.GetLogger(),
-			maxLedgers,
-			nil,
-			dynamoClient,
-			tableName,
-			updateInterval,
-		)
-		require.Error(t, err)
-		require.Nil(t, validator)
-	})
-
-	t.Run("nil dynamoClient", func(t *testing.T) {
-		testVault := vault.NewTestPaymentVault()
-
-		validator, err := ondemand.NewOnDemandPaymentValidator(
-			ctx,
-			testutils.GetLogger(),
-			maxLedgers,
-			testVault,
-			nil,
-			tableName,
-			updateInterval,
-		)
-		require.Error(t, err)
-		require.Nil(t, validator)
-	})
-
-	t.Run("zero update interval", func(t *testing.T) {
-		testVault := vault.NewTestPaymentVault()
-
-		validator, err := ondemand.NewOnDemandPaymentValidator(
-			ctx,
-			testutils.GetLogger(),
-			maxLedgers,
-			testVault,
-			dynamoClient,
-			tableName,
-			0,
-		)
-		require.Error(t, err)
-		require.Nil(t, validator)
-	})
-
-	t.Run("negative update interval", func(t *testing.T) {
-		testVault := vault.NewTestPaymentVault()
-
-		validator, err := ondemand.NewOnDemandPaymentValidator(
-			ctx,
-			testutils.GetLogger(),
-			maxLedgers,
-			testVault,
-			dynamoClient,
-			tableName,
-			-time.Second,
-		)
-		require.Error(t, err)
-		require.Nil(t, validator)
-	})
-}
-
-=======
->>>>>>> d08a6ee9
 func TestDebitMultipleAccounts(t *testing.T) {
 	ctx, cancel := context.WithCancel(context.Background())
 	defer cancel()
@@ -95,13 +23,8 @@
 	accountB := gethcommon.HexToAddress("0xbbbbbbbbbbbbbbbbbbbbbbbbbbbbbbbbbbbbbbbb")
 
 	testVault := vault.NewTestPaymentVault()
-<<<<<<< HEAD
-	testVault.SetDeposit(accountA, big.NewInt(10000))
-	testVault.SetDeposit(accountB, big.NewInt(20000))
-=======
 	testVault.SetTotalDeposit(accountA, big.NewInt(10000))
 	testVault.SetTotalDeposit(accountB, big.NewInt(20000))
->>>>>>> d08a6ee9
 
 	paymentValidator, err := ondemand.NewOnDemandPaymentValidator(
 		ctx,
@@ -139,11 +62,7 @@
 
 	testVault := vault.NewTestPaymentVault()
 	testVault.SetPricePerSymbol(1000)
-<<<<<<< HEAD
-	testVault.SetDeposit(accountID, big.NewInt(5000))
-=======
 	testVault.SetTotalDeposit(accountID, big.NewInt(5000))
->>>>>>> d08a6ee9
 
 	paymentValidator, err := ondemand.NewOnDemandPaymentValidator(
 		ctx,
@@ -162,59 +81,4 @@
 	require.Error(t, err, "debit should fail when insufficient funds")
 	var insufficientFundsErr *ondemand.InsufficientFundsError
 	require.ErrorAs(t, err, &insufficientFundsErr, "error should be InsufficientFundsError")
-<<<<<<< HEAD
-}
-
-func TestLRUCacheEvictionAndReload(t *testing.T) {
-	ctx := context.Background()
-	tableName := createPaymentTable(t, "TestLRUCacheEvictionAndReload")
-	defer deleteTable(t, tableName)
-
-	accountA := gethcommon.HexToAddress("0xaaaaaaaaaaaaaaaaaaaaaaaaaaaaaaaaaaaaaaaa")
-	accountB := gethcommon.HexToAddress("0xbbbbbbbbbbbbbbbbbbbbbbbbbbbbbbbbbbbbbbbb")
-	accountC := gethcommon.HexToAddress("0xcccccccccccccccccccccccccccccccccccccccc")
-
-	testVault := vault.NewTestPaymentVault()
-	testVault.SetPricePerSymbol(1000)
-	// Account A has 8000 wei total deposits (can afford 8 symbols at 1000 wei each)
-	testVault.SetDeposit(accountA, big.NewInt(8000))
-	testVault.SetDeposit(accountB, big.NewInt(5000))
-	testVault.SetDeposit(accountC, big.NewInt(3000))
-
-	// Create paymentValidator with small LRU cache size to force eviction
-	paymentValidator, err := ondemand.NewOnDemandPaymentValidator(
-		ctx,
-		testutils.GetLogger(),
-		2,
-		testVault,
-		dynamoClient,
-		tableName,
-		time.Second,
-	)
-	require.NoError(t, err)
-	require.NotNil(t, paymentValidator)
-	defer paymentValidator.Stop()
-
-	// Make a dispersal from account A using 3/4 of total deposits (6 symbols = 6000 wei)
-	err = paymentValidator.Debit(ctx, accountA, uint32(6), []uint8{0})
-	require.NoError(t, err, "first debit from account A should succeed")
-
-	// Add dispersals from accounts B and C to evict account A from cache
-	err = paymentValidator.Debit(ctx, accountB, uint32(3), []uint8{0})
-	require.NoError(t, err, "debit from account B should succeed")
-	err = paymentValidator.Debit(ctx, accountC, uint32(2), []uint8{0})
-	require.NoError(t, err, "debit from account C should succeed")
-
-	// At this point, account A should have been evicted from the LRU cache
-	// Cache now contains accounts B and C only
-
-	// Attempt another dispersal from account A that should fail if it was instantiated correctly
-	// Account A had 8000 wei total, spent 6000 wei, has 2000 wei left
-	// Trying to spend 3000 wei (3 symbols) should fail
-	err = paymentValidator.Debit(ctx, accountA, uint32(3), []uint8{0})
-	require.Error(t, err, "second debit from account A should fail due to insufficient funds")
-	var insufficientFundsErr *ondemand.InsufficientFundsError
-	require.ErrorAs(t, err, &insufficientFundsErr, "error should be InsufficientFundsError")
-=======
->>>>>>> d08a6ee9
 }