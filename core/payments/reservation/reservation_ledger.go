package reservation

import (
	"fmt"
	"sync"
	"time"

	"github.com/Layr-Labs/eigenda/common/ratelimit"
	"github.com/Layr-Labs/eigenda/core"
	"github.com/Layr-Labs/eigenda/core/payments"
)

// Tracks usage of a single account reservation
//
// This struct is goroutine safe.
type ReservationLedger struct {
	config ReservationLedgerConfig

	// synchronizes access to the underlying leaky bucket algorithm
	lock sync.Mutex

	// an instance of the algorithm which tracks reservation usage
	leakyBucket *ratelimit.LeakyBucket
}

// Creates a new reservation ledger, which represents the reservation of a single user with a [LeakyBucket]
func NewReservationLedger(
	config ReservationLedgerConfig,
	// now should be from a source that includes monotonic timestamp for best results
	now time.Time,
) (*ReservationLedger, error) {
	leakyBucket, err := ratelimit.NewLeakyBucket(
		float64(config.reservation.symbolsPerSecond),
		config.bucketCapacityDuration,
		config.startFull,
		config.overfillBehavior,
		now,
	)
	if err != nil {
		return nil, fmt.Errorf("new leaky bucket: %w", err)
	}

	return &ReservationLedger{
		config:      config,
		leakyBucket: leakyBucket,
	}, nil
}

// Debit the reservation with a number of symbols.
//
// Returns (true, remainingCapacity, nil) if the reservation has enough capacity to perform the debit.
// Returns (false, remainingCapacity, nil) if the bucket lacks capacity to permit the fill.
// Returns (false, 0, error) if an error occurs. Possible errors include:
//   - [QuorumNotPermittedError]: one or more of the requested quorums are not permitted by the reservation
//   - [TimeOutOfRangeError]: the dispersal time is outside the reservation's valid time range
//   - [TimeMovedBackwardError]: current time is before a previously observed time (only possible if input time
//     instances don't included monotonic timestamps)
//   - Generic errors for all other unexpected behavior
//
// The remainingCapacity is the amount of space left in the bucket after the operation (in symbols).
// If the bucket doesn't have enough capacity to accommodate the fill, symbolCount IS NOT added to the bucket, i.e. a
// failed debit doesn't count against the meter.
func (rl *ReservationLedger) Debit(
	// now should be from a source that includes monotonic timestamp for best results.
	// This a local time from the perspective of the entity that owns this ledger instance, to be used with the local
	// leaky bucket: it should NOT be sourced from the PaymentHeader
	now time.Time,
	// the timestamp included, or planned to be included, in the PaymentHeader
	dispersalTime time.Time,
	// the number of symbols to debit
	symbolCount uint32,
	// the quorums being dispersed to
	quorums []core.QuorumID,
) (bool, float64, error) {

	err := rl.config.reservation.CheckQuorumsPermitted(quorums)
	if err != nil {
		return false, 0, fmt.Errorf("check quorums permitted: %w", err)
	}

	err = rl.config.reservation.CheckTime(dispersalTime)
	if err != nil {
		return false, 0, fmt.Errorf("check time: %w", err)
	}

	billableSymbols := payments.CalculateBillableSymbols(symbolCount, rl.config.minNumSymbols)

	rl.lock.Lock()
	defer rl.lock.Unlock()

	success, err := rl.leakyBucket.Fill(now, float64(billableSymbols))
	if err != nil {
		return false, 0, fmt.Errorf("fill: %w", err)
	}

	remainingCapacity := rl.leakyBucket.GetRemainingCapacity()

	return success, remainingCapacity, nil
}

// Credit the reservation with a number of symbols. This method "undoes" a previous debit, following a failed dispersal.
//
// Note that this method doesn't reset the state of the ledger to be the same as when the debit was made: it just
// "refunds" the amount of symbols that were originally debited. Since the leaky bucket backing the reservation can't
// get emptier than "empty", it may be the case that only a portion of the debit is reverted, with the final capacity
// being clamped to 0.
//
// Returns the remaining capacity in the bucket after the revert operation.
func (rl *ReservationLedger) RevertDebit(now time.Time, symbolCount uint32) (float64, error) {
	billableSymbols := payments.CalculateBillableSymbols(symbolCount, rl.config.minNumSymbols)

	rl.lock.Lock()
	defer rl.lock.Unlock()

	err := rl.leakyBucket.RevertFill(now, float64(billableSymbols))
	if err != nil {
		return 0, fmt.Errorf("revert fill: %w", err)
	}

	remainingCapacity := rl.leakyBucket.GetRemainingCapacity()

	return remainingCapacity, nil
}

// Checks if the underlying leaky bucket is empty.
//
// This method cannot be used as an oracle to determine whether the bucket will be empty at some point in the future:
// it causes the ledger to update it's internal state, so only an *honest* representation of "now" should be provided.
func (rl *ReservationLedger) IsBucketEmpty(now time.Time) bool {
	rl.lock.Lock()
	defer rl.lock.Unlock()

	// Intentionally ignore the error here, can only happen if time moved backwards.
	fillLevel, _ := rl.leakyBucket.GetFillLevel(now)

	return fillLevel <= 0
}

// UpdateReservation updates the reservation parameters and recreates the leaky bucket, if necessary
//
// This method replaces the current reservation with a new one if the new reservation differs from the old.
//
// When an update occurs, the leaky bucket is recreated with the new parameters, but the old bucket
// state is preserved by starting the new bucket with the same fill level as the old.
//
// Returns an error if:
//   - newReservation is nil
//   - the new reservation configuration is invalid
//   - there's an error creating the new leaky bucket
func (rl *ReservationLedger) UpdateReservation(newReservation *Reservation, now time.Time) error {
	if newReservation == nil {
		return fmt.Errorf("newReservation cannot be nil")
	}

	rl.lock.Lock()
	defer rl.lock.Unlock()

	if rl.config.reservation.Equal(newReservation) {
		// if the reservation didn't change, there isn't anything to do
		return nil
	}

	// Create new config with the updated reservation
	newConfig, err := NewReservationLedgerConfig(
		*newReservation,
		rl.config.minNumSymbols,
		rl.config.startFull,
		rl.config.overfillBehavior,
		rl.config.bucketCapacityDuration)
	if err != nil {
		return fmt.Errorf("new reservation ledger config: %w", err)
	}
	rl.config = newConfig

	err := rl.leakyBucket.Reconfigure(
		float64(newConfig.reservation.symbolsPerSecond),
		newConfig.bucketCapacityDuration,
		newConfig.overfillBehavior,
		now)
	if err != nil {
		return fmt.Errorf("reconfigure leaky bucket: %w", err)
	}

<<<<<<< HEAD
=======
	newLeakyBucket.currentFillLevel = previousFillLevel

	rl.config = *newConfig
	rl.leakyBucket = newLeakyBucket

>>>>>>> a01b4e58
	return nil
}

// Returns the total bucket capacity in symbols
func (rl *ReservationLedger) GetBucketCapacity() float64 {
	rl.lock.Lock()
	defer rl.lock.Unlock()

	return rl.leakyBucket.GetCapacity()
}<|MERGE_RESOLUTION|>--- conflicted
+++ resolved
@@ -170,9 +170,9 @@
 	if err != nil {
 		return fmt.Errorf("new reservation ledger config: %w", err)
 	}
-	rl.config = newConfig
+	rl.config = *newConfig
 
-	err := rl.leakyBucket.Reconfigure(
+	err = rl.leakyBucket.Reconfigure(
 		float64(newConfig.reservation.symbolsPerSecond),
 		newConfig.bucketCapacityDuration,
 		newConfig.overfillBehavior,
@@ -181,14 +181,6 @@
 		return fmt.Errorf("reconfigure leaky bucket: %w", err)
 	}
 
-<<<<<<< HEAD
-=======
-	newLeakyBucket.currentFillLevel = previousFillLevel
-
-	rl.config = *newConfig
-	rl.leakyBucket = newLeakyBucket
-
->>>>>>> a01b4e58
 	return nil
 }
 
