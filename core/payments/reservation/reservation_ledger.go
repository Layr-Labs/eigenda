package reservation

import (
	"fmt"
	"sync"
	"time"

	"github.com/Layr-Labs/eigenda/common/ratelimit"
	"github.com/Layr-Labs/eigenda/core"
	"github.com/Layr-Labs/eigenda/core/payments"
)

// Tracks usage of a single account reservation
//
// This struct is goroutine safe.
type ReservationLedger struct {
	config ReservationLedgerConfig

	// synchronizes access to the underlying leaky bucket algorithm
	lock sync.Mutex

	// an instance of the algorithm which tracks reservation usage
	leakyBucket *ratelimit.LeakyBucket
}

// Creates a new reservation ledger, which represents the reservation of a single user with a [LeakyBucket]
func NewReservationLedger(
	config ReservationLedgerConfig,
	// now should be from a source that includes monotonic timestamp for best results
	now time.Time,
) (*ReservationLedger, error) {
	leakyBucket, err := ratelimit.NewLeakyBucket(
		float64(config.reservation.symbolsPerSecond),
		config.bucketCapacityDuration,
		config.startFull,
		config.overfillBehavior,
		now,
	)
	if err != nil {
		return nil, fmt.Errorf("new leaky bucket: %w", err)
	}

	return &ReservationLedger{
		config:      config,
		leakyBucket: leakyBucket,
	}, nil
}

// Debit the reservation with a number of symbols.
//
// Returns (true, remainingCapacity, nil) if the reservation has enough capacity to perform the debit.
// Returns (false, remainingCapacity, nil) if the bucket lacks capacity to permit the fill.
// Returns (false, 0, error) if an error occurs. Possible errors include:
//   - [QuorumNotPermittedError]: one or more of the requested quorums are not permitted by the reservation
//   - [TimeOutOfRangeError]: the dispersal time is outside the reservation's valid time range
//   - [TimeMovedBackwardError]: current time is before a previously observed time (only possible if input time
//     instances don't included monotonic timestamps)
//   - Generic errors for all other unexpected behavior
//
// The remainingCapacity is the amount of space left in the bucket after the operation (in symbols).
// If the bucket doesn't have enough capacity to accommodate the fill, symbolCount IS NOT added to the bucket, i.e. a
// failed debit doesn't count against the meter.
func (rl *ReservationLedger) Debit(
	// now should be from a source that includes monotonic timestamp for best results.
	// This a local time from the perspective of the entity that owns this ledger instance, to be used with the local
	// leaky bucket: it should NOT be sourced from the PaymentHeader
	now time.Time,
	// the timestamp included, or planned to be included, in the PaymentHeader
	dispersalTime time.Time,
	// the number of symbols to debit
	symbolCount uint32,
	// the quorums being dispersed to
	quorums []core.QuorumID,
) (bool, float64, error) {

	err := rl.config.reservation.CheckQuorumsPermitted(quorums)
	if err != nil {
		return false, 0, fmt.Errorf("check quorums permitted: %w", err)
	}

	err = rl.config.reservation.CheckTime(dispersalTime)
	if err != nil {
		return false, 0, fmt.Errorf("check time: %w", err)
	}

	billableSymbols := payments.CalculateBillableSymbols(symbolCount, rl.config.minNumSymbols)

	rl.lock.Lock()
	defer rl.lock.Unlock()

	success, err := rl.leakyBucket.Fill(now, float64(billableSymbols))
	if err != nil {
		return false, 0, fmt.Errorf("fill: %w", err)
	}

	remainingCapacity := rl.leakyBucket.GetRemainingCapacity()

	return success, remainingCapacity, nil
}

// Credit the reservation with a number of symbols. This method "undoes" a previous debit, following a failed dispersal.
//
// Note that this method doesn't reset the state of the ledger to be the same as when the debit was made: it just
// "refunds" the amount of symbols that were originally debited. Since the leaky bucket backing the reservation can't
// get emptier than "empty", it may be the case that only a portion of the debit is reverted, with the final capacity
// being clamped to 0.
//
// Returns the remaining capacity in the bucket after the revert operation.
func (rl *ReservationLedger) RevertDebit(now time.Time, symbolCount uint32) (float64, error) {
	billableSymbols := payments.CalculateBillableSymbols(symbolCount, rl.config.minNumSymbols)

	rl.lock.Lock()
	defer rl.lock.Unlock()

	err := rl.leakyBucket.RevertFill(now, float64(billableSymbols))
	if err != nil {
		return 0, fmt.Errorf("revert fill: %w", err)
	}

	remainingCapacity := rl.leakyBucket.GetRemainingCapacity()

	return remainingCapacity, nil
}

// Checks if the underlying leaky bucket is empty.
//
// This method cannot be used as an oracle to determine whether the bucket will be empty at some point in the future:
// it causes the ledger to update it's internal state, so only an *honest* representation of "now" should be provided.
func (rl *ReservationLedger) IsBucketEmpty(now time.Time) bool {
	rl.lock.Lock()
	defer rl.lock.Unlock()

	// Intentionally ignore the error here, can only happen if time moved backwards.
	fillLevel, _ := rl.leakyBucket.GetFillLevel(now)

	return fillLevel <= 0
}

// UpdateReservation updates the reservation parameters and recreates the leaky bucket, if necessary
//
// This method replaces the current reservation with a new one if the new reservation differs from the old.
//
// When an update occurs, the leaky bucket is recreated with the new parameters, but the old bucket
// state is preserved by starting the new bucket with the same fill level as the old.
//
// Returns an error if:
//   - newReservation is nil
//   - the new reservation configuration is invalid
//   - there's an error creating the new leaky bucket
func (rl *ReservationLedger) UpdateReservation(newReservation *Reservation, now time.Time) error {
	if newReservation == nil {
		return fmt.Errorf("newReservation cannot be nil")
	}

	rl.lock.Lock()
	defer rl.lock.Unlock()

	if rl.config.reservation.Equal(newReservation) {
		// if the reservation didn't change, there isn't anything to do
		return nil
	}

	// Create new config with the updated reservation
	newConfig, err := NewReservationLedgerConfig(
		*newReservation,
		rl.config.minNumSymbols,
		rl.config.startFull,
		rl.config.overfillBehavior,
		rl.config.bucketCapacityDuration)
	if err != nil {
		return fmt.Errorf("new reservation ledger config: %w", err)
	}
	rl.config = *newConfig

<<<<<<< HEAD
	previousFillLevel := rl.leakyBucket.CheckFillLevel(now)

	newLeakyBucket, err := ratelimit.NewLeakyBucket(
=======
	err = rl.leakyBucket.Reconfigure(
>>>>>>> 3dc702d1
		float64(newConfig.reservation.symbolsPerSecond),
		newConfig.bucketCapacityDuration,
		newConfig.overfillBehavior,
		now)
	if err != nil {
		return fmt.Errorf("reconfigure leaky bucket: %w", err)
	}

<<<<<<< HEAD
	err = newLeakyBucket.SetFillLevel(now, previousFillLevel)
	if err != nil {
		return fmt.Errorf("set fill level: %w", err)
	}

	rl.config = newConfig
	rl.leakyBucket = newLeakyBucket

=======
>>>>>>> 3dc702d1
	return nil
}

// Returns the total bucket capacity in symbols
func (rl *ReservationLedger) GetBucketCapacity() float64 {
	rl.lock.Lock()
	defer rl.lock.Unlock()

<<<<<<< HEAD
	return rl.leakyBucket.GetBucketCapacity()
=======
	return rl.leakyBucket.GetCapacity()
>>>>>>> 3dc702d1
}<|MERGE_RESOLUTION|>--- conflicted
+++ resolved
@@ -172,13 +172,7 @@
 	}
 	rl.config = *newConfig
 
-<<<<<<< HEAD
-	previousFillLevel := rl.leakyBucket.CheckFillLevel(now)
-
-	newLeakyBucket, err := ratelimit.NewLeakyBucket(
-=======
 	err = rl.leakyBucket.Reconfigure(
->>>>>>> 3dc702d1
 		float64(newConfig.reservation.symbolsPerSecond),
 		newConfig.bucketCapacityDuration,
 		newConfig.overfillBehavior,
@@ -187,17 +181,6 @@
 		return fmt.Errorf("reconfigure leaky bucket: %w", err)
 	}
 
-<<<<<<< HEAD
-	err = newLeakyBucket.SetFillLevel(now, previousFillLevel)
-	if err != nil {
-		return fmt.Errorf("set fill level: %w", err)
-	}
-
-	rl.config = newConfig
-	rl.leakyBucket = newLeakyBucket
-
-=======
->>>>>>> 3dc702d1
 	return nil
 }
 
@@ -206,9 +189,5 @@
 	rl.lock.Lock()
 	defer rl.lock.Unlock()
 
-<<<<<<< HEAD
-	return rl.leakyBucket.GetBucketCapacity()
-=======
 	return rl.leakyBucket.GetCapacity()
->>>>>>> 3dc702d1
 }