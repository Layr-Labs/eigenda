package reservation

import (
<<<<<<< HEAD
	"errors"
)

// Sentinel errors for reservation operations
var (
	// ErrQuorumNotPermitted indicates that one or more requested quorums are not permitted by the reservation.
	ErrQuorumNotPermitted = errors.New("quorum not permitted")

	// ErrTimeOutOfRange indicates the dispersal time is outside the reservation's valid time range.
	ErrTimeOutOfRange = errors.New("time outside reservation range")

	// ErrTimeMovedBackward indicates a timestamp was observed that is before a previously observed timestamp.
	// This is unlikely to happen in practice, but could be the result of clock drift and NTP adjustments.
	ErrTimeMovedBackward = errors.New("time moved backward")
)
=======
	"fmt"
	"time"

	"github.com/Layr-Labs/eigenda/core"
)

// QuorumNotPermittedError indicates that a requested quorum is not permitted by the reservation.
type QuorumNotPermittedError struct {
	Quorum           core.QuorumID
	PermittedQuorums []core.QuorumID
}

func (e *QuorumNotPermittedError) Error() string {
	return fmt.Sprintf("quorum %d not in permitted set %v", e.Quorum, e.PermittedQuorums)
}

// TimeOutOfRangeError indicates the dispersal time is outside the reservation's valid time range.
type TimeOutOfRangeError struct {
	DispersalTime        time.Time
	ReservationStartTime time.Time
	ReservationEndTime   time.Time
}

func (e *TimeOutOfRangeError) Error() string {
	return fmt.Sprintf("dispersal time %s is outside permitted range [%s, %s]",
		e.DispersalTime.Format(time.RFC3339),
		e.ReservationStartTime.Format(time.RFC3339),
		e.ReservationEndTime.Format(time.RFC3339))
}

// TimeMovedBackwardError indicates a timestamp was observed that is before a previously observed timestamp.
type TimeMovedBackwardError struct {
	PreviousTime time.Time
	CurrentTime  time.Time
}

func (e *TimeMovedBackwardError) Error() string {
	return fmt.Sprintf("time moved backward: previous=%v, current=%v", e.PreviousTime, e.CurrentTime)
}
>>>>>>> e85d4b33
<|MERGE_RESOLUTION|>--- conflicted
+++ resolved
@@ -1,23 +1,6 @@
 package reservation
 
 import (
-<<<<<<< HEAD
-	"errors"
-)
-
-// Sentinel errors for reservation operations
-var (
-	// ErrQuorumNotPermitted indicates that one or more requested quorums are not permitted by the reservation.
-	ErrQuorumNotPermitted = errors.New("quorum not permitted")
-
-	// ErrTimeOutOfRange indicates the dispersal time is outside the reservation's valid time range.
-	ErrTimeOutOfRange = errors.New("time outside reservation range")
-
-	// ErrTimeMovedBackward indicates a timestamp was observed that is before a previously observed timestamp.
-	// This is unlikely to happen in practice, but could be the result of clock drift and NTP adjustments.
-	ErrTimeMovedBackward = errors.New("time moved backward")
-)
-=======
 	"fmt"
 	"time"
 
@@ -56,5 +39,4 @@
 
 func (e *TimeMovedBackwardError) Error() string {
 	return fmt.Sprintf("time moved backward: previous=%v, current=%v", e.PreviousTime, e.CurrentTime)
-}
->>>>>>> e85d4b33
+}