package core

import (
	"errors"
<<<<<<< HEAD
	"fmt"
=======

	"github.com/Layr-Labs/eigenda/common"
>>>>>>> 3cb04271
)

var (
	ErrChunkLengthMismatch = errors.New("chunk length mismatch")
	ErrInvalidHeader       = errors.New("invalid header")
	ErrBlobQuorumSkip      = errors.New("blob skipped for a quorum before verification")
)

type ChunkValidator interface {
	ValidateBatch([]*BlobMessage, *OperatorState, common.WorkerPool) error
	ValidateBlob(*BlobMessage, *OperatorState) error
	UpdateOperatorID(OperatorID)
}

// chunkValidator implements the validation logic that a DA node should apply to its recieved chunks
type chunkValidator struct {
	encoder    Encoder
	assignment AssignmentCoordinator
	chainState ChainState
	operatorID OperatorID
}

func NewChunkValidator(enc Encoder, asgn AssignmentCoordinator, cst ChainState, operatorID OperatorID) ChunkValidator {
	return &chunkValidator{
		encoder:    enc,
		assignment: asgn,
		chainState: cst,
		operatorID: operatorID,
	}
}

func (v *chunkValidator) validateBlobQuorum(quorumHeader *BlobQuorumInfo, blob *BlobMessage, operatorState *OperatorState) ([]*Chunk, *Assignment, *EncodingParams, error) {
	if quorumHeader.AdversaryThreshold >= quorumHeader.QuorumThreshold {
		return nil, nil, nil, errors.New("invalid header: quorum threshold does not exceed adversary threshold")
	}

	// Check if the operator is a member of the quorum
	if _, ok := operatorState.Operators[quorumHeader.QuorumID]; !ok {
		return nil, nil, nil, ErrBlobQuorumSkip
	}

	// Get the assignments for the quorum
	assignment, info, err := v.assignment.GetOperatorAssignment(operatorState, quorumHeader.QuorumID, quorumHeader.QuantizationFactor, v.operatorID)
	if err != nil {
		return nil, nil, nil, err
	}

	// Validate the number of chunks
	if assignment.NumChunks == 0 {
		return nil, nil, nil, ErrBlobQuorumSkip
	}
	if assignment.NumChunks != uint(len(blob.Bundles[quorumHeader.QuorumID])) {
		return nil, nil, nil, errors.New("number of chunks does not match assignment")
	}

	chunkLength, err := v.assignment.GetChunkLengthFromHeader(operatorState, quorumHeader)
	if err != nil {
		return nil, nil, nil, err
	}

	// Validate the chunkLength against the quorum and adversary threshold parameters
	numOperators := uint(len(operatorState.Operators[quorumHeader.QuorumID]))
	minChunkLength, err := v.assignment.GetMinimumChunkLength(numOperators, blob.BlobHeader.BlobCommitments.Length, quorumHeader.QuantizationFactor, quorumHeader.QuorumThreshold, quorumHeader.AdversaryThreshold)
	if err != nil {
		return nil, nil, nil, err
	}
	params, err := GetEncodingParams(minChunkLength, info.TotalChunks)
	if err != nil {
		return nil, nil, nil, err
	}

	if params.ChunkLength != chunkLength {
		return nil, nil, nil, errors.New("number of chunks does not match assignment")
	}

	// Get the chunk length
	chunks := blob.Bundles[quorumHeader.QuorumID]
	for _, chunk := range chunks {
		if uint(chunk.Length()) != chunkLength {
			return nil, nil, nil, ErrChunkLengthMismatch
		}
	}

	// Validate the chunk length
	if chunkLength*quorumHeader.QuantizationFactor*numOperators != quorumHeader.EncodedBlobLength {
		return nil, nil, nil, ErrInvalidHeader
	}

	return chunks, &assignment, &params, nil
}

func (v *chunkValidator) ValidateBlob(blob *BlobMessage, operatorState *OperatorState) error {
	if len(blob.Bundles) != len(blob.BlobHeader.QuorumInfos) {
		return errors.New("number of bundles does not match number of quorums")
	}

	// Validate the blob length
	err := v.encoder.VerifyBlobLength(blob.BlobHeader.BlobCommitments)
	if err != nil {
		return err
	}

	for _, quorumHeader := range blob.BlobHeader.QuorumInfos {
		// preprocess validation info
		chunks, assignment, params, err := v.validateBlobQuorum(quorumHeader, blob, operatorState)
		if err == ErrBlobQuorumSkip {
			continue
<<<<<<< HEAD
		}

		// Get the assignments for the quorum
		assignment, info, err := v.assignment.GetOperatorAssignment(operatorState, blob.BlobHeader, quorumHeader.QuorumID, v.operatorID)
		if err != nil {
=======
		} else if err != nil {
>>>>>>> 3cb04271
			return err
		} else {
			// Check the received chunks against the commitment
			err = v.encoder.VerifyChunks(chunks, assignment.GetIndices(), blob.BlobHeader.BlobCommitments, *params)
			if err != nil {
				return err
			}
		}
	}

	return nil
}

<<<<<<< HEAD
		// Validate the chunkLength against the quorum and adversary threshold parameters
		ok, err := v.assignment.ValidateChunkLength(operatorState, blob.BlobHeader, quorumHeader.QuorumID)
		if err != nil || !ok {
			return fmt.Errorf("invalid chunk length: %w", err)
		}

		// Get the chunk length
		chunks := blob.Bundles[quorumHeader.QuorumID]
		for _, chunk := range chunks {
			if uint(chunk.Length()) != quorumHeader.ChunkLength {
				return ErrChunkLengthMismatch
=======
func (v *chunkValidator) UpdateOperatorID(operatorID OperatorID) {
	v.operatorID = operatorID
}

func (v *chunkValidator) ValidateBatch(blobs []*BlobMessage, operatorState *OperatorState, pool common.WorkerPool) error {
	subBatchMap := make(map[EncodingParams]*SubBatch)
	blobCommitmentList := make([]BlobCommitments, len(blobs))

	for k, blob := range blobs {
		if len(blob.Bundles) != len(blob.BlobHeader.QuorumInfos) {
			return errors.New("number of bundles does not match number of quorums")
		}

		// Saved for the blob length validation
		blobCommitmentList[k] = blob.BlobHeader.BlobCommitments

		// for each quorum
		for _, quorumHeader := range blob.BlobHeader.QuorumInfos {
			chunks, assignment, params, err := v.validateBlobQuorum(quorumHeader, blob, operatorState)
			if err == ErrBlobQuorumSkip {
				continue
			} else if err != nil {
				return err
			} else {
				// Check the received chunks against the commitment
				blobIndex := 0
				subBatch, ok := subBatchMap[*params]
				if ok {
					blobIndex = subBatch.NumBlobs
				}

				indices := assignment.GetIndices()
				samples := make([]Sample, len(chunks))
				for ind := range chunks {
					samples[ind] = Sample{
						Commitment:      blob.BlobHeader.BlobCommitments.Commitment,
						Chunk:           chunks[ind],
						AssignmentIndex: uint(indices[ind]),
						BlobIndex:       blobIndex,
					}
				}

				// update subBatch
				if !ok {
					subBatchMap[*params] = &SubBatch{
						Samples:  samples,
						NumBlobs: 1,
					}
				} else {
					subBatch.Samples = append(subBatch.Samples, samples...)
					subBatch.NumBlobs += 1
				}
>>>>>>> 3cb04271
			}
		}
	}

<<<<<<< HEAD
		// Check the received chunks against the commitment
		params, err := GetEncodingParams(quorumHeader.ChunkLength, info.TotalChunks)
		if err != nil {
			return err
		}
		err = v.encoder.VerifyChunks(chunks, assignment.GetIndices(), blob.BlobHeader.BlobCommitments, params)
=======
	// Parallelize the universal verification for each subBatch
	numResult := len(subBatchMap) + len(blobCommitmentList)
	// create a channel to accept results, we don't use stop
	out := make(chan error, numResult)

	// parallelize subBatch verification
	for params, subBatch := range subBatchMap {
		params := params
		subBatch := subBatch
		pool.Submit(func() {
			v.universalVerifyWorker(params, subBatch, out)
		})
	}

	// parallelize length proof verification
	for _, blobCommitments := range blobCommitmentList {
		blobCommitments := blobCommitments
		pool.Submit(func() {
			v.VerifyBlobLengthWorker(blobCommitments, out)
		})
	}

	for i := 0; i < numResult; i++ {
		err := <-out
>>>>>>> 3cb04271
		if err != nil {
			return err
		}
	}

	return nil
}

func (v *chunkValidator) universalVerifyWorker(params EncodingParams, subBatch *SubBatch, out chan error) {

	err := v.encoder.UniversalVerifySubBatch(params, subBatch.Samples, subBatch.NumBlobs)
	if err != nil {
		out <- err
		return
	}

	out <- nil
}

func (v *chunkValidator) VerifyBlobLengthWorker(blobCommitments BlobCommitments, out chan error) {
	err := v.encoder.VerifyBlobLength(blobCommitments)
	if err != nil {
		out <- err
		return
	}

	out <- nil
}<|MERGE_RESOLUTION|>--- conflicted
+++ resolved
@@ -2,12 +2,9 @@
 
 import (
 	"errors"
-<<<<<<< HEAD
 	"fmt"
-=======
 
 	"github.com/Layr-Labs/eigenda/common"
->>>>>>> 3cb04271
 )
 
 var (
@@ -50,7 +47,7 @@
 	}
 
 	// Get the assignments for the quorum
-	assignment, info, err := v.assignment.GetOperatorAssignment(operatorState, quorumHeader.QuorumID, quorumHeader.QuantizationFactor, v.operatorID)
+	assignment, info, err := v.assignment.GetOperatorAssignment(operatorState, blob.BlobHeader, quorumHeader.QuorumID, v.operatorID)
 	if err != nil {
 		return nil, nil, nil, err
 	}
@@ -63,37 +60,24 @@
 		return nil, nil, nil, errors.New("number of chunks does not match assignment")
 	}
 
-	chunkLength, err := v.assignment.GetChunkLengthFromHeader(operatorState, quorumHeader)
-	if err != nil {
-		return nil, nil, nil, err
-	}
-
 	// Validate the chunkLength against the quorum and adversary threshold parameters
-	numOperators := uint(len(operatorState.Operators[quorumHeader.QuorumID]))
-	minChunkLength, err := v.assignment.GetMinimumChunkLength(numOperators, blob.BlobHeader.BlobCommitments.Length, quorumHeader.QuantizationFactor, quorumHeader.QuorumThreshold, quorumHeader.AdversaryThreshold)
-	if err != nil {
-		return nil, nil, nil, err
-	}
-	params, err := GetEncodingParams(minChunkLength, info.TotalChunks)
-	if err != nil {
-		return nil, nil, nil, err
-	}
-
-	if params.ChunkLength != chunkLength {
-		return nil, nil, nil, errors.New("number of chunks does not match assignment")
+	ok, err := v.assignment.ValidateChunkLength(operatorState, blob.BlobHeader, quorumHeader.QuorumID)
+	if err != nil || !ok {
+		return nil, nil, nil, fmt.Errorf("invalid chunk length: %w", err)
 	}
 
 	// Get the chunk length
 	chunks := blob.Bundles[quorumHeader.QuorumID]
 	for _, chunk := range chunks {
-		if uint(chunk.Length()) != chunkLength {
+		if uint(chunk.Length()) != quorumHeader.ChunkLength {
 			return nil, nil, nil, ErrChunkLengthMismatch
 		}
 	}
 
-	// Validate the chunk length
-	if chunkLength*quorumHeader.QuantizationFactor*numOperators != quorumHeader.EncodedBlobLength {
-		return nil, nil, nil, ErrInvalidHeader
+	// Check the received chunks against the commitment
+	params, err := GetEncodingParams(quorumHeader.ChunkLength, info.TotalChunks)
+	if err != nil {
+		return nil, nil, nil, err
 	}
 
 	return chunks, &assignment, &params, nil
@@ -115,15 +99,7 @@
 		chunks, assignment, params, err := v.validateBlobQuorum(quorumHeader, blob, operatorState)
 		if err == ErrBlobQuorumSkip {
 			continue
-<<<<<<< HEAD
-		}
-
-		// Get the assignments for the quorum
-		assignment, info, err := v.assignment.GetOperatorAssignment(operatorState, blob.BlobHeader, quorumHeader.QuorumID, v.operatorID)
-		if err != nil {
-=======
 		} else if err != nil {
->>>>>>> 3cb04271
 			return err
 		} else {
 			// Check the received chunks against the commitment
@@ -137,19 +113,6 @@
 	return nil
 }
 
-<<<<<<< HEAD
-		// Validate the chunkLength against the quorum and adversary threshold parameters
-		ok, err := v.assignment.ValidateChunkLength(operatorState, blob.BlobHeader, quorumHeader.QuorumID)
-		if err != nil || !ok {
-			return fmt.Errorf("invalid chunk length: %w", err)
-		}
-
-		// Get the chunk length
-		chunks := blob.Bundles[quorumHeader.QuorumID]
-		for _, chunk := range chunks {
-			if uint(chunk.Length()) != quorumHeader.ChunkLength {
-				return ErrChunkLengthMismatch
-=======
 func (v *chunkValidator) UpdateOperatorID(operatorID OperatorID) {
 	v.operatorID = operatorID
 }
@@ -202,19 +165,10 @@
 					subBatch.Samples = append(subBatch.Samples, samples...)
 					subBatch.NumBlobs += 1
 				}
->>>>>>> 3cb04271
 			}
 		}
 	}
 
-<<<<<<< HEAD
-		// Check the received chunks against the commitment
-		params, err := GetEncodingParams(quorumHeader.ChunkLength, info.TotalChunks)
-		if err != nil {
-			return err
-		}
-		err = v.encoder.VerifyChunks(chunks, assignment.GetIndices(), blob.BlobHeader.BlobCommitments, params)
-=======
 	// Parallelize the universal verification for each subBatch
 	numResult := len(subBatchMap) + len(blobCommitmentList)
 	// create a channel to accept results, we don't use stop
@@ -239,7 +193,6 @@
 
 	for i := 0; i < numResult; i++ {
 		err := <-out
->>>>>>> 3cb04271
 		if err != nil {
 			return err
 		}
