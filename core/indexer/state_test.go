--- conflicted
+++ resolved
@@ -77,28 +77,21 @@
 		NumRetries:       0,
 	}
 
-<<<<<<< HEAD
 	client, err := geth.NewClient(config, gethcommon.Address{}, 0, logger)
-	Expect(err).ToNot(HaveOccurred())
+	require.NoError(t, err, "failed to create geth client")
 
 	contractDirectory, err := directory.NewContractDirectory(
 		context.TODO(), logger, client, gethcommon.HexToAddress(op.NODE_EIGENDA_DIRECTORY))
-	Expect(err).To(BeNil())
+	require.NoError(t, err, "failed to create contract directory")
 	operatorStateRetrieverAddr, err := contractDirectory.GetContractAddress(
 		context.TODO(), directory.OperatorStateRetriever)
-	Expect(err).To(BeNil())
+	require.NoError(t, err, "failed to get operator state retriever address")
 	serviceManagerAddr, err := contractDirectory.GetContractAddress(context.TODO(), directory.ServiceManager)
-	Expect(err).To(BeNil())
+	require.NoError(t, err, "failed to get service manager address")
 
 	tx, err := eth.NewWriter(logger, client, operatorStateRetrieverAddr.Hex(), serviceManagerAddr.Hex())
-	Expect(err).To(BeNil())
-=======
-	c, err := geth.NewClient(config, gethcommon.Address{}, 0, logger)
-	require.NoError(t, err, "failed to create geth client")
-
-	tx, err := eth.NewWriter(logger, c, op.NODE_BLS_OPERATOR_STATE_RETRIVER, op.NODE_EIGENDA_SERVICE_MANAGER)
 	require.NoError(t, err, "failed to create writer")
->>>>>>> 1ee12407
+
 	return tx
 }
 
