package thegraph_test

import (
	"flag"
	"testing"
	"time"

	"github.com/Layr-Labs/eigenda/core/eth"
	"github.com/Layr-Labs/eigenda/core/thegraph"
	inaboxtests "github.com/Layr-Labs/eigenda/inabox/tests"
	"github.com/Layr-Labs/eigenda/test"
	"github.com/shurcooL/graphql"
	"github.com/stretchr/testify/require"
)

var (
	templateName string
	testName     string
	graphUrl     string
	testQuorums  = []uint8{0, 1}
	logger       = test.GetLogger()
)

func init() {
	flag.StringVar(&templateName, "config", "testconfig-anvil-nochurner.yaml", "Name of the config file (in `inabox/templates`)")
	flag.StringVar(&testName, "testname", "", "Name of the test (in `inabox/testdata`)")
	flag.StringVar(&graphUrl, "graphurl", "http://localhost:8000/subgraphs/name/Layr-Labs/eigenda-operator-state", "")
}

func setupTest(t *testing.T) *inaboxtests.InfrastructureHarness {
	t.Helper()

	if testing.Short() {
		t.Skip("Skipping graph indexer integration test in short mode")
	}

	flag.Parse()

	// Setup infrastructure using the centralized function
	config := &inaboxtests.InfrastructureConfig{
<<<<<<< HEAD
		TemplateName: templateName,
		TestName:     testName,
		Logger:       logger,
=======
		TemplateName:     templateName,
		TestName:         testName,
		Logger:           logger,
		RootPath:         "../../",
		DisableDisperser: true,
>>>>>>> cbe0e813
	}

	// Start all the necessary infrastructure like anvil, graph node, and eigenda components
	// TODO(dmanc): We really only need to register operators on chain, maybe add some sort of
	// configuration to allow that mode.
	infraHarness, err := inaboxtests.SetupInfrastructure(t.Context(), config)
	require.NoError(t, err, "failed to setup global infrastructure")

	// Update the graph URL to use the container from infrastructure
	if infraHarness.ChainHarness.GraphNode != nil {
		graphUrl = infraHarness.ChainHarness.GraphNode.HTTPURL() + "/subgraphs/name/Layr-Labs/eigenda-operator-state"
	}

	t.Cleanup(func() {
		logger.Info("Tearing down test infrastructure")
		inaboxtests.TeardownInfrastructure(infraHarness)
	})

	return infraHarness
}

func TestIndexerIntegration(t *testing.T) {
	ctx := t.Context()
	infraHarness := setupTest(t)

	client := infraHarness.ChainHarness.EthClient
	tx, err := eth.NewWriter(
		// TODO(dmanc): Expose the operator state retriever and service manager addresses in the infrastructure harness
		// or use the contract directory. Then we can remove the dependency on the test config.
		logger,
		client,
		infraHarness.TestConfig.EigenDA.OperatorStateRetriever,
		infraHarness.TestConfig.EigenDA.ServiceManager,
	)
	require.NoError(t, err, "failed to create eth writer")

	cs := thegraph.NewIndexedChainState(eth.NewChainState(tx, client), graphql.NewClient(graphUrl, nil), logger)
	time.Sleep(5 * time.Second)

	err = cs.Start(ctx)
	require.NoError(t, err, "failed to start indexed chain state")

	headerNum, err := cs.GetCurrentBlockNumber(ctx)
	require.NoError(t, err, "failed to get current block number")

	state, err := cs.GetIndexedOperatorState(ctx, headerNum, testQuorums)
	require.NoError(t, err, "failed to get indexed operator state")
	require.Equal(
		t,
		len(infraHarness.OperatorHarness.Servers),
		len(state.IndexedOperators),
		"operator count mismatch",
	)
}<|MERGE_RESOLUTION|>--- conflicted
+++ resolved
@@ -38,17 +38,11 @@
 
 	// Setup infrastructure using the centralized function
 	config := &inaboxtests.InfrastructureConfig{
-<<<<<<< HEAD
-		TemplateName: templateName,
-		TestName:     testName,
-		Logger:       logger,
-=======
 		TemplateName:     templateName,
 		TestName:         testName,
 		Logger:           logger,
 		RootPath:         "../../",
 		DisableDisperser: true,
->>>>>>> cbe0e813
 	}
 
 	// Start all the necessary infrastructure like anvil, graph node, and eigenda components
