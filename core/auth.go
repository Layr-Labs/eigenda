package core

type BlobRequestAuthenticator interface {
	AuthenticateBlobRequest(header BlobHeader) error
}

type BlobRequestSigner interface {
<<<<<<< HEAD
	SignBlobRequest(header BlobHeader) ([]byte, error)
	GetAccountID() string
=======
	SignBlobRequest(header BlobAuthHeader) ([]byte, error)
	GetAccountID() (string, error)
>>>>>>> a3eab616
}<|MERGE_RESOLUTION|>--- conflicted
+++ resolved
@@ -5,11 +5,6 @@
 }
 
 type BlobRequestSigner interface {
-<<<<<<< HEAD
 	SignBlobRequest(header BlobHeader) ([]byte, error)
-	GetAccountID() string
-=======
-	SignBlobRequest(header BlobAuthHeader) ([]byte, error)
 	GetAccountID() (string, error)
->>>>>>> a3eab616
 }