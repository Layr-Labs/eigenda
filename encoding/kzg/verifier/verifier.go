package verifier

import (
	"errors"
	"fmt"
	"math"
	"sync"

	"github.com/Layr-Labs/eigenda/encoding"

	"github.com/Layr-Labs/eigenda/encoding/fft"
	"github.com/Layr-Labs/eigenda/encoding/kzg"
	"github.com/Layr-Labs/eigenda/encoding/rs"

	"github.com/consensys/gnark-crypto/ecc/bn254"
	_ "go.uber.org/automaxprocs"
)

type Verifier struct {
	kzgConfig *kzg.KzgConfig
	encoder   *rs.Encoder

	Srs        kzg.SRS
	G2Trailing []bn254.G2Affine

	// mu protects access to ParametrizedVerifiers
	mu                    sync.Mutex
	ParametrizedVerifiers map[encoding.EncodingParams]*ParametrizedVerifier
}

var _ encoding.Verifier = &Verifier{}

func NewVerifier(config *kzg.KzgConfig, encoderConfig *encoding.Config) (*Verifier, error) {
	if config.SRSNumberToLoad > config.SRSOrder {
		return nil, errors.New("SRSOrder is less than srsNumberToLoad")
	}

	// read the whole order, and treat it as entire SRS for low degree proof
	s1, err := kzg.ReadG1Points(config.G1Path, config.SRSNumberToLoad, config.NumWorker)
	if err != nil {
		return nil, fmt.Errorf("failed to read %d G1 points from %s: %v", config.SRSNumberToLoad, config.G1Path, err)
	}

	s2 := make([]bn254.G2Affine, 0)
	g2Trailing := make([]bn254.G2Affine, 0)

	// PreloadEncoder is by default not used by operator node.
	if config.LoadG2Points {
		if len(config.G2Path) == 0 {
			return nil, errors.New("G2Path is empty. However, object needs to load G2Points")
		}

		s2, err = kzg.ReadG2Points(config.G2Path, config.SRSNumberToLoad, config.NumWorker)
		if err != nil {
			return nil, fmt.Errorf("failed to read %d G2 points from %s: %v", config.SRSNumberToLoad, config.G2Path, err)
		}

		g2Trailing, err = kzg.ReadG2PointSection(
			config.G2Path,
			config.SRSOrder-config.SRSNumberToLoad,
			config.SRSOrder, // last exclusive
			config.NumWorker,
		)
		if err != nil {
			return nil, fmt.Errorf("failed to read trailing G2 points from %s: %v", config.G2Path, err)
		}
	}
<<<<<<< HEAD
	srs := kzg.NewSrs(s1, s2)
=======

	srs, err := kzg.NewSrs(s1, s2)
	if err != nil {
		return nil, fmt.Errorf("failed to create SRS: %v", err)
	}
>>>>>>> df68df3e

	encoder, err := rs.NewEncoder(encoderConfig)
	if err != nil {
		return nil, fmt.Errorf("failed to create encoder: %v", err)
	}

	encoderGroup := &Verifier{
		kzgConfig:             config,
		encoder:               encoder,
		Srs:                   srs,
		G2Trailing:            g2Trailing,
		ParametrizedVerifiers: make(map[encoding.EncodingParams]*ParametrizedVerifier),
	}

	return encoderGroup, nil
}

func (v *Verifier) GetKzgVerifier(params encoding.EncodingParams) (*ParametrizedVerifier, error) {
	if err := encoding.ValidateEncodingParams(params, v.kzgConfig.SRSOrder); err != nil {
		return nil, err
	}

	// protect access to ParametrizedVerifiers
	v.mu.Lock()
	defer v.mu.Unlock()

	ver, ok := v.ParametrizedVerifiers[params]
	if ok {
		return ver, nil
	}

	ver, err := v.newKzgVerifier(params)
	if err != nil {
		return nil, fmt.Errorf("new KZG verifier: %w", err)
	}

	v.ParametrizedVerifiers[params] = ver
	return ver, nil
}

func (v *Verifier) newKzgVerifier(params encoding.EncodingParams) (*ParametrizedVerifier, error) {
	if err := params.Validate(); err != nil {
		return nil, fmt.Errorf("invalid encoding params: %w", err)
	}

	// Create FFT settings based on params
	n := uint8(math.Log2(float64(params.NumEvaluations())))
	fs := fft.NewFFTSettings(n)

	return &ParametrizedVerifier{
		KzgConfig: v.kzgConfig,
		Srs:       v.Srs,
		Fs:        fs,
	}, nil
}

func (v *Verifier) VerifyBlobLength(commitments encoding.BlobCommitments) error {
	return v.VerifyCommit(
		(*bn254.G2Affine)(commitments.LengthCommitment),
		(*bn254.G2Affine)(commitments.LengthProof),
		uint64(commitments.Length),
	)
}

// VerifyCommit verifies the low degree proof; since it doesn't depend on the encoding parameters
// we leave it as a method of the KzgEncoderGroup
func (v *Verifier) VerifyCommit(lengthCommit *bn254.G2Affine, lengthProof *bn254.G2Affine, length uint64) error {

	g1Challenge, err := kzg.ReadG1Point(v.kzgConfig.SRSOrder-length, v.kzgConfig.SRSOrder, v.kzgConfig.G1Path)
	if err != nil {
		return fmt.Errorf("read g1 point: %w", err)
	}

	err = VerifyLengthProof(lengthCommit, lengthProof, &g1Challenge)
	if err != nil {
		return fmt.Errorf("low degree proof: %w", err)
	}
	return nil
}

// The function verify low degree proof against a poly commitment
// We wish to show x^shift poly = shiftedPoly, with
// With shift = SRSOrder - length and
// proof = commit(shiftedPoly) on G1
// so we can verify by checking
// e( commit_1, [x^shift]_2) = e( proof_1, G_2 )
func VerifyLengthProof(lengthCommit *bn254.G2Affine, proof *bn254.G2Affine, g1Challenge *bn254.G1Affine) error {
	return PairingsVerify(g1Challenge, lengthCommit, &kzg.GenG1, proof)
}

func (v *Verifier) VerifyFrames(
	frames []*encoding.Frame,
	indices []encoding.ChunkNumber,
	commitments encoding.BlobCommitments,
	params encoding.EncodingParams) error {

	if len(frames) != len(indices) {
		return fmt.Errorf("invalid number of frames and indices: %d != %d", len(frames), len(indices))
	}

	verifier, err := v.GetKzgVerifier(params)
	if err != nil {
		return err
	}

	for ind := range frames {
		err = verifier.VerifyFrame(
			frames[ind],
			uint64(indices[ind]),
			(*bn254.G1Affine)(commitments.Commitment),
			params.NumChunks,
		)

		if err != nil {
			return err
		}
	}

	return nil
}

// Decode takes in the chunks, indices, and encoding parameters and returns the decoded blob
// The result is trimmed to the given maxInputSize.
func (v *Verifier) Decode(chunks []*encoding.Frame, indices []encoding.ChunkNumber, params encoding.EncodingParams, maxInputSize uint64) ([]byte, error) {
	frames := make([]rs.FrameCoeffs, len(chunks))
	for i := range chunks {
		frames[i] = chunks[i].Coeffs
	}

	return v.encoder.Decode(frames, toUint64Array(indices), maxInputSize, params)
}

func toUint64Array(chunkIndices []encoding.ChunkNumber) []uint64 {
	res := make([]uint64, len(chunkIndices))
	for i, d := range chunkIndices {
		res[i] = uint64(d)
	}
	return res
}

func PairingsVerify(a1 *bn254.G1Affine, a2 *bn254.G2Affine, b1 *bn254.G1Affine, b2 *bn254.G2Affine) error {
	var negB1 bn254.G1Affine
	negB1.Neg(b1)

	P := [2]bn254.G1Affine{*a1, negB1}
	Q := [2]bn254.G2Affine{*a2, *b2}

	ok, err := bn254.PairingCheck(P[:], Q[:])
	if err != nil {
		return fmt.Errorf("PairingCheck: %w", err)
	}
	if !ok {
		return errors.New("PairingCheck pairing not ok. SRS is invalid")
	}

	return nil
}<|MERGE_RESOLUTION|>--- conflicted
+++ resolved
@@ -65,15 +65,6 @@
 			return nil, fmt.Errorf("failed to read trailing G2 points from %s: %v", config.G2Path, err)
 		}
 	}
-<<<<<<< HEAD
-	srs := kzg.NewSrs(s1, s2)
-=======
-
-	srs, err := kzg.NewSrs(s1, s2)
-	if err != nil {
-		return nil, fmt.Errorf("failed to create SRS: %v", err)
-	}
->>>>>>> df68df3e
 
 	encoder, err := rs.NewEncoder(encoderConfig)
 	if err != nil {
@@ -83,7 +74,7 @@
 	encoderGroup := &Verifier{
 		kzgConfig:             config,
 		encoder:               encoder,
-		Srs:                   srs,
+		Srs:                   kzg.NewSrs(s1, s2),
 		G2Trailing:            g2Trailing,
 		ParametrizedVerifiers: make(map[encoding.EncodingParams]*ParametrizedVerifier),
 	}
