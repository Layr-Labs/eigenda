--- conflicted
+++ resolved
@@ -99,13 +99,8 @@
 		// blobLen must always be a power of 2 in V2
 		// inputFr is not modified because padding with 0s doesn't change the commitment,
 		// but we need to pretend like it was actually padded with 0s to get the correct length proof.
-<<<<<<< HEAD
-		blobLen := math.NextPowOf2u64(uint64(len(inputFr)))
+		blobLen := math.NextPowOf2u32(uint32(len(inputFr)))
 		lengthProof, err := g.kzgCommitmentsBackend.ComputeLengthProofForLengthV2(inputFr, blobLen)
-=======
-		blobLen := math.NextPowOf2u32(uint32(len(inputFr)))
-		lengthProof, err := g.KzgCommitmentsBackend.ComputeLengthProofForLengthV2(inputFr, blobLen)
->>>>>>> d3cd8971
 		lengthProofChan <- lengthProofResult{
 			LengthProof: lengthProof,
 			Err:         err,
