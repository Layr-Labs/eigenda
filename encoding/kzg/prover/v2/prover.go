package prover

import (
	"errors"
	"fmt"
	gomath "math"
	"os"
	"strconv"
	"strings"
	"sync"

	"github.com/Layr-Labs/eigenda/common/math"
	"github.com/Layr-Labs/eigenda/encoding"
	"github.com/Layr-Labs/eigenda/encoding/fft"
	"github.com/Layr-Labs/eigenda/encoding/kzg"
	gnarkprover "github.com/Layr-Labs/eigenda/encoding/kzg/prover/v2/gnark"
	"github.com/Layr-Labs/eigenda/encoding/rs"
	"github.com/consensys/gnark-crypto/ecc/bn254"
	_ "go.uber.org/automaxprocs"
)

type Prover struct {
	Config     *encoding.Config
	KzgConfig  *KzgConfig
	encoder    *rs.Encoder
	Srs        kzg.SRS
	G2Trailing []bn254.G2Affine

	// mu protects access to ParametrizedProvers
	mu                  sync.Mutex
	ParametrizedProvers map[encoding.EncodingParams]*ParametrizedProver
}

func NewProver(kzgConfig *KzgConfig, encoderConfig *encoding.Config) (*Prover, error) {
	if encoderConfig == nil {
		encoderConfig = encoding.DefaultConfig()
	}

	if kzgConfig.SRSNumberToLoad > encoding.SRSOrder {
		return nil, errors.New("SRSOrder is less than srsNumberToLoad")
	}

	// read the whole order, and treat it as entire SRS for low degree proof
	s1, err := kzg.ReadG1Points(kzgConfig.G1Path, kzgConfig.SRSNumberToLoad, kzgConfig.NumWorker)
	if err != nil {
		return nil, fmt.Errorf("failed to read G1 points: %w", err)
	}

	s2 := make([]bn254.G2Affine, 0)
	g2Trailing := make([]bn254.G2Affine, 0)

	// PreloadEncoder is by default not used by operator node, PreloadEncoder
	if kzgConfig.LoadG2Points { //nolint: nestif
		if len(kzgConfig.G2Path) == 0 {
			return nil, errors.New("G2Path is empty. However, object needs to load G2Points")
		}

		s2, err = kzg.ReadG2Points(kzgConfig.G2Path, kzgConfig.SRSNumberToLoad, kzgConfig.NumWorker)
		if err != nil {
			return nil, fmt.Errorf("failed to read G2 points: %w", err)
		}

		hasG2TrailingFile := len(kzgConfig.G2TrailingPath) != 0
		if hasG2TrailingFile {
			// TODO(samlaf): this function/check should probably be done in ReadG2PointSection
			numG2point, err := kzg.NumberOfPointsInSRSFile(kzgConfig.G2TrailingPath, kzg.G2PointBytes)
			if err != nil {
				return nil, fmt.Errorf("number of points in srs file %v: %w", kzgConfig.G2TrailingPath, err)
			}
			if numG2point < kzgConfig.SRSNumberToLoad {
				return nil, fmt.Errorf("kzgConfig.G2TrailingPath=%v contains %v G2 Points, "+
					"which is < kzgConfig.SRSNumberToLoad=%v",
					kzgConfig.G2TrailingPath, numG2point, kzgConfig.SRSNumberToLoad)
			}

			// use g2 trailing file
			g2Trailing, err = kzg.ReadG2PointSection(
				kzgConfig.G2TrailingPath,
				numG2point-kzgConfig.SRSNumberToLoad,
				numG2point, // last exclusive
				kzgConfig.NumWorker,
			)
			if err != nil {
				return nil, fmt.Errorf("failed to read G2 trailing points (%v to %v) from file %v: %w",
					numG2point-kzgConfig.SRSNumberToLoad, numG2point, kzgConfig.G2TrailingPath, err)
			}
		} else {
			// require entire g2 srs be available on disk
			numG2point, err := kzg.NumberOfPointsInSRSFile(kzgConfig.G2Path, kzg.G2PointBytes)
			if err != nil {
				return nil, fmt.Errorf("number of points in srs file: %w", err)
			}
			if numG2point < encoding.SRSOrder {
				return nil, fmt.Errorf("no kzgConfig.G2TrailingPath was passed, yet the G2 SRS file %v is incomplete: contains %v < 2^28 G2 Points", kzgConfig.G2Path, numG2point)
			}
			g2Trailing, err = kzg.ReadG2PointSection(
				kzgConfig.G2Path,
				encoding.SRSOrder-kzgConfig.SRSNumberToLoad,
				encoding.SRSOrder, // last exclusive
				kzgConfig.NumWorker,
			)
			if err != nil {
				return nil, fmt.Errorf("failed to read G2 points (%v to %v) from file %v: %w",
					encoding.SRSOrder-kzgConfig.SRSNumberToLoad, encoding.SRSOrder, kzgConfig.G2Path, err)
			}
		}
	}

	srs := kzg.NewSrs(s1, s2)

	// Create RS encoder
	rsEncoder, err := rs.NewEncoder(encoderConfig)
	if err != nil {
		return nil, fmt.Errorf("create rs encoder: %w", err)
	}

	encoderGroup := &Prover{
		Config:              encoderConfig,
		encoder:             rsEncoder,
		KzgConfig:           kzgConfig,
		Srs:                 srs,
		G2Trailing:          g2Trailing,
		ParametrizedProvers: make(map[encoding.EncodingParams]*ParametrizedProver),
	}

	if kzgConfig.PreloadEncoder {
		// create table dir if not exist
		err := os.MkdirAll(kzgConfig.CacheDir, os.ModePerm)
		if err != nil {
			return nil, fmt.Errorf("make cache dir: %w", err)
		}

		err = encoderGroup.PreloadAllEncoders()
		if err != nil {
			return nil, fmt.Errorf("preload all encoders: %w", err)
		}
	}

	return encoderGroup, nil
}

func (g *Prover) PreloadAllEncoders() error {
	paramsAll, err := GetAllPrecomputedSrsMap(g.KzgConfig.CacheDir)
	if err != nil {
		return err
	}
	fmt.Printf("detect %v srs maps\n", len(paramsAll))
	for i := 0; i < len(paramsAll); i++ {
		fmt.Printf(" %v. NumChunks: %v   ChunkLength: %v\n", i, paramsAll[i].NumChunks, paramsAll[i].ChunkLength)
	}

	if len(paramsAll) == 0 {
		return nil
	}

	for _, params := range paramsAll {
		// get those encoders and store them
		enc, err := g.GetKzgEncoder(params)
		if err != nil {
			return err
		}
		g.ParametrizedProvers[params] = enc
	}

	return nil
}

func (e *Prover) EncodeAndProve(
	data []byte, params encoding.EncodingParams,
) (encoding.BlobCommitments, []*encoding.Frame, error) {
	enc, err := e.GetKzgEncoder(params)
	if err != nil {
		return encoding.BlobCommitments{}, nil, err
	}

	commit, lengthCommit, lengthProof, kzgFrames, _, err := enc.EncodeBytes(data)
	if err != nil {
		return encoding.BlobCommitments{}, nil, err
	}

	chunks := make([]*encoding.Frame, len(kzgFrames))
	for ind, frame := range kzgFrames {

		chunks[ind] = &encoding.Frame{
			Coeffs: frame.Coeffs,
			Proof:  frame.Proof,
		}
	}

	symbols, err := rs.ToFrArray(data)
	if err != nil {
		return encoding.BlobCommitments{}, nil, fmt.Errorf("ToFrArray: %w", err)
	}

	commitments := encoding.BlobCommitments{
		Commitment:       (*encoding.G1Commitment)(commit),
		LengthCommitment: (*encoding.G2Commitment)(lengthCommit),
		LengthProof:      (*encoding.G2Commitment)(lengthProof),
		Length:           uint32(len(symbols)),
	}

	return commitments, chunks, nil
}

func (e *Prover) GetFrames(data []byte, params encoding.EncodingParams) ([]*encoding.Frame, error) {
	symbols, err := rs.ToFrArray(data)
	if err != nil {
		return nil, fmt.Errorf("ToFrArray: %w", err)
	}

	enc, err := e.GetKzgEncoder(params)
	if err != nil {
		return nil, fmt.Errorf("get kzg encoder: %w", err)
	}

	kzgFrames, _, err := enc.GetFrames(symbols)
	if err != nil {
		return nil, fmt.Errorf("get frames: %w", err)
	}

	chunks := make([]*encoding.Frame, len(kzgFrames))
	for ind, frame := range kzgFrames {
		chunks[ind] = &encoding.Frame{
			Coeffs: frame.Coeffs,
			Proof:  frame.Proof,
		}
	}

	return chunks, nil
}

// GetCommitmentsForPaddedLength takes in a byte slice representing a list of bn254
// field elements (32 bytes each, except potentially the last element),
// pads the (potentially incomplete) last element with zeroes, and returns the commitments for the padded list.
func (e *Prover) GetCommitmentsForPaddedLength(data []byte) (encoding.BlobCommitments, error) {
	symbols, err := rs.ToFrArray(data)
	if err != nil {
		return encoding.BlobCommitments{}, fmt.Errorf("ToFrArray: %w", err)
	}

	params := encoding.EncodingParams{
		NumChunks:   2,
		ChunkLength: 2,
	}

	enc, err := e.GetKzgEncoder(params)
	if err != nil {
		return encoding.BlobCommitments{}, fmt.Errorf("get kzg encoder: %w", err)
	}

<<<<<<< HEAD
	length := math.NextPowOf2u32(uint32(len(symbols)))

	commit, lengthCommit, lengthProof, err := enc.GetCommitments(symbols, length)
=======
	commit, lengthCommit, lengthProof, err := enc.GetCommitments(symbols)
>>>>>>> 6adaa7e6
	if err != nil {
		return encoding.BlobCommitments{}, fmt.Errorf("get commitments: %w", err)
	}

	commitments := encoding.BlobCommitments{
		Commitment:       (*encoding.G1Commitment)(commit),
		LengthCommitment: (*encoding.G2Commitment)(lengthCommit),
		LengthProof:      (*encoding.G2Commitment)(lengthProof),
<<<<<<< HEAD
		Length:           length,
=======
		Length:           uint(math.NextPowOf2u32(uint32(len(symbols)))),
>>>>>>> 6adaa7e6
	}

	return commitments, nil
}

func (e *Prover) GetMultiFrameProofs(data []byte, params encoding.EncodingParams) ([]encoding.Proof, error) {
	symbols, err := rs.ToFrArray(data)
	if err != nil {
		return nil, fmt.Errorf("ToFrArray: %w", err)
	}

	enc, err := e.GetKzgEncoder(params)
	if err != nil {
		return nil, fmt.Errorf("get kzg encoder: %w", err)
	}

	proofs, err := enc.GetMultiFrameProofs(symbols)
	if err != nil {
		return nil, fmt.Errorf("get multi frame proofs: %w", err)
	}

	return proofs, nil
}

func (g *Prover) GetKzgEncoder(params encoding.EncodingParams) (*ParametrizedProver, error) {
	g.mu.Lock()
	defer g.mu.Unlock()
	enc, ok := g.ParametrizedProvers[params]
	if ok {
		return enc, nil
	}

	enc, err := g.newProver(params)
	if err != nil {
		return nil, fmt.Errorf("new prover: %w", err)
	}

	g.ParametrizedProvers[params] = enc
	return enc, nil
}

// Detect the precomputed table from the specified directory
// the file name follow the name convention of
//
//	dimE*.coset&
//
// where the first * specifies the dimension of the matrix which
// equals to the number of chunks
// where the second & specifies the length of each chunk
func GetAllPrecomputedSrsMap(tableDir string) ([]encoding.EncodingParams, error) {
	files, err := os.ReadDir(tableDir)
	if err != nil {
		return nil, fmt.Errorf("read srs table dir: %w", err)
	}

	tables := make([]encoding.EncodingParams, 0)
	for _, file := range files {
		filename := file.Name()

		tokens := strings.Split(filename, ".")

		dimEValue, err := strconv.Atoi(tokens[0][4:])
		if err != nil {
			return nil, fmt.Errorf("parse dimension part of the table: %w", err)
		}
		cosetSizeValue, err := strconv.Atoi(tokens[1][5:])
		if err != nil {
			return nil, fmt.Errorf("parse coset size part of the table: %w", err)
		}

		params := encoding.EncodingParams{
			NumChunks:   uint64(cosetSizeValue),
			ChunkLength: uint64(dimEValue),
		}
		tables = append(tables, params)
	}
	return tables, nil
}

// Decode takes in the chunks, indices, and encoding parameters and returns the decoded blob
// The result is trimmed to the given maxInputSize.
func (p *Prover) Decode(
	chunks []*encoding.Frame, indices []encoding.ChunkNumber, params encoding.EncodingParams, maxInputSize uint64,
) ([]byte, error) {
	frames := make([]encoding.Frame, len(chunks))
	for i := range chunks {
		frames[i] = encoding.Frame{
			Proof:  chunks[i].Proof,
			Coeffs: chunks[i].Coeffs,
		}
	}

	encoder, err := p.GetKzgEncoder(params)
	if err != nil {
		return nil, err
	}

	return encoder.Decode(frames, toUint64Array(indices), maxInputSize)
}

func toUint64Array(chunkIndices []encoding.ChunkNumber) []uint64 {
	res := make([]uint64, len(chunkIndices))
	for i, d := range chunkIndices {
		res[i] = uint64(d)
	}
	return res
}

func (p *Prover) newProver(params encoding.EncodingParams) (*ParametrizedProver, error) {
	if err := encoding.ValidateEncodingParams(params, encoding.SRSOrder); err != nil {
		return nil, fmt.Errorf("validate encoding params: %w", err)
	}

	// Create FFT settings based on params
	n := uint8(gomath.Log2(float64(params.NumEvaluations())))
	if params.ChunkLength == 1 {
		n = uint8(gomath.Log2(float64(2 * params.NumChunks)))
	}
	fs := fft.NewFFTSettings(n)

	switch p.Config.BackendType {
	case encoding.GnarkBackend:
		return p.createGnarkBackendProver(params, fs)
	case encoding.IcicleBackend:
		return p.createIcicleBackendProver(params, fs)
	default:
		return nil, fmt.Errorf("unsupported backend type: %v", p.Config.BackendType)
	}

}

func (p *Prover) createGnarkBackendProver(
	params encoding.EncodingParams, fs *fft.FFTSettings,
) (*ParametrizedProver, error) {
	if p.Config.GPUEnable {
		return nil, errors.New("GPU is not supported in gnark backend")
	}

	_, fftPointsT, err := p.SetupFFTPoints(params)
	if err != nil {
		return nil, err
	}

	// Create subgroup FFT settings
	t := uint8(gomath.Log2(float64(2 * params.NumChunks)))
	sfs := fft.NewFFTSettings(t)

	// Set KZG Prover gnark backend
	multiproofBackend := &gnarkprover.KzgMultiProofGnarkBackend{
		Fs:         fs,
		FFTPointsT: fftPointsT,
		SFs:        sfs,
	}

	// Set KZG Commitments gnark backend
	commitmentsBackend := &gnarkprover.KzgCommitmentsGnarkBackend{
		Srs:        p.Srs,
		G2Trailing: p.G2Trailing,
	}

	return &ParametrizedProver{
		Encoder:               p.encoder,
		EncodingParams:        params,
		KzgConfig:             p.KzgConfig,
		KzgMultiProofBackend:  multiproofBackend,
		KzgCommitmentsBackend: commitmentsBackend,
	}, nil
}

func (p *Prover) createIcicleBackendProver(
	params encoding.EncodingParams, fs *fft.FFTSettings,
) (*ParametrizedProver, error) {
	return CreateIcicleBackendProver(p, params, fs)
}

// Helper methods for setup
func (p *Prover) SetupFFTPoints(params encoding.EncodingParams) ([][]bn254.G1Affine, [][]bn254.G1Affine, error) {
	subTable, err := NewSRSTable(p.KzgConfig.CacheDir, p.Srs.G1, p.KzgConfig.NumWorker)
	if err != nil {
		return nil, nil, fmt.Errorf("failed to create SRS table: %w", err)
	}

	fftPoints, err := subTable.GetSubTables(params.NumChunks, params.ChunkLength)
	if err != nil {
		return nil, nil, fmt.Errorf("failed to get sub tables: %w", err)
	}

	fftPointsT := make([][]bn254.G1Affine, len(fftPoints[0]))
	for i := range fftPointsT {
		fftPointsT[i] = make([]bn254.G1Affine, len(fftPoints))
		for j := uint64(0); j < params.ChunkLength; j++ {
			fftPointsT[i][j] = fftPoints[j][i]
		}
	}

	return fftPoints, fftPointsT, nil
}<|MERGE_RESOLUTION|>--- conflicted
+++ resolved
@@ -248,13 +248,7 @@
 		return encoding.BlobCommitments{}, fmt.Errorf("get kzg encoder: %w", err)
 	}
 
-<<<<<<< HEAD
-	length := math.NextPowOf2u32(uint32(len(symbols)))
-
-	commit, lengthCommit, lengthProof, err := enc.GetCommitments(symbols, length)
-=======
 	commit, lengthCommit, lengthProof, err := enc.GetCommitments(symbols)
->>>>>>> 6adaa7e6
 	if err != nil {
 		return encoding.BlobCommitments{}, fmt.Errorf("get commitments: %w", err)
 	}
@@ -263,11 +257,7 @@
 		Commitment:       (*encoding.G1Commitment)(commit),
 		LengthCommitment: (*encoding.G2Commitment)(lengthCommit),
 		LengthProof:      (*encoding.G2Commitment)(lengthProof),
-<<<<<<< HEAD
-		Length:           length,
-=======
-		Length:           uint(math.NextPowOf2u32(uint32(len(symbols)))),
->>>>>>> 6adaa7e6
+		Length:           math.NextPowOf2u32(uint32(len(symbols))),
 	}
 
 	return commitments, nil
