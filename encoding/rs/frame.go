--- conflicted
+++ resolved
@@ -39,17 +39,6 @@
 }
 
 // GnarkEncodeFrames serializes a slice of frames into a byte slice.
-<<<<<<< HEAD
-func GnarkEncodeFrames(frames []*Frame) ([]byte, error) {
-
-	// Serialization format:
-	// [number of frames: 4 byte uint32]
-	// [size of frame 1: 4 byte uint32][frame 1]
-	// [size of frame 2: 4 byte uint32][frame 2]
-	// ...
-	// [size of frame n: 4 byte uint32][frame n]
-
-=======
 //
 // Serialization format:
 // [number of frames: 4 byte uint32]
@@ -61,7 +50,6 @@
 // Where relevant, big endian encoding is used.
 func GnarkEncodeFrames(frames []*Frame) ([]byte, error) {
 
->>>>>>> 14c53d84
 	// Count the number of bytes.
 	encodedSize := uint32(4) // stores the number of frames
 	for _, frame := range frames {
@@ -142,11 +130,7 @@
 		return nil, 0, fmt.Errorf("invalid frame size: %d", len(serializedFrame))
 	}
 
-<<<<<<< HEAD
-	coeffs := make([]encoding.Symbol, frameCount)
-=======
 	coeffs := make([]fr.Element, frameCount)
->>>>>>> 14c53d84
 	for i := 0; i < int(frameCount); i++ {
 		coeff := fr.Element{}
 		coeff.Unmarshal(serializedFrame[index : index+encoding.BYTES_PER_SYMBOL])
