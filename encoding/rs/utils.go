--- conflicted
+++ resolved
@@ -11,36 +11,6 @@
 	"github.com/consensys/gnark-crypto/ecc/bn254/fr"
 )
 
-<<<<<<< HEAD
-// ToFrArray deserializes a byte array into a list of bn254 field elements.,
-// where each 32-byte chunk needs to be a big-endian serialized bn254 field element.
-// The last chunk is allowed to not have 32-bytes, and will be padded with zeroes
-// on the right (so make sure that the last partial chunk represents a valid field element
-// when padded with zeroes on the right and interpreted as big-endian).
-//
-// TODO: we should probably just force the data to be a multiple of 32 bytes.
-// This would make the API and code simpler to read, and also allow the code
-// to be auto-vectorized by the compiler (it probably isn't right now given the if inside the for loop).
-func ToFrArray(data []byte) ([]fr.Element, error) {
-	numEle := GetNumElement(uint64(len(data)), encoding.BYTES_PER_SYMBOL)
-	eles := make([]fr.Element, numEle)
-
-	for i := uint64(0); i < numEle; i++ {
-		start := i * uint64(encoding.BYTES_PER_SYMBOL)
-		end := (i + 1) * uint64(encoding.BYTES_PER_SYMBOL)
-		if end >= uint64(len(data)) {
-			padded := make([]byte, encoding.BYTES_PER_SYMBOL)
-			copy(padded, data[start:])
-			err := eles[i].SetBytesCanonical(padded)
-			if err != nil {
-				return nil, err
-			}
-		} else {
-			err := eles[i].SetBytesCanonical(data[start:end])
-			if err != nil {
-				return nil, err
-			}
-=======
 // ToFrArray accept a byte array as an input, and converts it to an array of field elements
 //
 // TODO (litt3): it would be nice to rename this to "DeserializeFieldElements", as the counterpart to "SerializeFieldElements",
@@ -57,7 +27,6 @@
 		err := outputElements[i].SetBytesCanonical(bytes[destinationStartIndex:destinationEndIndex])
 		if err != nil {
 			return nil, fmt.Errorf("fr set bytes canonical: %w", err)
->>>>>>> 5e78c880
 		}
 	}
 
