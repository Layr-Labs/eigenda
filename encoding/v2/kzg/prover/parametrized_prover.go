--- conflicted
+++ resolved
@@ -25,63 +25,6 @@
 		return nil, err
 	}
 
-<<<<<<< HEAD
-	encodeStart := time.Now()
-
-	proofChan := make(chan proofsResult, 1)
-	rsChan := make(chan rsEncodeResult, 1)
-
-	// inputFr is untouched
-	// compute chunks
-	go func() {
-		start := time.Now()
-
-		frames, indices, err := g.encoder.Encode(inputFr, g.encodingParams)
-		if err != nil {
-			err = fmt.Errorf("rs encode, encoding params = %v, len(inputFr) = %d: %w",
-				g.encodingParams, len(inputFr), err)
-		}
-		rsChan <- rsEncodeResult{
-			Frames:   frames,
-			Indices:  indices,
-			Err:      err,
-			Duration: time.Since(start),
-		}
-	}()
-
-	go func() {
-		start := time.Now()
-		// compute proofs
-		paddedCoeffs := make([]fr.Element, g.encodingParams.NumEvaluations())
-		// polyCoeffs has less points than paddedCoeffs in general due to erasure redundancy
-		copy(paddedCoeffs, inputFr)
-
-		numBlob := 1
-		flatpaddedCoeffs := make([]fr.Element, 0, numBlob*len(paddedCoeffs))
-		for i := 0; i < numBlob; i++ {
-			flatpaddedCoeffs = append(flatpaddedCoeffs, paddedCoeffs...)
-		}
-
-		proofs, err := g.kzgMultiProofBackend.ComputeMultiFrameProofV2(
-			flatpaddedCoeffs, g.encodingParams.NumChunks, g.encodingParams.ChunkLength, g.computeMultiproofNumWorker)
-		if err != nil {
-			err = fmt.Errorf(
-				"compute multi proof, encoding params = %v, len(flatpaddedCoeffs) = %d, numWorkers = %d: %w",
-				g.encodingParams, len(flatpaddedCoeffs), g.computeMultiproofNumWorker, err)
-		}
-		proofChan <- proofsResult{
-			Proofs:   proofs,
-			Err:      err,
-			Duration: time.Since(start),
-		}
-	}()
-
-	rsResult := <-rsChan
-	proofsResult := <-proofChan
-
-	if rsResult.Err != nil || proofsResult.Err != nil {
-		return nil, nil, multierror.Append(rsResult.Err, proofsResult.Err)
-=======
 	// pad inputFr to NumEvaluations(), which encodes the RS redundancy
 	paddedCoeffs := make([]fr.Element, g.encodingParams.NumEvaluations())
 	copy(paddedCoeffs, inputFr)
@@ -90,7 +33,6 @@
 		paddedCoeffs, g.encodingParams.NumChunks, g.encodingParams.ChunkLength, g.computeMultiproofNumWorker)
 	if err != nil {
 		return nil, fmt.Errorf("compute multi frame proof: %w", err)
->>>>>>> 4782f9b4
 	}
 	return proofs, nil
 }
