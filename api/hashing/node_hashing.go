package hashing

import (
	"fmt"
	"hash"

	commonv1 "github.com/Layr-Labs/eigenda/api/grpc/common"
	common "github.com/Layr-Labs/eigenda/api/grpc/common/v2"
	grpc "github.com/Layr-Labs/eigenda/api/grpc/validator"
	"golang.org/x/crypto/sha3"
)

// This file contains code for hashing gRPC messages that are sent to the DA node.

// HashStoreChunksRequest hashes the given StoreChunksRequest.
func HashStoreChunksRequest(request *grpc.StoreChunksRequest) ([]byte, error) {
	hasher := sha3.NewLegacyKeccak256()

<<<<<<< HEAD
	err := hashBatchHeader(hasher, request.Batch.Header)
	if err != nil {
		return nil, fmt.Errorf("failed to hash batch header: %w", err)
	}
	err = hashLength(hasher, request.Batch.BlobCertificates)
	if err != nil {
		return nil, fmt.Errorf("failed to hash BlobCertificates length: %w", err)
	}
	for _, blobCertificate := range request.Batch.BlobCertificates {
		err = hashBlobCertificate(hasher, blobCertificate)
		if err != nil {
			return nil, fmt.Errorf("failed to hash blob certificate: %w", err)
		}
=======
	hashBatchHeader(hasher, request.GetBatch().GetHeader())
	for _, blobCertificate := range request.GetBatch().GetBlobCertificates() {
		hashBlobCertificate(hasher, blobCertificate)
>>>>>>> f45425cf
	}
	hashUint32(hasher, request.GetDisperserID())

	return hasher.Sum(nil), nil
}

<<<<<<< HEAD
func hashBlobCertificate(hasher hash.Hash, blobCertificate *common.BlobCertificate) error {
	err := hashBlobHeader(hasher, blobCertificate.BlobHeader)
	if err != nil {
		return fmt.Errorf("failed to hash blob header: %w", err)
	}
	err = hashByteArray(hasher, blobCertificate.Signature)
	if err != nil {
		return fmt.Errorf("failed to hash signature: %w", err)
=======
func hashBlobCertificate(hasher hash.Hash, blobCertificate *common.BlobCertificate) {
	hashBlobHeader(hasher, blobCertificate.GetBlobHeader())
	hasher.Write(blobCertificate.GetSignature())
	for _, relayKey := range blobCertificate.GetRelayKeys() {
		hashUint32(hasher, relayKey)
>>>>>>> f45425cf
	}
	err = hashUint32Array(hasher, blobCertificate.RelayKeys)
	if err != nil {
		return fmt.Errorf("failed to hash RelayKeys: %w", err)
	}
	return nil
}

<<<<<<< HEAD
func hashBlobHeader(hasher hash.Hash, header *common.BlobHeader) error {
	hashUint32(hasher, header.Version)
	hashUint32(hasher, uint32(len(header.QuorumNumbers)))

	err := hashUint32Array(hasher, header.QuorumNumbers)
	if err != nil {
		return fmt.Errorf("failed to hash QuorumNumbers: %w", err)
	}

	err = hashBlobCommitment(hasher, header.Commitment)
	if err != nil {
		return fmt.Errorf("failed to hash commitment: %w", err)
	}

	err = hashPaymentHeader(hasher, header.PaymentHeader)
	if err != nil {
		return fmt.Errorf("failed to hash payment header: %w", err)
	}

	return nil
}

func hashBatchHeader(hasher hash.Hash, header *common.BatchHeader) error {
	err := hashByteArray(hasher, header.BatchRoot)
	if err != nil {
		return fmt.Errorf("failed to hash BatchRoot: %w", err)
	}
	hashUint64(hasher, header.ReferenceBlockNumber)

	return nil
}

func hashBlobCommitment(hasher hash.Hash, commitment *commonv1.BlobCommitment) error {
	err := hashByteArray(hasher, commitment.Commitment)
	if err != nil {
		return fmt.Errorf("failed to hash commitment: %w", err)
	}

	err = hashByteArray(hasher, commitment.LengthCommitment)
	if err != nil {
		return fmt.Errorf("failed to hash LengthCommitment: %w", err)
	}

	err = hashByteArray(hasher, commitment.LengthProof)
	if err != nil {
		return fmt.Errorf("failed to hash LengthProof: %w", err)
	}

	hashUint32(hasher, commitment.Length)

	return nil
}

func hashPaymentHeader(hasher hash.Hash, header *common.PaymentHeader) error {
	err := hashByteArray(hasher, []byte(header.AccountId))
	if err != nil {
		return fmt.Errorf("failed to hash AccountId: %w", err)
	}

	hashInt64(hasher, header.Timestamp)

	err = hashByteArray(hasher, header.CumulativePayment)
	if err != nil {
		return fmt.Errorf("failed to hash CumulativePayment: %w", err)
	}

	return nil
=======
func hashBlobHeader(hasher hash.Hash, header *common.BlobHeader) {
	hashUint32(hasher, header.GetVersion())
	for _, quorum := range header.GetQuorumNumbers() {
		hashUint32(hasher, quorum)
	}
	hashBlobCommitment(hasher, header.GetCommitment())
	hashPaymentHeader(hasher, header.GetPaymentHeader())
}

func hashBatchHeader(hasher hash.Hash, header *common.BatchHeader) {
	hasher.Write(header.GetBatchRoot())
	hashUint64(hasher, header.GetReferenceBlockNumber())
}

func hashBlobCommitment(hasher hash.Hash, commitment *commonv1.BlobCommitment) {
	hasher.Write(commitment.GetCommitment())
	hasher.Write(commitment.GetLengthCommitment())
	hasher.Write(commitment.GetLengthProof())
	hashUint32(hasher, commitment.GetLength())
}

func hashPaymentHeader(hasher hash.Hash, header *common.PaymentHeader) {
	hasher.Write([]byte(header.GetAccountId()))
	hashInt64(hasher, header.GetTimestamp())
	hasher.Write(header.GetCumulativePayment())
>>>>>>> f45425cf
}<|MERGE_RESOLUTION|>--- conflicted
+++ resolved
@@ -16,71 +16,56 @@
 func HashStoreChunksRequest(request *grpc.StoreChunksRequest) ([]byte, error) {
 	hasher := sha3.NewLegacyKeccak256()
 
-<<<<<<< HEAD
-	err := hashBatchHeader(hasher, request.Batch.Header)
+	err := hashBatchHeader(hasher, request.GetBatch().GetHeader())
 	if err != nil {
 		return nil, fmt.Errorf("failed to hash batch header: %w", err)
 	}
-	err = hashLength(hasher, request.Batch.BlobCertificates)
+	err = hashLength(hasher, request.GetBatch().GetBlobCertificates())
 	if err != nil {
 		return nil, fmt.Errorf("failed to hash BlobCertificates length: %w", err)
 	}
-	for _, blobCertificate := range request.Batch.BlobCertificates {
+	for _, blobCertificate := range request.GetBatch().GetBlobCertificates() {
 		err = hashBlobCertificate(hasher, blobCertificate)
 		if err != nil {
 			return nil, fmt.Errorf("failed to hash blob certificate: %w", err)
 		}
-=======
-	hashBatchHeader(hasher, request.GetBatch().GetHeader())
-	for _, blobCertificate := range request.GetBatch().GetBlobCertificates() {
-		hashBlobCertificate(hasher, blobCertificate)
->>>>>>> f45425cf
 	}
 	hashUint32(hasher, request.GetDisperserID())
 
 	return hasher.Sum(nil), nil
 }
 
-<<<<<<< HEAD
 func hashBlobCertificate(hasher hash.Hash, blobCertificate *common.BlobCertificate) error {
-	err := hashBlobHeader(hasher, blobCertificate.BlobHeader)
+	err := hashBlobHeader(hasher, blobCertificate.GetBlobHeader())
 	if err != nil {
 		return fmt.Errorf("failed to hash blob header: %w", err)
 	}
-	err = hashByteArray(hasher, blobCertificate.Signature)
+	err = hashByteArray(hasher, blobCertificate.GetSignature())
 	if err != nil {
 		return fmt.Errorf("failed to hash signature: %w", err)
-=======
-func hashBlobCertificate(hasher hash.Hash, blobCertificate *common.BlobCertificate) {
-	hashBlobHeader(hasher, blobCertificate.GetBlobHeader())
-	hasher.Write(blobCertificate.GetSignature())
-	for _, relayKey := range blobCertificate.GetRelayKeys() {
-		hashUint32(hasher, relayKey)
->>>>>>> f45425cf
 	}
-	err = hashUint32Array(hasher, blobCertificate.RelayKeys)
+	err = hashUint32Array(hasher, blobCertificate.GetRelayKeys())
 	if err != nil {
 		return fmt.Errorf("failed to hash RelayKeys: %w", err)
 	}
 	return nil
 }
 
-<<<<<<< HEAD
 func hashBlobHeader(hasher hash.Hash, header *common.BlobHeader) error {
-	hashUint32(hasher, header.Version)
-	hashUint32(hasher, uint32(len(header.QuorumNumbers)))
+	hashUint32(hasher, header.GetVersion())
+	hashUint32(hasher, uint32(len(header.GetQuorumNumbers())))
 
-	err := hashUint32Array(hasher, header.QuorumNumbers)
+	err := hashUint32Array(hasher, header.GetQuorumNumbers())
 	if err != nil {
 		return fmt.Errorf("failed to hash QuorumNumbers: %w", err)
 	}
 
-	err = hashBlobCommitment(hasher, header.Commitment)
+	err = hashBlobCommitment(hasher, header.GetCommitment())
 	if err != nil {
 		return fmt.Errorf("failed to hash commitment: %w", err)
 	}
 
-	err = hashPaymentHeader(hasher, header.PaymentHeader)
+	err = hashPaymentHeader(hasher, header.GetPaymentHeader())
 	if err != nil {
 		return fmt.Errorf("failed to hash payment header: %w", err)
 	}
@@ -89,75 +74,48 @@
 }
 
 func hashBatchHeader(hasher hash.Hash, header *common.BatchHeader) error {
-	err := hashByteArray(hasher, header.BatchRoot)
+	err := hashByteArray(hasher, header.GetBatchRoot())
 	if err != nil {
 		return fmt.Errorf("failed to hash BatchRoot: %w", err)
 	}
-	hashUint64(hasher, header.ReferenceBlockNumber)
+	hashUint64(hasher, header.GetReferenceBlockNumber())
 
 	return nil
 }
 
 func hashBlobCommitment(hasher hash.Hash, commitment *commonv1.BlobCommitment) error {
-	err := hashByteArray(hasher, commitment.Commitment)
+	err := hashByteArray(hasher, commitment.GetCommitment())
 	if err != nil {
 		return fmt.Errorf("failed to hash commitment: %w", err)
 	}
 
-	err = hashByteArray(hasher, commitment.LengthCommitment)
+	err = hashByteArray(hasher, commitment.GetLengthCommitment())
 	if err != nil {
 		return fmt.Errorf("failed to hash LengthCommitment: %w", err)
 	}
 
-	err = hashByteArray(hasher, commitment.LengthProof)
+	err = hashByteArray(hasher, commitment.GetLengthProof())
 	if err != nil {
 		return fmt.Errorf("failed to hash LengthProof: %w", err)
 	}
 
-	hashUint32(hasher, commitment.Length)
+	hashUint32(hasher, commitment.GetLength())
 
 	return nil
 }
 
 func hashPaymentHeader(hasher hash.Hash, header *common.PaymentHeader) error {
-	err := hashByteArray(hasher, []byte(header.AccountId))
+	err := hashByteArray(hasher, []byte(header.GetAccountId()))
 	if err != nil {
 		return fmt.Errorf("failed to hash AccountId: %w", err)
 	}
 
-	hashInt64(hasher, header.Timestamp)
+	hashInt64(hasher, header.GetTimestamp())
 
-	err = hashByteArray(hasher, header.CumulativePayment)
+	err = hashByteArray(hasher, header.GetCumulativePayment())
 	if err != nil {
 		return fmt.Errorf("failed to hash CumulativePayment: %w", err)
 	}
 
 	return nil
-=======
-func hashBlobHeader(hasher hash.Hash, header *common.BlobHeader) {
-	hashUint32(hasher, header.GetVersion())
-	for _, quorum := range header.GetQuorumNumbers() {
-		hashUint32(hasher, quorum)
-	}
-	hashBlobCommitment(hasher, header.GetCommitment())
-	hashPaymentHeader(hasher, header.GetPaymentHeader())
-}
-
-func hashBatchHeader(hasher hash.Hash, header *common.BatchHeader) {
-	hasher.Write(header.GetBatchRoot())
-	hashUint64(hasher, header.GetReferenceBlockNumber())
-}
-
-func hashBlobCommitment(hasher hash.Hash, commitment *commonv1.BlobCommitment) {
-	hasher.Write(commitment.GetCommitment())
-	hasher.Write(commitment.GetLengthCommitment())
-	hasher.Write(commitment.GetLengthProof())
-	hashUint32(hasher, commitment.GetLength())
-}
-
-func hashPaymentHeader(hasher hash.Hash, header *common.PaymentHeader) {
-	hasher.Write([]byte(header.GetAccountId()))
-	hashInt64(hasher, header.GetTimestamp())
-	hasher.Write(header.GetCumulativePayment())
->>>>>>> f45425cf
 }