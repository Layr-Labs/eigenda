package main

import (
	"context"
	"fmt"

	"github.com/Layr-Labs/eigenda/api/proxy/config"
	enabled_apis "github.com/Layr-Labs/eigenda/api/proxy/config/enablement"
	proxy_logging "github.com/Layr-Labs/eigenda/api/proxy/logging"
	proxy_metrics "github.com/Layr-Labs/eigenda/api/proxy/metrics"
	"github.com/Layr-Labs/eigenda/api/proxy/servers/arbitrum_altda"
	"github.com/Layr-Labs/eigenda/api/proxy/servers/rest"
	"github.com/Layr-Labs/eigenda/api/proxy/store/builder"
	"github.com/Layr-Labs/eigenda/api/proxy/store/generated_key/memstore/memconfig"
	"github.com/gorilla/mux"
	"github.com/prometheus/client_golang/prometheus"
	"github.com/urfave/cli/v2"

	"github.com/ethereum-optimism/optimism/op-service/ctxinterrupt"
)

// TODO: Explore better encapsulation patterns that binds common interfaces / usage patterns
// across the three servers (arb-altda, rest, metrics) that can be spun-up under the proxy service.
// Especially if there's ever a need for an additional stack specific ALT DA server type to be introduced.
func StartProxyService(cliCtx *cli.Context) error {
	logCfg, err := proxy_logging.ReadLoggerCLIConfig(cliCtx)
	if err != nil {
		return err
	}

	log, err := proxy_logging.NewLogger(*logCfg)
	if err != nil {
		return err
	}

	log.Info("Starting EigenDA Proxy Service", "version", Version, "date", Date, "commit", Commit)

	cfg, err := config.ReadAppConfig(cliCtx)
	if err != nil {
		return fmt.Errorf("read cli config: %w", err)
	}

	if err := cfg.Check(); err != nil {
		return err
	}
	configString, err := cfg.StoreBuilderConfig.ToString()
	if err != nil {
		return fmt.Errorf("convert config json to string: %w", err)
	}

	log.Infof("Initializing EigenDA proxy service with config (\"*****\" fields are hidden): %v", configString)

	registry := prometheus.NewRegistry()
	metrics := proxy_metrics.NewMetrics(registry)

	ctx, ctxCancel := context.WithCancel(cliCtx.Context)
	defer ctxCancel()

	certMgr, keccakMgr, err := builder.BuildManagers(
		ctx,
		log,
		metrics,
		cfg.StoreBuilderConfig,
		cfg.SecretConfig,
		registry,
	)
	if err != nil {
		return fmt.Errorf("build storage managers: %w", err)
	}

	restServer := rest.NewServer(cfg.RestSvrCfg, certMgr, keccakMgr, log, metrics)
	router := mux.NewRouter()
	restServer.RegisterRoutes(router)
	if cfg.StoreBuilderConfig.MemstoreEnabled {
		memconfig.NewHandlerHTTP(log, cfg.StoreBuilderConfig.MemstoreConfig).RegisterMemstoreConfigHandlers(router)
	}

	restEnabledCfg := cfg.EnabledServersConfig.RestAPIConfig
	if restEnabledCfg.Enabled() {
		if err := restServer.Start(router); err != nil {
			return fmt.Errorf("start proxy rest server: %w", err)
		}

		log.Info("Started EigenDA Proxy REST ALT DA server",
			enabled_apis.Admin, restEnabledCfg.Admin,
			enabled_apis.StandardCommitment, restEnabledCfg.StandardCommitment,
			enabled_apis.OpGenericCommitment, restEnabledCfg.OpGenericCommitment,
			enabled_apis.OpKeccakCommitment, restEnabledCfg.OpKeccakCommitment)

		defer func() {
			if err := restServer.Stop(); err != nil {
				log.Error("failed to stop REST ALT DA server", "err", err)
			} else {
				log.Info("Successfully shutdown REST ALT DA server")
			}

		}()
	}

<<<<<<< HEAD
	if cfg.EnabledServersConfig.ArbCustomDA {
		arbitrumRpcServer, err := arbitrum_altda.NewServer(ctx, &cfg.ArbCustomDASvrCfg)
=======
	if cfg.ArbCustomDASvrCfg.Enable {
		h := arbitrum_altda.NewHandlers(certMgr)

		arbitrumRpcServer, err := arbitrum_altda.NewServer(ctx, &cfg.ArbCustomDASvrCfg, h)
>>>>>>> 4c1ec0c3
		if err != nil {
			return fmt.Errorf("new arbitrum custom da json rpc server: %w", err)
		}

		if err := arbitrumRpcServer.Start(); err != nil {
			return fmt.Errorf("start arbitrum custom da json rpc server: %w", err)
		}

		defer func() {
			if err := arbitrumRpcServer.Stop(); err != nil {
				log.Error("failed to stop arbitrum custom da json rpc server", "err", err)
			} else {
				log.Info("Successfully shutdown Arbitrum Custom DA server")
			}
		}()

		log.Info("Started Arbitrum Custom DA JSON RPC server", "addr", arbitrumRpcServer.Addr())
	}

	if cfg.EnabledServersConfig.Metric {
		log.Info("Starting metrics server", "addr", cfg.MetricsSvrConfig.Host, "port", cfg.MetricsSvrConfig.Port)
		svr := proxy_metrics.NewServer(registry, cfg.MetricsSvrConfig)
		err := svr.Start()
		if err != nil {
			return fmt.Errorf("failed to start metrics server: %w", err)
		}
		defer func() {
			if err := svr.Stop(context.Background()); err != nil {
				log.Error("failed to stop metrics server", "err", err)
			} else {
				log.Info("Successfully shutdown Metrics server")
			}
		}()
		log.Info("started metrics server", "addr", svr.Addr())
		metrics.RecordUp()
	}

	return ctxinterrupt.Wait(cliCtx.Context)
}<|MERGE_RESOLUTION|>--- conflicted
+++ resolved
@@ -97,15 +97,10 @@
 		}()
 	}
 
-<<<<<<< HEAD
 	if cfg.EnabledServersConfig.ArbCustomDA {
-		arbitrumRpcServer, err := arbitrum_altda.NewServer(ctx, &cfg.ArbCustomDASvrCfg)
-=======
-	if cfg.ArbCustomDASvrCfg.Enable {
 		h := arbitrum_altda.NewHandlers(certMgr)
 
 		arbitrumRpcServer, err := arbitrum_altda.NewServer(ctx, &cfg.ArbCustomDASvrCfg, h)
->>>>>>> 4c1ec0c3
 		if err != nil {
 			return fmt.Errorf("new arbitrum custom da json rpc server: %w", err)
 		}
