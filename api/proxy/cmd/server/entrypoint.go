--- conflicted
+++ resolved
@@ -13,11 +13,8 @@
 	"github.com/Layr-Labs/eigenda/api/proxy/servers/rest"
 	"github.com/Layr-Labs/eigenda/api/proxy/store/builder"
 	"github.com/Layr-Labs/eigenda/api/proxy/store/generated_key/memstore/memconfig"
-<<<<<<< HEAD
 	"github.com/Layr-Labs/eigenda/api/proxy/telemetry"
-=======
 	common_eigenda "github.com/Layr-Labs/eigenda/common"
->>>>>>> 749b3330
 	"github.com/gorilla/mux"
 	"github.com/prometheus/client_golang/prometheus"
 	"github.com/urfave/cli/v2"
@@ -81,11 +78,6 @@
 	registry := prometheus.NewRegistry()
 	metrics := proxy_metrics.NewMetrics(registry)
 
-<<<<<<< HEAD
-=======
-	ctx, ctxCancel := context.WithCancel(cliCtx.Context)
-	defer ctxCancel()
-
 	var ethClient common_eigenda.EthClient
 	var chainID = ""
 	var readOnlyMode = false
@@ -104,7 +96,6 @@
 		readOnlyMode = cfg.SecretConfig.SignerPaymentKey == ""
 	}
 
->>>>>>> 749b3330
 	certMgr, keccakMgr, err := builder.BuildManagers(
 		ctx,
 		log,
@@ -112,11 +103,8 @@
 		cfg.StoreBuilderConfig,
 		cfg.SecretConfig,
 		registry,
-<<<<<<< HEAD
+		ethClient,
 		cfg.TelemetryConfig.Enabled,
-=======
-		ethClient,
->>>>>>> 749b3330
 	)
 	if err != nil {
 		return fmt.Errorf("build storage managers: %w", err)
