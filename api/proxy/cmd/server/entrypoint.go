package main

import (
	"context"
	"fmt"

	"github.com/Layr-Labs/eigenda/api/proxy/common"
	"github.com/Layr-Labs/eigenda/api/proxy/config"
	enabled_apis "github.com/Layr-Labs/eigenda/api/proxy/config/enablement"
	proxy_logging "github.com/Layr-Labs/eigenda/api/proxy/logging"
	proxy_metrics "github.com/Layr-Labs/eigenda/api/proxy/metrics"
	"github.com/Layr-Labs/eigenda/api/proxy/servers/arbitrum_altda"
	"github.com/Layr-Labs/eigenda/api/proxy/servers/rest"
	"github.com/Layr-Labs/eigenda/api/proxy/store/builder"
	"github.com/Layr-Labs/eigenda/api/proxy/store/generated_key/memstore/memconfig"
	common_eigenda "github.com/Layr-Labs/eigenda/common"
	"github.com/gorilla/mux"
	"github.com/prometheus/client_golang/prometheus"
	"github.com/urfave/cli/v2"

	"github.com/ethereum-optimism/optimism/op-service/ctxinterrupt"
)

// TODO: Explore better encapsulation patterns that binds common interfaces / usage patterns
// across the three servers (arb-altda, rest, metrics) that can be spun-up under the proxy service.
// Especially if there's ever a need for an additional stack specific ALT DA server type to be introduced.
func StartProxyService(cliCtx *cli.Context) error {
	logCfg, err := proxy_logging.ReadLoggerCLIConfig(cliCtx)
	if err != nil {
		return err
	}

	log, err := proxy_logging.NewLogger(*logCfg)
	if err != nil {
		return err
	}

	log.Info("Starting EigenDA Proxy Service", "version", Version, "date", Date, "commit", Commit)

	cfg, err := config.ReadAppConfig(cliCtx, Version)
	if err != nil {
		return fmt.Errorf("read cli config: %w", err)
	}

	if err := cfg.Check(); err != nil {
		return err
	}
	configString, err := cfg.StoreBuilderConfig.ToString()
	if err != nil {
		return fmt.Errorf("convert config json to string: %w", err)
	}

	log.Infof("Initializing EigenDA proxy service with config (\"*****\" fields are hidden): %v", configString)

	registry := prometheus.NewRegistry()
	metrics := proxy_metrics.NewMetrics(registry)

	ctx, ctxCancel := context.WithCancel(cliCtx.Context)
	defer ctxCancel()

	var ethClient common_eigenda.EthClient
	var chainID = ""
	var readOnlyMode = false
	if !cfg.StoreBuilderConfig.MemstoreEnabled {
		ethClient, chainID, err = common.BuildEthClient(
			ctx,
			log,
			cfg.SecretConfig.EthRPCURL,
			cfg.StoreBuilderConfig.ClientConfigV2.EigenDANetwork,
		)
		if err != nil {
			return fmt.Errorf("build eth client: %w", err)
		}
		// if the backend is not memstore, and no signer payment key is set
		// then we are in read-only mode
		readOnlyMode = cfg.SecretConfig.SignerPaymentKey == ""
	}

	certMgr, keccakMgr, err := builder.BuildManagers(
		ctx,
		log,
		metrics,
		cfg.StoreBuilderConfig,
		cfg.SecretConfig,
		registry,
		ethClient,
	)
	if err != nil {
		return fmt.Errorf("build storage managers: %w", err)
	}

	// Construct and the compatibility config for the rest and arb servers. This could not be done while reading configs
	// as ChainID is fetched from the ethClient afterwards.
	compatibilityCfg, err := common.NewCompatibilityConfig(
		Version,
		chainID,
		cfg.StoreBuilderConfig.ClientConfigV2,
		readOnlyMode,
		cfg.EnabledServersConfig.ToAPIStrings(),
	)
	if err != nil {
		return fmt.Errorf("new compatibility config: %w", err)
	}

	if cfg.EnabledServersConfig.RestAPIConfig.DAEndpointEnabled() {
		cfg.RestSvrCfg.CompatibilityCfg = compatibilityCfg
		restServer := rest.NewServer(cfg.RestSvrCfg, certMgr, keccakMgr, log, metrics)
		router := mux.NewRouter()
		restServer.RegisterRoutes(router)
		if cfg.StoreBuilderConfig.MemstoreEnabled {
			memconfig.NewHandlerHTTP(log, cfg.StoreBuilderConfig.MemstoreConfig).RegisterMemstoreConfigHandlers(router)
		}

		restEnabledCfg := cfg.EnabledServersConfig.RestAPIConfig
		if err := restServer.Start(router); err != nil {
			return fmt.Errorf("start proxy rest server: %w", err)
		}

		log.Info("Started EigenDA Proxy REST ALT DA server",
			string(enabled_apis.Admin), restEnabledCfg.Admin,
			string(enabled_apis.StandardCommitment), restEnabledCfg.StandardCommitment,
			string(enabled_apis.OpGenericCommitment), restEnabledCfg.OpGenericCommitment,
			string(enabled_apis.OpKeccakCommitment), restEnabledCfg.OpKeccakCommitment)

		defer func() {
			if err := restServer.Stop(); err != nil {
				log.Error("failed to stop REST ALT DA server", "err", err)
			} else {
				log.Info("Successfully shutdown REST ALT DA server")
			}

		}()
	}

	if cfg.EnabledServersConfig.ArbCustomDA {
<<<<<<< HEAD
		h := arbitrum_altda.NewHandlers(certMgr, compatibilityCfg)
=======
		h := arbitrum_altda.NewHandlers(certMgr, log)
>>>>>>> 794c3562

		arbitrumRpcServer, err := arbitrum_altda.NewServer(ctx, &cfg.ArbCustomDASvrCfg, h)
		if err != nil {
			return fmt.Errorf("new arbitrum custom da json rpc server: %w", err)
		}

		if err := arbitrumRpcServer.Start(); err != nil {
			return fmt.Errorf("start arbitrum custom da json rpc server: %w", err)
		}

		defer func() {
			if err := arbitrumRpcServer.Stop(); err != nil {
				log.Error("failed to stop arbitrum custom da json rpc server", "err", err)
			} else {
				log.Info("Successfully shutdown Arbitrum Custom DA server")
			}
		}()

		log.Info("Started Arbitrum Custom DA JSON RPC server", "addr", arbitrumRpcServer.Addr())
	}

	if cfg.EnabledServersConfig.Metric {
		log.Info("Starting metrics server", "addr", cfg.MetricsSvrConfig.Host, "port", cfg.MetricsSvrConfig.Port)
		svr := proxy_metrics.NewServer(registry, cfg.MetricsSvrConfig)
		err := svr.Start()
		if err != nil {
			return fmt.Errorf("failed to start metrics server: %w", err)
		}
		defer func() {
			if err := svr.Stop(context.Background()); err != nil {
				log.Error("failed to stop metrics server", "err", err)
			} else {
				log.Info("Successfully shutdown Metrics server")
			}
		}()
		log.Info("started metrics server", "addr", svr.Addr())
		metrics.RecordUp()
	}

	return ctxinterrupt.Wait(cliCtx.Context)
}<|MERGE_RESOLUTION|>--- conflicted
+++ resolved
@@ -133,11 +133,7 @@
 	}
 
 	if cfg.EnabledServersConfig.ArbCustomDA {
-<<<<<<< HEAD
-		h := arbitrum_altda.NewHandlers(certMgr, compatibilityCfg)
-=======
-		h := arbitrum_altda.NewHandlers(certMgr, log)
->>>>>>> 794c3562
+		h := arbitrum_altda.NewHandlers(certMgr, log, compatibilityCfg)
 
 		arbitrumRpcServer, err := arbitrum_altda.NewServer(ctx, &cfg.ArbCustomDASvrCfg, h)
 		if err != nil {
