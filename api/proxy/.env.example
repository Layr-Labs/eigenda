--- conflicted
+++ resolved
@@ -33,11 +33,7 @@
 # JSON RPC node endpoint for the Ethereum network.
 EIGENDA_PROXY_EIGENDA_V2_ETH_RPC=https://ethereum-sepolia.rpc.subquery.network/public
 
-<<<<<<< HEAD
-# The EigenDA network to run on. One of [mainnet, sepolia_testnet].
-=======
-# The EigenDA network to run on. One of [mainnet, holesky_testnet, holesky_preprod, sepolia_testnet, hoodi_testnet].
->>>>>>> 5aa945f9
+# The EigenDA network to run on. One of [mainnet, sepolia_testnet, hoodi_testnet].
 # This populates default values for other flags (disperser URL and contract addresses).
 # It is optional (those other flags can be set manually), but recommended.
 EIGENDA_PROXY_EIGENDA_V2_NETWORK=sepolia_testnet
