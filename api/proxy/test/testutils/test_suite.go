--- conflicted
+++ resolved
@@ -98,11 +98,8 @@
 		appConfig.StoreBuilderConfig,
 		appConfig.SecretConfig,
 		nil,
-<<<<<<< HEAD
+		ethClient,
 		false, // tracing disabled for tests
-=======
-		ethClient,
->>>>>>> 749b3330
 	)
 	if err != nil {
 		panic(fmt.Sprintf("build storage managers: %v", err.Error()))
