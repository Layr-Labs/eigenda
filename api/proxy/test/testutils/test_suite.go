--- conflicted
+++ resolved
@@ -131,11 +131,7 @@
 	}
 
 	if appConfig.EnabledServersConfig.ArbCustomDA {
-<<<<<<< HEAD
-		arbHandlers := arbitrum_altda.NewHandlers(certMgr, compatibilityCfg)
-=======
-		arbHandlers := arbitrum_altda.NewHandlers(certMgr, logger)
->>>>>>> 794c3562
+		arbHandlers := arbitrum_altda.NewHandlers(certMgr, logger, compatibilityCfg)
 		arbServer, err = arbitrum_altda.NewServer(ctx, &appConfig.ArbCustomDASvrCfg, arbHandlers)
 		if err != nil {
 			panic(fmt.Sprintf("create arbitrum server: %v", err.Error()))
