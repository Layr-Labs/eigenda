package eigendaflags

import (
	"fmt"
	"time"

	"github.com/Layr-Labs/eigenda/api/clients/codecs"
	clients_v2 "github.com/Layr-Labs/eigenda/api/clients/v2"
	"github.com/Layr-Labs/eigenda/api/clients/v2/dispersal"
	"github.com/Layr-Labs/eigenda/api/clients/v2/payloadretrieval"
	"github.com/Layr-Labs/eigenda/api/proxy/common"
	"github.com/Layr-Labs/eigenda/api/proxy/config/eigendaflags"
	"github.com/Layr-Labs/eigenda/core/payments/clientledger"
	"github.com/urfave/cli/v2"
)

var (
	DisperserFlagName               = withFlagPrefix("disperser-rpc")
	DisableTLSFlagName              = withFlagPrefix("disable-tls")
	BlobStatusPollIntervalFlagName  = withFlagPrefix("blob-status-poll-interval")
	PointEvaluationDisabledFlagName = withFlagPrefix("disable-point-evaluation")

	PutRetriesFlagName                                = withFlagPrefix("put-retries")
	SignerPaymentKeyHexFlagName                       = withFlagPrefix("signer-payment-key-hex")
	DisperseBlobTimeoutFlagName                       = withFlagPrefix("disperse-blob-timeout")
	BlobCertifiedTimeoutFlagName                      = withFlagPrefix("blob-certified-timeout")
	CertVerifierRouterOrImmutableVerifierAddrFlagName = withFlagPrefix(
		"cert-verifier-router-or-immutable-verifier-addr",
	)
	EigenDADirectoryFlagName        = withFlagPrefix("eigenda-directory")
	RelayTimeoutFlagName            = withFlagPrefix("relay-timeout")
	ValidatorTimeoutFlagName        = withFlagPrefix("validator-timeout")
	ContractCallTimeoutFlagName     = withFlagPrefix("contract-call-timeout")
	BlobParamsVersionFlagName       = withFlagPrefix("blob-version")
	EthRPCURLFlagName               = withFlagPrefix("eth-rpc")
	MaxBlobLengthFlagName           = withFlagPrefix("max-blob-length")
	NetworkFlagName                 = withFlagPrefix("network")
	RBNRecencyWindowSizeFlagName    = withFlagPrefix("rbn-recency-window-size")
	RelayConnectionPoolSizeFlagName = withFlagPrefix("relay-connection-pool-size")

	ClientLedgerModeFlagName            = withFlagPrefix("client-ledger-mode")
	PaymentVaultMonitorIntervalFlagName = withFlagPrefix("payment-vault-monitor-interval")
)

func withFlagPrefix(s string) string {
	return "eigenda.v2." + s
}

func withEnvPrefix(envPrefix, s string) string {
	return envPrefix + "_EIGENDA_V2_" + s
}

// nolint: funlen
func CLIFlags(envPrefix, category string) []cli.Flag {
	return []cli.Flag{
		&cli.StringFlag{
			Name:     DisperserFlagName,
			Usage:    "RPC endpoint of the EigenDA disperser.",
			EnvVars:  []string{withEnvPrefix(envPrefix, "DISPERSER_RPC")},
			Category: category,
		},
		&cli.BoolFlag{
			Name:     DisableTLSFlagName,
			Usage:    "Disable TLS for gRPC communication with the EigenDA disperser and retrieval subnet.",
			Value:    false,
			EnvVars:  []string{withEnvPrefix(envPrefix, "GRPC_DISABLE_TLS")},
			Category: category,
		},
		&cli.StringFlag{
			Name: SignerPaymentKeyHexFlagName,
			Usage: "Optional hex-encoded signer private key. Used for authorizing payments with EigenDA disperser in PUT routes. " +
				"If not provided, proxy will be started in read-only mode, and will not be able to submit blobs to EigenDA. " +
				"Should not be associated with an Ethereum address holding any funds.",
			EnvVars:  []string{withEnvPrefix(envPrefix, "SIGNER_PRIVATE_KEY_HEX")},
			Category: category,
		},
		&cli.BoolFlag{
			Name: PointEvaluationDisabledFlagName,
			Usage: "Disables IFFT transformation done during payload encoding. " +
				"Using this mode results in blobs that can't be proven.",
			EnvVars:  []string{withEnvPrefix(envPrefix, "DISABLE_POINT_EVALUATION")},
			Value:    false,
			Category: category,
		},
		&cli.StringFlag{
			Name:     EthRPCURLFlagName,
			Usage:    "URL of the Ethereum RPC endpoint.",
			EnvVars:  []string{withEnvPrefix(envPrefix, "ETH_RPC")},
			Category: category,
			Required: false,
		},
		&cli.IntFlag{
			Name: PutRetriesFlagName,
			Usage: "Total number of times to try blob dispersals before serving an error response." +
				">0 = try dispersal that many times. <0 = retry indefinitely. 0 is not permitted (causes startup error).",
			Value:    3,
			EnvVars:  []string{withEnvPrefix(envPrefix, "PUT_RETRIES")},
			Category: category,
		},
		&cli.DurationFlag{
			Name:     DisperseBlobTimeoutFlagName,
			Usage:    "Maximum amount of time to wait for a blob to disperse against v2 protocol.",
			EnvVars:  []string{withEnvPrefix(envPrefix, "DISPERSE_BLOB_TIMEOUT")},
			Category: category,
			Required: false,
			Value:    time.Minute * 2,
		},
		&cli.DurationFlag{
			Name:     BlobCertifiedTimeoutFlagName,
			Usage:    "Maximum amount of time to wait for blob certification against the on-chain EigenDACertVerifier.",
			EnvVars:  []string{withEnvPrefix(envPrefix, "CERTIFY_BLOB_TIMEOUT")},
			Category: category,
			Required: false,
			Value:    time.Second * 30,
		},
		&cli.StringFlag{
			Name: CertVerifierRouterOrImmutableVerifierAddrFlagName,
			Usage: "Address of either the EigenDACertVerifierRouter or immutable EigenDACertVerifier (V3 or above) contract. " +
				"Required for performing eth_calls to verify EigenDA certificates, as well as fetching " +
				"required_quorums and signature_thresholds needed when creating new EigenDA certificates during dispersals (POST routes).",
			EnvVars:  []string{withEnvPrefix(envPrefix, "CERT_VERIFIER_ROUTER_OR_IMMUTABLE_VERIFIER_ADDR")},
			Category: category,
			Required: false,
		},
		&cli.StringFlag{
			Name:     EigenDADirectoryFlagName,
			Usage:    "Address of the EigenDA directory contract, which points to all other EigenDA contract addresses. This is the only contract entrypoint needed offchain..",
			EnvVars:  []string{withEnvPrefix(envPrefix, "EIGENDA_DIRECTORY")},
			Category: category,
			Required: false,
		},
		&cli.DurationFlag{
			Name:     ContractCallTimeoutFlagName,
			Usage:    "Timeout used when performing smart contract call operation (i.e, eth_call).",
			EnvVars:  []string{withEnvPrefix(envPrefix, "CONTRACT_CALL_TIMEOUT")},
			Category: category,
			Value:    10 * time.Second,
			Required: false,
		},
		&cli.DurationFlag{
			Name:     RelayTimeoutFlagName,
			Usage:    "Timeout used when querying an individual relay for blob contents.",
			EnvVars:  []string{withEnvPrefix(envPrefix, "RELAY_TIMEOUT")},
			Category: category,
			Value:    10 * time.Second,
			Required: false,
		},
		&cli.DurationFlag{
			Name: ValidatorTimeoutFlagName,
			Usage: "Timeout used when retrieving chunks directly from EigenDA validators. " +
				"This is a secondary retrieval method, in case retrieval from the relay network fails.",
			EnvVars:  []string{withEnvPrefix(envPrefix, "VALIDATOR_TIMEOUT")},
			Category: category,
			Value:    2 * time.Minute,
			Required: false,
		},
		&cli.DurationFlag{
			Name:     BlobStatusPollIntervalFlagName,
			Usage:    "Duration to query for blob status updates during dispersal.",
			EnvVars:  []string{withEnvPrefix(envPrefix, "BLOB_STATUS_POLL_INTERVAL")},
			Category: category,
			Value:    1 * time.Second,
			Required: false,
		},
		&cli.UintFlag{
			Name: BlobParamsVersionFlagName,
			Usage: `Blob params version used when dispersing. This refers to a global version maintained by EigenDA
governance and is injected in the BlobHeader before dispersing. Currently only supports (0).`,
			EnvVars:  []string{withEnvPrefix(envPrefix, "BLOB_PARAMS_VERSION")},
			Category: category,
			Value:    uint(0),
			Required: false,
		},
		&cli.StringFlag{
			Name: MaxBlobLengthFlagName,
			Usage: `Maximum blob length (base 2) to be written or read from EigenDA. Determines the number of SRS points
loaded into memory for KZG commitments. Example units: '15MiB', '4Kib'.`,
			EnvVars:  []string{withEnvPrefix(envPrefix, "MAX_BLOB_LENGTH")},
			Value:    "16MiB",
			Category: category,
		},
		&cli.StringFlag{
			Name: NetworkFlagName,
			Usage: fmt.Sprintf(`The EigenDA network that is being used. This is an optional flag, 
to configure default values for different EigenDA contracts and disperser URL. 
See https://github.com/Layr-Labs/eigenda/blob/master/api/proxy/common/eigenda_network.go
for the exact values getting set by this flag. All of those values can also be manually
set via their respective flags, and take precedence over the default values set by the network flag.
If all of those other flags are manually configured, the network flag may be omitted. 
Permitted EigenDANetwork values include %s, %s, & %s.`,
				common.MainnetEigenDANetwork,
				common.HoodiTestnetEigenDANetwork,
				common.SepoliaTestnetEigenDANetwork,
			),
			EnvVars:  []string{withEnvPrefix(envPrefix, "NETWORK")},
			Category: category,
		},
		&cli.Uint64Flag{
			Name: RBNRecencyWindowSizeFlagName,
			Usage: `Allowed distance (in L1 blocks) between the eigenDA cert's reference 
block number (RBN) and the L1 block number at which the cert was included 
in the rollup's batch inbox. A cert is valid when cert.RBN < certL1InclusionBlock <= cert.RBN + rbnRecencyWindowSize, 
and otherwise is considered stale and verification will fail, and a 418 HTTP error will be returned.
This check is optional and will be skipped when set to 0.`,
			Value:    0,
			EnvVars:  []string{withEnvPrefix(envPrefix, "RBN_RECENCY_WINDOW_SIZE")},
			Category: category,
		},
		&cli.Uint64Flag{
			Name:     RelayConnectionPoolSizeFlagName,
			Usage:    "Number of gRPC connections to maintain to each relay.",
			Value:    1,
			EnvVars:  []string{withEnvPrefix(envPrefix, "RELAY_CONNECTION_POOL_SIZE")},
			Category: category,
			Required: false,
		},
		&cli.StringFlag{
			Name: ClientLedgerModeFlagName,
			Usage: "Payment mode for the client. Options: 'legacy' (old bin-based payment logic, slated for " +
				"deprecation), 'reservation-only', 'on-demand-only', 'reservation-and-on-demand'.",
			Value:    "reservation-only",
			EnvVars:  []string{withEnvPrefix(envPrefix, "CLIENT_LEDGER_MODE")},
			Category: category,
			Required: false,
		},
		&cli.DurationFlag{
			Name: PaymentVaultMonitorIntervalFlagName,
			Usage: "Interval at which clients poll to check for changes to the PaymentVault contract (relevant " +
				"updates include changes to reservation parameters, and new on-demand payment deposits)",
			Value:    30 * time.Second,
			EnvVars:  []string{withEnvPrefix(envPrefix, "PAYMENT_VAULT_MONITOR_INTERVAL")},
			Category: category,
			Required: false,
		},
	}
}

func ReadClientConfigV2(ctx *cli.Context) (common.ClientConfigV2, error) {
	disperserConfig, err := readDisperserCfg(ctx)
	if err != nil {
		return common.ClientConfigV2{}, fmt.Errorf("read disperser config: %w", err)
	}

	maxBlobLengthFlagContents := ctx.String(MaxBlobLengthFlagName)
	maxBlobLengthBytes, err := eigendaflags.ParseMaxBlobLength(maxBlobLengthFlagContents)
	if err != nil {
		return common.ClientConfigV2{}, fmt.Errorf(
			"parse max blob length flag \"%v\": %w", maxBlobLengthFlagContents, err)
	}

	var eigenDANetwork common.EigenDANetwork
	networkString := ctx.String(NetworkFlagName)
	if networkString != "" {
		eigenDANetwork, err = common.EigenDANetworkFromString(networkString)
		if err != nil {
			return common.ClientConfigV2{}, fmt.Errorf("parse eigenDANetwork: %w", err)
		}
	}

	eigenDADirectory := ctx.String(EigenDADirectoryFlagName)
	if eigenDADirectory == "" {
		if networkString == "" {
			return common.ClientConfigV2{},
				fmt.Errorf("either EigenDA Directory contract address or EigenDANetwork enum must be specified")
		}
		eigenDANetwork, err := common.EigenDANetworkFromString(networkString)
		if err != nil {
			return common.ClientConfigV2{}, fmt.Errorf("parse eigenDANetwork: %w", err)
		}
		eigenDADirectory = eigenDANetwork.GetEigenDADirectory()
	}

	return common.ClientConfigV2{
		DisperserClientCfg:           disperserConfig,
		PayloadDisperserCfg:          readPayloadDisperserCfg(ctx),
		RelayPayloadRetrieverCfg:     readRelayRetrievalConfig(ctx),
		ValidatorPayloadRetrieverCfg: readValidatorRetrievalConfig(ctx),
		PutTries:                     ctx.Int(PutRetriesFlagName),
		MaxBlobSizeBytes:             maxBlobLengthBytes,
		// we don't expose this configuration to users, as all production use cases should have
		// both retrieval methods enabled. This could be exposed in the future, if necessary.
		// Note the order of these retrievers, which is significant: the relay retriever will be
		// tried first, and the validator retriever will only be tried if the relay retriever fails
		RetrieversToEnable: []common.RetrieverType{
			common.RelayRetrieverType,
			common.ValidatorRetrieverType,
		},
		EigenDACertVerifierOrRouterAddress: ctx.String(CertVerifierRouterOrImmutableVerifierAddrFlagName),
		EigenDADirectory:                   eigenDADirectory,
		RBNRecencyWindowSize:               ctx.Uint64(RBNRecencyWindowSizeFlagName),
		EigenDANetwork:                     eigenDANetwork,
		RelayConnectionPoolSize:            ctx.Uint(RelayConnectionPoolSizeFlagName),
		ClientLedgerMode:                   clientledger.ParseClientLedgerMode(ctx.String(ClientLedgerModeFlagName)),
		VaultMonitorInterval:               ctx.Duration(PaymentVaultMonitorIntervalFlagName),
	}, nil
}

func ReadSecretConfigV2(ctx *cli.Context) common.SecretConfigV2 {
	return common.SecretConfigV2{
		SignerPaymentKey: ctx.String(SignerPaymentKeyHexFlagName),
		EthRPCURL:        ctx.String(EthRPCURLFlagName),
	}
}

func readPayloadClientConfig(ctx *cli.Context) clients_v2.PayloadClientConfig {
	polyForm := codecs.PolynomialFormEval

	// if point evaluation mode is disabled then blob is treated as coefficients and
	// not iFFT'd before dispersal and FFT'd on retrieval
	if ctx.Bool(PointEvaluationDisabledFlagName) {
		polyForm = codecs.PolynomialFormCoeff
	}

	return clients_v2.PayloadClientConfig{
		PayloadPolynomialForm: polyForm,
		// #nosec G115 - only overflow on incorrect user input
		BlobVersion: uint16(ctx.Int(BlobParamsVersionFlagName)),
	}
}

func readPayloadDisperserCfg(ctx *cli.Context) dispersal.PayloadDisperserConfig {
	payCfg := readPayloadClientConfig(ctx)

	return dispersal.PayloadDisperserConfig{
		PayloadClientConfig:    payCfg,
		DisperseBlobTimeout:    ctx.Duration(DisperseBlobTimeoutFlagName),
		BlobCompleteTimeout:    ctx.Duration(BlobCertifiedTimeoutFlagName),
		BlobStatusPollInterval: ctx.Duration(BlobStatusPollIntervalFlagName),
		ContractCallTimeout:    ctx.Duration(ContractCallTimeoutFlagName),
	}
}

func readDisperserCfg(ctx *cli.Context) (dispersal.DisperserClientConfig, error) {
	grpcUri := ctx.String(DisperserFlagName)
	if grpcUri == "" {
		networkString := ctx.String(NetworkFlagName)
		if networkString == "" {
			return dispersal.DisperserClientConfig{},
				fmt.Errorf("either disperser address or EigenDANetwork must be specified")
		}

		eigenDANetwork, err := common.EigenDANetworkFromString(networkString)
		if err != nil {
			return dispersal.DisperserClientConfig{}, fmt.Errorf("parse eigenDANetwork: %w", err)
		}

<<<<<<< HEAD
		disperserAddressString = eigenDANetwork.GetDisperserAddress()
	}

	return dispersal.DisperserClientConfig{
		GrpcUri:           disperserAddressString,
=======
		grpcUri = eigenDANetwork.GetDisperserGrpcUri()
	}

	return dispersal.DisperserClientConfig{
		GrpcUri:           grpcUri,
>>>>>>> 4a112bd7
		UseSecureGrpcFlag: !ctx.Bool(DisableTLSFlagName),
	}, nil
}

func readRelayRetrievalConfig(ctx *cli.Context) payloadretrieval.RelayPayloadRetrieverConfig {
	return payloadretrieval.RelayPayloadRetrieverConfig{
		PayloadClientConfig: readPayloadClientConfig(ctx),
		RelayTimeout:        ctx.Duration(RelayTimeoutFlagName),
	}
}

func readValidatorRetrievalConfig(ctx *cli.Context) payloadretrieval.ValidatorPayloadRetrieverConfig {
	return payloadretrieval.ValidatorPayloadRetrieverConfig{
		PayloadClientConfig: readPayloadClientConfig(ctx),
		RetrievalTimeout:    ctx.Duration(ValidatorTimeoutFlagName),
	}
}<|MERGE_RESOLUTION|>--- conflicted
+++ resolved
@@ -344,19 +344,11 @@
 			return dispersal.DisperserClientConfig{}, fmt.Errorf("parse eigenDANetwork: %w", err)
 		}
 
-<<<<<<< HEAD
-		disperserAddressString = eigenDANetwork.GetDisperserAddress()
-	}
-
-	return dispersal.DisperserClientConfig{
-		GrpcUri:           disperserAddressString,
-=======
 		grpcUri = eigenDANetwork.GetDisperserGrpcUri()
 	}
 
 	return dispersal.DisperserClientConfig{
 		GrpcUri:           grpcUri,
->>>>>>> 4a112bd7
 		UseSecureGrpcFlag: !ctx.Bool(DisableTLSFlagName),
 	}, nil
 }
