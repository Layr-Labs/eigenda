//nolint:funlen // builder functions are expected to be long.
package builder

import (
	"context"
	"errors"
	"fmt"
	"math/rand"
	"regexp"
	"slices"
	"time"

	"github.com/Layr-Labs/eigenda/api/clients"
	clients_v2 "github.com/Layr-Labs/eigenda/api/clients/v2"
	"github.com/Layr-Labs/eigenda/api/clients/v2/payloaddispersal"
	"github.com/Layr-Labs/eigenda/api/clients/v2/payloadretrieval"
	"github.com/Layr-Labs/eigenda/api/clients/v2/relay"
	client_validator "github.com/Layr-Labs/eigenda/api/clients/v2/validator"
	"github.com/Layr-Labs/eigenda/api/clients/v2/verification"
	"github.com/Layr-Labs/eigenda/api/proxy/common"
	"github.com/Layr-Labs/eigenda/api/proxy/metrics"
	"github.com/Layr-Labs/eigenda/api/proxy/store"
	"github.com/Layr-Labs/eigenda/api/proxy/store/generated_key/eigenda"
	"github.com/Layr-Labs/eigenda/api/proxy/store/generated_key/eigenda/verify"
	"github.com/Layr-Labs/eigenda/api/proxy/store/generated_key/memstore"
	memstore_v2 "github.com/Layr-Labs/eigenda/api/proxy/store/generated_key/memstore/v2"
	eigenda_v2 "github.com/Layr-Labs/eigenda/api/proxy/store/generated_key/v2"
	"github.com/Layr-Labs/eigenda/api/proxy/store/secondary"
	"github.com/Layr-Labs/eigenda/api/proxy/store/secondary/redis"
	"github.com/Layr-Labs/eigenda/api/proxy/store/secondary/s3"
	common_eigenda "github.com/Layr-Labs/eigenda/common"
	"github.com/Layr-Labs/eigenda/common/geth"
	binding "github.com/Layr-Labs/eigenda/contracts/bindings/EigenDACertVerifierRouter"
	"github.com/prometheus/client_golang/prometheus"

	auth "github.com/Layr-Labs/eigenda/core/auth/v2"
	"github.com/Layr-Labs/eigenda/core/eth"
	core_v2 "github.com/Layr-Labs/eigenda/core/v2"
	"github.com/Layr-Labs/eigenda/encoding/kzg/prover"
	kzgverifier "github.com/Layr-Labs/eigenda/encoding/kzg/verifier"
	"github.com/Layr-Labs/eigensdk-go/logging"
	"github.com/consensys/gnark-crypto/ecc/bn254"
	"github.com/ethereum/go-ethereum/accounts/abi/bind"
	geth_common "github.com/ethereum/go-ethereum/common"
	"github.com/ethereum/go-ethereum/crypto"
	"github.com/ethereum/go-ethereum/rpc"

	metrics_v2 "github.com/Layr-Labs/eigenda/api/clients/v2/metrics"
)

// BuildStoreManager is the main builder for proxy's store.
// It builds all the different store clients, and injects them into
// a new store manager, which it returns when successful.
func BuildStoreManager(
	ctx context.Context,
	log logging.Logger,
	metrics metrics.Metricer,
	config Config,
	secrets common.SecretConfigV2,
	registry *prometheus.Registry,
) (*store.Manager, error) {
	var err error
	var s3Store *s3.Store
	var redisStore *redis.Store
	var eigenDAV1Store common.EigenDAV1Store
	var eigenDAV2Store common.EigenDAV2Store

	if config.S3Config.Bucket != "" {
		log.Info("Using S3 storage backend")
		s3Store, err = s3.NewStore(config.S3Config)
		if err != nil {
			return nil, err
		}
	}

	if config.RedisConfig.Endpoint != "" {
		log.Info("Using Redis storage backend")
		redisStore, err = redis.NewStore(&config.RedisConfig)
		if err != nil {
			return nil, err
		}
	}

	v1Enabled := slices.Contains(config.StoreConfig.BackendsToEnable, common.V1EigenDABackend)
	v2Enabled := slices.Contains(config.StoreConfig.BackendsToEnable, common.V2EigenDABackend)

	if config.StoreConfig.DispersalBackend == common.V2EigenDABackend && !v2Enabled {
		return nil, fmt.Errorf("dispersal backend is set to V2, but V2 backend is not enabled")
	} else if config.StoreConfig.DispersalBackend == common.V1EigenDABackend && !v1Enabled {
		return nil, fmt.Errorf("dispersal backend is set to V1, but V1 backend is not enabled")
	}

	var kzgVerifier *kzgverifier.Verifier
	// there are two cases in which we need to construct the kzgVerifier:
	// 1. V1
	// 2. V2, when validator retrieval is enabled
	if v1Enabled ||
		v2Enabled && slices.Contains(config.ClientConfigV2.RetrieversToEnable, common.ValidatorRetrieverType) {
		// The verifier doesn't support loading trailing g2 points from a separate file. If LoadG2Points is true, and
		// the user is using a slimmed down g2 SRS file, the verifier will encounter an error while trying to load g2
		// points. Since the verifier doesn't actually need g2 points, it's safe to force LoadG2Points to false, to
		// sidestep the issue entirely.
		kzgConfig := config.KzgConfig
		kzgConfig.LoadG2Points = false

		kzgVerifier, err = kzgverifier.NewVerifier(&kzgConfig, nil)
		if err != nil {
			return nil, fmt.Errorf("new kzg verifier: %w", err)
		}
	}

	if v1Enabled {
		log.Info("Building EigenDA v1 storage backend")
		eigenDAV1Store, err = buildEigenDAV1Backend(ctx, log, config, kzgVerifier)
		if err != nil {
			return nil, fmt.Errorf("build v1 backend: %w", err)
		}
	}

	if v2Enabled {
		log.Info("Building EigenDA v2 storage backend")
		eigenDAV2Store, err = buildEigenDAV2Backend(ctx, log, config, secrets, kzgVerifier, registry)
		if err != nil {
			return nil, fmt.Errorf("build v2 backend: %w", err)
		}
	}

	fallbacks := buildSecondaries(config.StoreConfig.FallbackTargets, s3Store, redisStore)
	caches := buildSecondaries(config.StoreConfig.CacheTargets, s3Store, redisStore)
	secondary := secondary.NewSecondaryManager(log, metrics, caches, fallbacks, config.StoreConfig.WriteOnCacheMiss)

	if secondary.Enabled() { // only spin-up go routines if secondary storage is enabled
		log.Info("Starting secondary write loop(s)", "count", config.StoreConfig.AsyncPutWorkers)

		for i := 0; i < config.StoreConfig.AsyncPutWorkers; i++ {
			go secondary.WriteSubscriptionLoop(ctx)
		}
	}

	log.Info(
		"Created storage backends",
		"eigenda_v1", eigenDAV1Store != nil,
		"eigenda_v2", eigenDAV2Store != nil,
		"s3", s3Store != nil,
		"redis", redisStore != nil,
		"read_fallback", len(fallbacks) > 0,
		"caching", len(caches) > 0,
		"async_secondary_writes", (secondary.Enabled() && config.StoreConfig.AsyncPutWorkers > 0),
		"verify_v1_certs", config.VerifierConfigV1.VerifyCerts,
	)

	return store.NewManager(
		eigenDAV1Store,
		eigenDAV2Store,
		s3Store,
		log,
		secondary,
		config.StoreConfig.DispersalBackend,
	)
}

// buildSecondaries ... Creates a slice of secondary targets used for either read
// failover or caching
func buildSecondaries(
	targets []string,
	s3Store common.SecondaryStore,
	redisStore *redis.Store,
) []common.SecondaryStore {
	stores := make([]common.SecondaryStore, len(targets))

	for i, target := range targets {
		//nolint:exhaustive // TODO: implement additional secondaries
		switch common.StringToBackendType(target) {
		case common.RedisBackendType:
			if redisStore == nil {
				panic(fmt.Sprintf("Redis backend not configured: %s", target))
			}
			stores[i] = redisStore
		case common.S3BackendType:
			if s3Store == nil {
				panic(fmt.Sprintf("S3 backend not configured: %s", target))
			}
			stores[i] = s3Store

		default:
			panic(fmt.Sprintf("Invalid backend target: %s", target))
		}
	}
	return stores
}

// A regexp matching "execution reverted" errors returned from the parent chain RPC.
var executionRevertedRegexp = regexp.MustCompile(`(?i)execution reverted|VM execution error\.?`)

// IsExecutionReverted returns true if the error is an "execution reverted" error
// or if the error is a rpc.Error with ErrorCode 3.
// Taken from
func isExecutionReverted(err error) bool {
	if executionRevertedRegexp.MatchString(err.Error()) {
		return true
	}
	var rpcError rpc.Error
	ok := errors.As(err, &rpcError)
	if ok && rpcError.ErrorCode() == 3 {
		return true
	}
	return false
}

// buildEigenDAV2Backend ... Builds EigenDA V2 storage backend
func buildEigenDAV2Backend(
	ctx context.Context,
	log logging.Logger,
	config Config,
	secrets common.SecretConfigV2,
	kzgVerifier *kzgverifier.Verifier,
	registry *prometheus.Registry,
) (common.EigenDAV2Store, error) {
	// This is a bit of a hack. The kzg config is used by both v1 AND v2, but the `LoadG2Points` field has special
	// requirements. For v1, it must always be false. For v2, it must always be true. Ideally, we would modify
	// the underlying core library to be more flexible, but that is a larger change for another time. As a stopgap, we
	// simply set this value to whatever it needs to be prior to using it.
	kzgConfig := config.KzgConfig
	kzgConfig.LoadG2Points = true

	kzgProver, err := prover.NewProver(&kzgConfig, nil)
	if err != nil {
		return nil, fmt.Errorf("new KZG prover: %w", err)
	}

	if config.MemstoreEnabled {
		return memstore_v2.New(ctx, log, config.MemstoreConfig, kzgProver.Srs.G1)
	}

	ethClient, err := buildEthClient(ctx, log, secrets, config.ClientConfigV2.EigenDANetwork)
	if err != nil {
		return nil, fmt.Errorf("build eth client: %w", err)
	}

	routerOrImmutableVerifierAddr := geth_common.HexToAddress(config.ClientConfigV2.EigenDACertVerifierOrRouterAddress)
	caller, err := binding.NewContractEigenDACertVerifierRouterCaller(routerOrImmutableVerifierAddr, ethClient)
	if err != nil {
		return nil, fmt.Errorf("new cert verifier router caller: %w", err)
	}

	isRouter := true
	// Check if the router address is actually a router. if method `getCertVerifierAt` fails, it means that the
	// address is not a router, and we should treat it as an immutable cert verifier instead
	_, err = caller.GetCertVerifierAt(&bind.CallOpts{Context: ctx}, 0)
	switch {
	case err != nil && isExecutionReverted(err):
		log.Warnf("EigenDA cert verifier router address was detected to not be a router at address (%s), "+
			"using it as an immutable cert verifier instead", routerOrImmutableVerifierAddr.Hex())
		isRouter = false
	case err != nil:
		return nil, fmt.Errorf("failed to determine whether cert verifier is immutable or "+
			"deployed behind a router at address (%s) : %w", routerOrImmutableVerifierAddr.Hex(), err)
	default:
		log.Infof("EigenDA cert verifier address was detected as an EigenDACertVerifierRouter "+
			"at address (%s), using it as such", routerOrImmutableVerifierAddr.Hex())
	}

	var provider clients_v2.CertVerifierAddressProvider
	if !isRouter {
		provider = verification.NewStaticCertVerifierAddressProvider(
			routerOrImmutableVerifierAddr)
	} else {
		provider, err = verification.BuildRouterAddressProvider(
			routerOrImmutableVerifierAddr,
			ethClient,
			log,
		)

		if err != nil {
			return nil, fmt.Errorf("build router address provider: %w", err)
		}
	}

	ethReader, err := buildEthReader(log, config.ClientConfigV2, ethClient)
	if err != nil {
		return nil, fmt.Errorf("build eth reader: %w", err)
	}
	certVerifier, err := verification.NewCertVerifier(
		log,
		ethClient,
		provider,
	)
	if err != nil {
		return nil, fmt.Errorf("new cert verifier: %w", err)
	}
	if !isRouter {
		// We call GetCertVersion to ensure that the cert verifier is of a supported version. See
		// https://github.com/Layr-Labs/eigenda/blob/d0a14fa44/contracts/src/integrations/cert/interfaces/IVersionedEigenDACertVerifier.sol#L12
		// https://github.com/Layr-Labs/eigenda/blob/d0a14fa44/contracts/src/integrations/cert/EigenDACertVerifier.sol#L79
		// We pass in block 0 because a static certVerifierAddress provider is used when not using a router,
		// so the block number is not relevant.
		certVersion, err := certVerifier.GetCertVersion(ctx, 0)
		if err != nil {
			return nil, fmt.Errorf(
				"failed to eth-call certVersion(), meaning that you either have network problems with your eth node, or "+
					"%s is not a CertVerifier version >= V3, which is required by this version of proxy: %w",
				routerOrImmutableVerifierAddr.Hex(), err)
		}
		// Note that we also support certV2s, just not V2 CertVerifiers.
		// This is because we transform certV2s into certV3s and verified using the CertVerifierV3 contract.
		// However, the serialization logic, as well as some functions needed during the dispersal path (eg. requiredQuorums),
		// are only compatible/available with CertVerifier V3, hence the requirement here.
		if certVersion != 3 {
			return nil, fmt.Errorf("this version of proxy is only compatible with CertVerifier V3 : cert verifier at address %s is version %d",
				routerOrImmutableVerifierAddr.Hex(), certVersion)
		}
	}

	var retrievers []clients_v2.PayloadRetriever
	for _, retrieverType := range config.ClientConfigV2.RetrieversToEnable {
		switch retrieverType {
		case common.RelayRetrieverType:
			log.Info("Initializing relay payload retriever")
			relayPayloadRetriever, err := buildRelayPayloadRetriever(
				log, config.ClientConfigV2, ethClient, kzgProver.Srs.G1, ethReader.GetRelayRegistryAddress())
			if err != nil {
				return nil, fmt.Errorf("build relay payload retriever: %w", err)
			}
			retrievers = append(retrievers, relayPayloadRetriever)
		case common.ValidatorRetrieverType:
			log.Info("Initializing validator payload retriever")
			validatorPayloadRetriever, err := buildValidatorPayloadRetriever(
				log, config.ClientConfigV2, ethClient, ethReader, kzgVerifier, kzgProver.Srs.G1)
			if err != nil {
				return nil, fmt.Errorf("build validator payload retriever: %w", err)
			}
			retrievers = append(retrievers, validatorPayloadRetriever)
		default:
			return nil, fmt.Errorf("unknown retriever type: %s", retrieverType)
		}
	}

	// Ensure at least one retriever is configured
	if len(retrievers) == 0 {
		return nil, fmt.Errorf("no payload retrievers enabled, please enable at least one retriever type")
	}

	payloadDisperser, err := buildPayloadDisperser(
		ctx,
		log,
		config.ClientConfigV2,
		secrets,
		ethClient,
		kzgProver,
		certVerifier,
		ethReader,
		registry,
	)
	if err != nil {
		return nil, fmt.Errorf("build payload disperser: %w", err)
	}

	eigenDAV2Store, err := eigenda_v2.NewStore(
		log,
		config.ClientConfigV2.PutTries,
		config.ClientConfigV2.RBNRecencyWindowSize,
		payloadDisperser,
		retrievers,
		certVerifier,
	)
	if err != nil {
		return nil, fmt.Errorf("create v2 store: %w", err)
	}

	return eigenDAV2Store, nil
}

// buildEigenDAV1Backend ... Builds EigenDA V1 storage backend
func buildEigenDAV1Backend(
	ctx context.Context,
	log logging.Logger,
	config Config,
	kzgVerifier *kzgverifier.Verifier,
) (common.EigenDAV1Store, error) {
	verifier, err := verify.NewVerifier(&config.VerifierConfigV1, kzgVerifier, log)
	if err != nil {
		return nil, fmt.Errorf("new verifier: %w", err)
	}

	if config.VerifierConfigV1.VerifyCerts {
		log.Info("Certificate verification with Ethereum enabled")
	} else {
		log.Warn("Certificate verification disabled. This can result in invalid EigenDA certificates being accredited.")
	}

	if config.MemstoreEnabled {
		log.Info("Using memstore backend for EigenDA V1")
		return memstore.New(ctx, verifier, log, config.MemstoreConfig)
	}
	// EigenDAV1 backend dependency injection
	var client *clients.EigenDAClient

	client, err = clients.NewEigenDAClient(log, config.ClientConfigV1.EdaClientCfg)
	if err != nil {
		return nil, err
	}

	storeConfig, err := eigenda.NewStoreConfig(
		config.ClientConfigV1.MaxBlobSizeBytes,
		config.VerifierConfigV1.EthConfirmationDepth,
		config.ClientConfigV1.EdaClientCfg.StatusQueryTimeout,
		config.ClientConfigV1.PutTries,
	)
	if err != nil {
		return nil, fmt.Errorf("create v1 store config: %w", err)
	}

	return eigenda.NewStore(
		client,
		verifier,
		log,
		storeConfig,
	)
}

func buildEthClient(ctx context.Context, log logging.Logger, secretConfigV2 common.SecretConfigV2,
	expectedNetwork common.EigenDANetwork) (common_eigenda.EthClient, error) {
	gethCfg := geth.EthClientConfig{
		RPCURLs: []string{secretConfigV2.EthRPCURL},
	}

	ethClient, err := geth.NewClient(gethCfg, geth_common.Address{}, 0, log)
	if err != nil {
		return nil, fmt.Errorf("create geth client: %w", err)
	}
	ctx, cancel := context.WithTimeout(ctx, 5*time.Second)
	defer cancel()
	chainID, err := ethClient.ChainID(ctx)
	if err != nil {
		return nil, fmt.Errorf("failed to get chain ID from ETH RPC: %w", err)
	}

	log.Infof("Using chain id: %d", chainID.Uint64())

	// Validate that the chain ID matches the expected network
	if expectedNetwork != "" {
		actualNetworks, err := common.EigenDANetworksFromChainID(chainID.String())
		if err != nil {
			return nil, fmt.Errorf("unknown chain ID %s: %w", chainID.String(), err)
		}
		if !slices.Contains(actualNetworks, expectedNetwork) {
			return nil, fmt.Errorf("network mismatch: expected %s (based on configuration), but ETH RPC "+
				"returned chain ID %s which corresponds to %s",
				expectedNetwork, chainID.String(), actualNetworks)
		}

		log.Infof("Detected EigenDA network: %s. Will use for reading network default values if overrides "+
			"aren't provided.", expectedNetwork.String())
	}

	return ethClient, nil
}

func buildRelayPayloadRetriever(
	log logging.Logger,
	clientConfigV2 common.ClientConfigV2,
	ethClient common_eigenda.EthClient,
	g1Srs []bn254.G1Affine,
	relayRegistryAddress geth_common.Address,
) (*payloadretrieval.RelayPayloadRetriever, error) {
	relayClient, err := buildRelayClient(log, clientConfigV2, ethClient, relayRegistryAddress)
	if err != nil {
		return nil, fmt.Errorf("build relay client: %w", err)
	}

	relayPayloadRetriever, err := payloadretrieval.NewRelayPayloadRetriever(
		log,
		//nolint:gosec // disable G404: this doesn't need to be cryptographically secure
		rand.New(rand.NewSource(time.Now().UnixNano())),
		clientConfigV2.RelayPayloadRetrieverCfg,
		relayClient,
		g1Srs)
	if err != nil {
		return nil, fmt.Errorf("new relay payload retriever: %w", err)
	}

	return relayPayloadRetriever, nil
}

func buildRelayClient(
	log logging.Logger,
	clientConfigV2 common.ClientConfigV2,
	ethClient common_eigenda.EthClient,
	relayRegistryAddress geth_common.Address,
) (relay.RelayClient, error) {
	relayURLProvider, err := relay.NewRelayUrlProvider(ethClient, relayRegistryAddress)
	if err != nil {
		return nil, fmt.Errorf("new relay url provider: %w", err)
	}

	relayCfg := &relay.RelayClientConfig{
		UseSecureGrpcFlag: clientConfigV2.DisperserClientCfg.UseSecureGrpcFlag,
		// we should never expect a message greater than our allowed max blob size.
		// 10% of max blob size is added for additional safety
		MaxGRPCMessageSize: uint(clientConfigV2.MaxBlobSizeBytes + (clientConfigV2.MaxBlobSizeBytes / 10)),
	}

	relayClient, err := relay.NewRelayClient(relayCfg, log, relayURLProvider)
	if err != nil {
		return nil, fmt.Errorf("new relay client: %w", err)
	}

	return relayClient, nil
}

// buildValidatorPayloadRetriever constructs a ValidatorPayloadRetriever for retrieving
// payloads directly from EigenDA validators
func buildValidatorPayloadRetriever(
	log logging.Logger,
	clientConfigV2 common.ClientConfigV2,
	ethClient common_eigenda.EthClient,
	ethReader *eth.Reader,
	kzgVerifier *kzgverifier.Verifier,
	g1Srs []bn254.G1Affine,
) (*payloadretrieval.ValidatorPayloadRetriever, error) {
	chainState := eth.NewChainState(ethReader, ethClient)

	retrievalClient := client_validator.NewValidatorClient(
		log,
		ethReader,
		chainState,
		kzgVerifier,
		client_validator.DefaultClientConfig(),
		nil,
	)

	// Create validator payload retriever
	validatorRetriever, err := payloadretrieval.NewValidatorPayloadRetriever(
		log,
		clientConfigV2.ValidatorPayloadRetrieverCfg,
		retrievalClient,
		g1Srs,
	)
	if err != nil {
		return nil, fmt.Errorf("new validator payload retriever: %w", err)
	}

	return validatorRetriever, nil
}

func buildEthReader(log logging.Logger,
	clientConfigV2 common.ClientConfigV2,
	ethClient common_eigenda.EthClient,
) (*eth.Reader, error) {
	ethReader, err := eth.NewReader(
		log,
		ethClient,
		clientConfigV2.BLSOperatorStateRetrieverAddr,
		clientConfigV2.EigenDAServiceManagerAddr,
	)
	if err != nil {
		return nil, fmt.Errorf("new reader: %w", err)
	}

	return ethReader, nil
}

func buildPayloadDisperser(
	ctx context.Context,
	log logging.Logger,
	clientConfigV2 common.ClientConfigV2,
	secrets common.SecretConfigV2,
	ethClient common_eigenda.EthClient,
	kzgProver *prover.Prover,
	certVerifier *verification.CertVerifier,
	ethReader *eth.Reader,
	registry *prometheus.Registry,
) (*payloaddispersal.PayloadDisperser, error) {
	signer, err := buildLocalSigner(ctx, log, secrets, ethClient)
	if err != nil {
		return nil, fmt.Errorf("build local signer: %w", err)
	}

	accountId, err := signer.GetAccountID()
	if err != nil {
		return nil, fmt.Errorf("error getting account ID: %w", err)
	}

	accountantMetrics := metrics_v2.NewAccountantMetrics(registry)
	// The accountant is populated lazily by disperserClient.PopulateAccountant
	accountant := clients_v2.NewUnpopulatedAccountant(accountId, accountantMetrics)

	disperserClient, err := clients_v2.NewDisperserClient(
		&clientConfigV2.DisperserClientCfg,
		signer,
		kzgProver,
<<<<<<< HEAD
		nil,
		nil,
=======
		accountant,
>>>>>>> 207dbf67
	)
	if err != nil {
		return nil, fmt.Errorf("new disperser client: %w", err)
	}

	blockNumMonitor, err := verification.NewBlockNumberMonitor(
		log,
		ethClient,
		time.Second*1, // NOTE: this polling interval works for e.g Ethereum but is too slow for L2 chains
		//       which have block times of 2 seconds or less.
	)
	if err != nil {
		return nil, fmt.Errorf("new block number monitor: %w", err)
	}

	certBuilder, err := clients_v2.NewCertBuilder(
		log,
		geth_common.HexToAddress(clientConfigV2.BLSOperatorStateRetrieverAddr),
		ethReader.GetRegistryCoordinatorAddress(),
		ethClient,
	)

	if err != nil {
		return nil, fmt.Errorf("new cert builder: %w", err)
	}

	payloadDisperser, err := payloaddispersal.NewPayloadDisperser(
		log,
		clientConfigV2.PayloadDisperserCfg,
		disperserClient,
		blockNumMonitor,
		certBuilder,
		certVerifier,
		registry)
	if err != nil {
		return nil, fmt.Errorf("new payload disperser: %w", err)
	}

	return payloadDisperser, nil
}

// buildLocalSigner attempts to check the pending balance of the created signer account. If the check fails, or if the
// balance is determined to be 0, the user is warned with a log. This method doesn't return an error based on this
// check:
// it's possible that a user could want to set up a signer before it's actually ready to be used
//
// TODO: the checks performed in this method could be improved in the future, e.g. by checking payment vault state,
// or by accessing the disperser accountant
func buildLocalSigner(
	ctx context.Context,
	log logging.Logger,
	secrets common.SecretConfigV2,
	ethClient common_eigenda.EthClient,
) (core_v2.BlobRequestSigner, error) {
	signer, err := auth.NewLocalBlobRequestSigner(secrets.SignerPaymentKey)
	if err != nil {
		return nil, fmt.Errorf("new local blob request signer: %w", err)
	}

	accountID := crypto.PubkeyToAddress(signer.PrivateKey.PublicKey)
	ctxWithTimeout, cancel := context.WithTimeout(ctx, 5*time.Second)
	defer cancel()
	pendingBalance, err := ethClient.PendingBalanceAt(ctxWithTimeout, accountID)

	switch {
	case err != nil:
		log.Errorf("get pending balance for accountID %v: %v", accountID, err)
	case pendingBalance == nil:
		log.Errorf(
			"get pending balance for accountID %v didn't return an error, but pending balance is nil", accountID)
	case pendingBalance.Sign() <= 0:
		log.Warnf("pending balance for accountID %v is zero", accountID)
	}

	return signer, nil
}<|MERGE_RESOLUTION|>--- conflicted
+++ resolved
@@ -589,12 +589,8 @@
 		&clientConfigV2.DisperserClientCfg,
 		signer,
 		kzgProver,
-<<<<<<< HEAD
+		accountant,
 		nil,
-		nil,
-=======
-		accountant,
->>>>>>> 207dbf67
 	)
 	if err != nil {
 		return nil, fmt.Errorf("new disperser client: %w", err)
