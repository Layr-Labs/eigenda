//nolint:funlen // builder functions are expected to be long.
package builder

import (
	"context"
	"errors"
	"fmt"
	"math/rand"
	"regexp"
	"slices"
	"time"

	"github.com/Layr-Labs/eigenda/api/clients"
	clients_v2 "github.com/Layr-Labs/eigenda/api/clients/v2"
	"github.com/Layr-Labs/eigenda/api/clients/v2/payloaddispersal"
	"github.com/Layr-Labs/eigenda/api/clients/v2/payloadretrieval"
	"github.com/Layr-Labs/eigenda/api/clients/v2/relay"
	client_validator "github.com/Layr-Labs/eigenda/api/clients/v2/validator"
	"github.com/Layr-Labs/eigenda/api/clients/v2/verification"
	"github.com/Layr-Labs/eigenda/api/proxy/common"
	"github.com/Layr-Labs/eigenda/api/proxy/metrics"
	"github.com/Layr-Labs/eigenda/api/proxy/store"
	"github.com/Layr-Labs/eigenda/api/proxy/store/generated_key/eigenda"
	"github.com/Layr-Labs/eigenda/api/proxy/store/generated_key/eigenda/verify"
	"github.com/Layr-Labs/eigenda/api/proxy/store/generated_key/memstore"
	memstore_v2 "github.com/Layr-Labs/eigenda/api/proxy/store/generated_key/memstore/v2"
	eigenda_v2 "github.com/Layr-Labs/eigenda/api/proxy/store/generated_key/v2"
	"github.com/Layr-Labs/eigenda/api/proxy/store/secondary"
	"github.com/Layr-Labs/eigenda/api/proxy/store/secondary/s3"
	common_eigenda "github.com/Layr-Labs/eigenda/common"
	"github.com/Layr-Labs/eigenda/common/geth"
	binding "github.com/Layr-Labs/eigenda/contracts/bindings/EigenDACertVerifierRouter"
	"github.com/prometheus/client_golang/prometheus"

	auth "github.com/Layr-Labs/eigenda/core/auth/v2"
	"github.com/Layr-Labs/eigenda/core/eth"
	"github.com/Layr-Labs/eigenda/core/eth/directory"
	core_v2 "github.com/Layr-Labs/eigenda/core/v2"
	"github.com/Layr-Labs/eigenda/encoding/kzg/prover"
	kzgverifier "github.com/Layr-Labs/eigenda/encoding/kzg/verifier"
	"github.com/Layr-Labs/eigensdk-go/logging"
	"github.com/consensys/gnark-crypto/ecc/bn254"
	"github.com/ethereum/go-ethereum/accounts/abi/bind"
	geth_common "github.com/ethereum/go-ethereum/common"
	"github.com/ethereum/go-ethereum/crypto"
	"github.com/ethereum/go-ethereum/rpc"

	metrics_v2 "github.com/Layr-Labs/eigenda/api/clients/v2/metrics"
)

// BuildManagers builds separate cert and keccak managers
func BuildManagers(
	ctx context.Context,
	log logging.Logger,
	metrics metrics.Metricer,
	config Config,
	secrets common.SecretConfigV2,
	registry *prometheus.Registry,
) (*store.EigenDAManager, *store.KeccakManager, error) {
	var err error
	var s3Store *s3.Store
	var eigenDAV1Store common.EigenDAV1Store
	var eigenDAV2Store common.EigenDAV2Store

	if config.S3Config.Bucket != "" {
		log.Info("Using S3 storage backend")
		s3Store, err = s3.NewStore(config.S3Config)
		if err != nil {
			return nil, nil, fmt.Errorf("new S3 store: %w", err)
		}
	}

<<<<<<< HEAD
=======
	if config.RedisConfig.Endpoint != "" {
		log.Info("Using Redis storage backend")
		redisStore, err = redis.NewStore(&config.RedisConfig)
		if err != nil {
			return nil, nil, fmt.Errorf("new Redis store: %w", err)
		}
	}

>>>>>>> d1beba09
	v1Enabled := slices.Contains(config.StoreConfig.BackendsToEnable, common.V1EigenDABackend)
	v2Enabled := slices.Contains(config.StoreConfig.BackendsToEnable, common.V2EigenDABackend)

	if config.StoreConfig.DispersalBackend == common.V2EigenDABackend && !v2Enabled {
		return nil, nil, fmt.Errorf("dispersal backend is set to V2, but V2 backend is not enabled")
	} else if config.StoreConfig.DispersalBackend == common.V1EigenDABackend && !v1Enabled {
		return nil, nil, fmt.Errorf("dispersal backend is set to V1, but V1 backend is not enabled")
	}

	var kzgVerifier *kzgverifier.Verifier
	// there are two cases in which we need to construct the kzgVerifier:
	// 1. V1
	// 2. V2, when validator retrieval is enabled
	if v1Enabled ||
		v2Enabled && slices.Contains(config.ClientConfigV2.RetrieversToEnable, common.ValidatorRetrieverType) {
		// The verifier doesn't support loading trailing g2 points from a separate file. If LoadG2Points is true, and
		// the user is using a slimmed down g2 SRS file, the verifier will encounter an error while trying to load g2
		// points. Since the verifier doesn't actually need g2 points, it's safe to force LoadG2Points to false, to
		// sidestep the issue entirely.
		kzgConfig := config.KzgConfig
		kzgConfig.LoadG2Points = false

		kzgVerifier, err = kzgverifier.NewVerifier(&kzgConfig, nil)
		if err != nil {
			return nil, nil, fmt.Errorf("new kzg verifier: %w", err)
		}
	}

	if v1Enabled {
		log.Info("Building EigenDA v1 storage backend")
		eigenDAV1Store, err = buildEigenDAV1Backend(ctx, log, config, kzgVerifier)
		if err != nil {
			return nil, nil, fmt.Errorf("build v1 backend: %w", err)
		}
	}

	if v2Enabled {
		log.Info("Building EigenDA v2 storage backend")
		eigenDAV2Store, err = buildEigenDAV2Backend(ctx, log, config, secrets, kzgVerifier, registry)
		if err != nil {
			return nil, nil, fmt.Errorf("build v2 backend: %w", err)
		}
	}

	fallbacks := buildSecondaries(config.StoreConfig.FallbackTargets, s3Store)
	caches := buildSecondaries(config.StoreConfig.CacheTargets, s3Store)
	secondary := secondary.NewSecondaryManager(log, metrics, caches, fallbacks, config.StoreConfig.WriteOnCacheMiss)

	if secondary.Enabled() { // only spin-up go routines if secondary storage is enabled
		log.Info("Starting secondary write loop(s)", "count", config.StoreConfig.AsyncPutWorkers)

		for i := 0; i < config.StoreConfig.AsyncPutWorkers; i++ {
			go secondary.WriteSubscriptionLoop(ctx)
		}
	}

	log.Info(
		"Created storage backends",
		"eigenda_v1", eigenDAV1Store != nil,
		"eigenda_v2", eigenDAV2Store != nil,
		"s3", s3Store != nil,
		"read_fallback", len(fallbacks) > 0,
		"caching", len(caches) > 0,
		"async_secondary_writes", (secondary.Enabled() && config.StoreConfig.AsyncPutWorkers > 0),
		"verify_v1_certs", config.VerifierConfigV1.VerifyCerts,
	)

	certMgr, err := store.NewEigenDAManager(
		eigenDAV1Store,
		eigenDAV2Store,
		log,
		secondary,
		config.StoreConfig.DispersalBackend,
	)
	if err != nil {
		return nil, nil, fmt.Errorf("new eigenda manager: %w", err)
	}

	keccakMgr, err := store.NewKeccakManager(s3Store, log)
	if err != nil {
		return nil, nil, fmt.Errorf("new keccak manager: %w", err)
	}

	return certMgr, keccakMgr, nil
}

// buildSecondaries ... Creates a slice of secondary targets used for either read
// failover or caching
func buildSecondaries(
	targets []string,
	s3Store common.SecondaryStore,
) []common.SecondaryStore {
	stores := make([]common.SecondaryStore, len(targets))

	for i, target := range targets {
		//nolint:exhaustive // TODO: implement additional secondaries
		switch common.StringToBackendType(target) {
		case common.S3BackendType:
			if s3Store == nil {
				panic(fmt.Sprintf("S3 backend not configured: %s", target))
			}
			stores[i] = s3Store

		default:
			panic(fmt.Sprintf("Invalid backend target: %s", target))
		}
	}
	return stores
}

// A regexp matching "execution reverted" errors returned from the parent chain RPC.
var executionRevertedRegexp = regexp.MustCompile(`(?i)execution reverted|VM execution error\.?`)

// IsExecutionReverted returns true if the error is an "execution reverted" error
// or if the error is a rpc.Error with ErrorCode 3.
// Taken from
func isExecutionReverted(err error) bool {
	if executionRevertedRegexp.MatchString(err.Error()) {
		return true
	}
	var rpcError rpc.Error
	ok := errors.As(err, &rpcError)
	if ok && rpcError.ErrorCode() == 3 {
		return true
	}
	return false
}

// buildEigenDAV2Backend ... Builds EigenDA V2 storage backend
func buildEigenDAV2Backend(
	ctx context.Context,
	log logging.Logger,
	config Config,
	secrets common.SecretConfigV2,
	kzgVerifier *kzgverifier.Verifier,
	registry *prometheus.Registry,
) (common.EigenDAV2Store, error) {
	// This is a bit of a hack. The kzg config is used by both v1 AND v2, but the `LoadG2Points` field has special
	// requirements. For v1, it must always be false. For v2, it must always be true. Ideally, we would modify
	// the underlying core library to be more flexible, but that is a larger change for another time. As a stopgap, we
	// simply set this value to whatever it needs to be prior to using it.
	kzgConfig := config.KzgConfig
	kzgConfig.LoadG2Points = true

	kzgProver, err := prover.NewProver(&kzgConfig, nil)
	if err != nil {
		return nil, fmt.Errorf("new KZG prover: %w", err)
	}

	if config.MemstoreEnabled {
		return memstore_v2.New(ctx, log, config.MemstoreConfig, kzgProver.Srs.G1)
	}

	ethClient, err := buildEthClient(ctx, log, secrets, config.ClientConfigV2.EigenDANetwork)
	if err != nil {
		return nil, fmt.Errorf("build eth client: %w", err)
	}

	routerOrImmutableVerifierAddr := geth_common.HexToAddress(config.ClientConfigV2.EigenDACertVerifierOrRouterAddress)
	caller, err := binding.NewContractEigenDACertVerifierRouterCaller(routerOrImmutableVerifierAddr, ethClient)
	if err != nil {
		return nil, fmt.Errorf("new cert verifier router caller: %w", err)
	}

	isRouter := true
	// Check if the router address is actually a router. if method `getCertVerifierAt` fails, it means that the
	// address is not a router, and we should treat it as an immutable cert verifier instead
	_, err = caller.GetCertVerifierAt(&bind.CallOpts{Context: ctx}, 0)
	switch {
	case err != nil && isExecutionReverted(err):
		log.Warnf("EigenDA cert verifier router address was detected to not be a router at address (%s), "+
			"using it as an immutable cert verifier instead", routerOrImmutableVerifierAddr.Hex())
		isRouter = false
	case err != nil:
		return nil, fmt.Errorf("failed to determine whether cert verifier is immutable or "+
			"deployed behind a router at address (%s) : %w", routerOrImmutableVerifierAddr.Hex(), err)
	default:
		log.Infof("EigenDA cert verifier address was detected as an EigenDACertVerifierRouter "+
			"at address (%s), using it as such", routerOrImmutableVerifierAddr.Hex())
	}

	var provider clients_v2.CertVerifierAddressProvider
	if !isRouter {
		provider = verification.NewStaticCertVerifierAddressProvider(
			routerOrImmutableVerifierAddr)
	} else {
		provider, err = verification.BuildRouterAddressProvider(
			routerOrImmutableVerifierAddr,
			ethClient,
			log,
		)

		if err != nil {
			return nil, fmt.Errorf("build router address provider: %w", err)
		}
	}
	certVerifier, err := verification.NewCertVerifier(
		log,
		ethClient,
		provider,
	)
	if err != nil {
		return nil, fmt.Errorf("new cert verifier: %w", err)
	}

	if !isRouter {
		// We call GetCertVersion to ensure that the cert verifier is of a supported version. See
		// https://github.com/Layr-Labs/eigenda/blob/d0a14fa44/contracts/src/integrations/cert/interfaces/IVersionedEigenDACertVerifier.sol#L12
		// https://github.com/Layr-Labs/eigenda/blob/d0a14fa44/contracts/src/integrations/cert/EigenDACertVerifier.sol#L79
		// We pass in block 0 because a static certVerifierAddress provider is used when not using a router,
		// so the block number is not relevant.
		certVersion, err := certVerifier.GetCertVersion(ctx, 0)
		if err != nil {
			return nil, fmt.Errorf(
				"failed to eth-call certVersion(), meaning that you either have network problems with your eth node, or "+
					"%s is not a CertVerifier version >= V3, which is required by this version of proxy: %w",
				routerOrImmutableVerifierAddr.Hex(), err)
		}
		// Note that we also support certV2s, just not V2 CertVerifiers.
		// This is because we transform certV2s into certV3s and verified using the CertVerifierV3 contract.
		// However, the serialization logic, as well as some functions needed during the dispersal path (eg. requiredQuorums),
		// are only compatible/available with CertVerifier V3, hence the requirement here.
		if certVersion != 3 {
			return nil, fmt.Errorf("this version of proxy is only compatible with CertVerifier V3 : cert verifier at address %s is version %d",
				routerOrImmutableVerifierAddr.Hex(), certVersion)
		}
	}

	var eigenDAServiceManagerAddr, operatorStateRetrieverAddr geth_common.Address
	contractDirectory, err := directory.NewContractDirectory(ctx, log, ethClient,
		geth_common.HexToAddress(config.ClientConfigV2.EigenDADirectory))
	if err != nil {
		return nil, fmt.Errorf("new contract directory: %w", err)
	}
	eigenDAServiceManagerAddr, err = contractDirectory.GetContractAddress(ctx, directory.ServiceManager)
	if err != nil {
		return nil, fmt.Errorf("get eigenDAServiceManagerAddr: %w", err)
	}
	operatorStateRetrieverAddr, err = contractDirectory.GetContractAddress(ctx, directory.OperatorStateRetriever)
	if err != nil {
		return nil, fmt.Errorf("get OperatorStateRetriever addr: %w", err)
	}
	registryCoordinator, err := contractDirectory.GetContractAddress(ctx, directory.RegistryCoordinator)
	if err != nil {
		return nil, fmt.Errorf("get registryCoordinator: %w", err)
	}

	var retrievers []clients_v2.PayloadRetriever
	for _, retrieverType := range config.ClientConfigV2.RetrieversToEnable {
		switch retrieverType {
		case common.RelayRetrieverType:
			log.Info("Initializing relay payload retriever")
			relayRegistryAddr, err := contractDirectory.GetContractAddress(ctx, directory.RelayRegistry)
			if err != nil {
				return nil, fmt.Errorf("get relay registry address: %w", err)
			}
			relayPayloadRetriever, err := buildRelayPayloadRetriever(
				ctx, log, config.ClientConfigV2, ethClient, kzgProver.Srs.G1, relayRegistryAddr)
			if err != nil {
				return nil, fmt.Errorf("build relay payload retriever: %w", err)
			}
			retrievers = append(retrievers, relayPayloadRetriever)
		case common.ValidatorRetrieverType:
			log.Info("Initializing validator payload retriever")
			validatorPayloadRetriever, err := buildValidatorPayloadRetriever(
				log, config.ClientConfigV2, ethClient,
				operatorStateRetrieverAddr, eigenDAServiceManagerAddr,
				kzgVerifier, kzgProver.Srs.G1)
			if err != nil {
				return nil, fmt.Errorf("build validator payload retriever: %w", err)
			}
			retrievers = append(retrievers, validatorPayloadRetriever)
		default:
			return nil, fmt.Errorf("unknown retriever type: %s", retrieverType)
		}
	}

	// Ensure at least one retriever is configured
	if len(retrievers) == 0 {
		return nil, fmt.Errorf("no payload retrievers enabled, please enable at least one retriever type")
	}

	payloadDisperser, err := buildPayloadDisperser(
		ctx,
		log,
		config.ClientConfigV2,
		secrets,
		ethClient,
		kzgProver,
		certVerifier,
		operatorStateRetrieverAddr,
		registryCoordinator,
		registry,
	)
	if err != nil {
		return nil, fmt.Errorf("build payload disperser: %w", err)
	}

	eigenDAV2Store, err := eigenda_v2.NewStore(
		log,
		config.ClientConfigV2.PutTries,
		config.ClientConfigV2.RBNRecencyWindowSize,
		payloadDisperser,
		retrievers,
		certVerifier,
	)
	if err != nil {
		return nil, fmt.Errorf("create v2 store: %w", err)
	}

	return eigenDAV2Store, nil
}

// buildEigenDAV1Backend ... Builds EigenDA V1 storage backend
func buildEigenDAV1Backend(
	ctx context.Context,
	log logging.Logger,
	config Config,
	kzgVerifier *kzgverifier.Verifier,
) (common.EigenDAV1Store, error) {
	verifier, err := verify.NewVerifier(&config.VerifierConfigV1, kzgVerifier, log)
	if err != nil {
		return nil, fmt.Errorf("new verifier: %w", err)
	}

	if config.VerifierConfigV1.VerifyCerts {
		log.Info("Certificate verification with Ethereum enabled")
	} else {
		log.Warn("Certificate verification disabled. This can result in invalid EigenDA certificates being accredited.")
	}

	if config.MemstoreEnabled {
		log.Info("Using memstore backend for EigenDA V1")
		return memstore.New(ctx, verifier, log, config.MemstoreConfig)
	}
	// EigenDAV1 backend dependency injection
	var client *clients.EigenDAClient

	client, err = clients.NewEigenDAClient(log, config.ClientConfigV1.EdaClientCfg)
	if err != nil {
		return nil, err
	}

	storeConfig, err := eigenda.NewStoreConfig(
		config.ClientConfigV1.MaxBlobSizeBytes,
		config.VerifierConfigV1.EthConfirmationDepth,
		config.ClientConfigV1.EdaClientCfg.StatusQueryTimeout,
		config.ClientConfigV1.PutTries,
	)
	if err != nil {
		return nil, fmt.Errorf("create v1 store config: %w", err)
	}

	return eigenda.NewStore(
		client,
		verifier,
		log,
		storeConfig,
	)
}

func buildEthClient(ctx context.Context, log logging.Logger, secretConfigV2 common.SecretConfigV2,
	expectedNetwork common.EigenDANetwork) (common_eigenda.EthClient, error) {
	gethCfg := geth.EthClientConfig{
		RPCURLs: []string{secretConfigV2.EthRPCURL},
	}

	ethClient, err := geth.NewClient(gethCfg, geth_common.Address{}, 0, log)
	if err != nil {
		return nil, fmt.Errorf("create geth client: %w", err)
	}
	ctx, cancel := context.WithTimeout(ctx, 5*time.Second)
	defer cancel()
	chainID, err := ethClient.ChainID(ctx)
	if err != nil {
		return nil, fmt.Errorf("failed to get chain ID from ETH RPC: %w", err)
	}

	log.Infof("Using chain id: %d", chainID.Uint64())

	// Validate that the chain ID matches the expected network
	if expectedNetwork != "" {
		actualNetworks, err := common.EigenDANetworksFromChainID(chainID.String())
		if err != nil {
			return nil, fmt.Errorf("unknown chain ID %s: %w", chainID.String(), err)
		}
		if !slices.Contains(actualNetworks, expectedNetwork) {
			return nil, fmt.Errorf("network mismatch: expected %s (based on configuration), but ETH RPC "+
				"returned chain ID %s which corresponds to %s",
				expectedNetwork, chainID.String(), actualNetworks)
		}

		log.Infof("Detected EigenDA network: %s. Will use for reading network default values if overrides "+
			"aren't provided.", expectedNetwork.String())
	}

	return ethClient, nil
}

func buildRelayPayloadRetriever(
	ctx context.Context,
	log logging.Logger,
	clientConfigV2 common.ClientConfigV2,
	ethClient common_eigenda.EthClient,
	g1Srs []bn254.G1Affine,
	relayRegistryAddr geth_common.Address,
) (*payloadretrieval.RelayPayloadRetriever, error) {
	relayClient, err := buildRelayClient(log, clientConfigV2, ethClient, relayRegistryAddr)
	if err != nil {
		return nil, fmt.Errorf("build relay client: %w", err)
	}

	relayPayloadRetriever, err := payloadretrieval.NewRelayPayloadRetriever(
		log,
		//nolint:gosec // disable G404: this doesn't need to be cryptographically secure
		rand.New(rand.NewSource(time.Now().UnixNano())),
		clientConfigV2.RelayPayloadRetrieverCfg,
		relayClient,
		g1Srs)
	if err != nil {
		return nil, fmt.Errorf("new relay payload retriever: %w", err)
	}

	return relayPayloadRetriever, nil
}

func buildRelayClient(
	log logging.Logger,
	clientConfigV2 common.ClientConfigV2,
	ethClient common_eigenda.EthClient,
	relayRegistryAddress geth_common.Address,
) (relay.RelayClient, error) {
	relayURLProvider, err := relay.NewRelayUrlProvider(ethClient, relayRegistryAddress)
	if err != nil {
		return nil, fmt.Errorf("new relay url provider: %w", err)
	}

	relayCfg := &relay.RelayClientConfig{
		UseSecureGrpcFlag: clientConfigV2.DisperserClientCfg.UseSecureGrpcFlag,
		// we should never expect a message greater than our allowed max blob size.
		// 10% of max blob size is added for additional safety
		MaxGRPCMessageSize: uint(clientConfigV2.MaxBlobSizeBytes + (clientConfigV2.MaxBlobSizeBytes / 10)),
		ConnectionPoolSize: clientConfigV2.RelayConnectionPoolSize,
	}

	relayClient, err := relay.NewRelayClient(relayCfg, log, relayURLProvider)
	if err != nil {
		return nil, fmt.Errorf("new relay client: %w", err)
	}

	return relayClient, nil
}

// buildValidatorPayloadRetriever constructs a ValidatorPayloadRetriever for retrieving
// payloads directly from EigenDA validators
func buildValidatorPayloadRetriever(
	log logging.Logger,
	clientConfigV2 common.ClientConfigV2,
	ethClient common_eigenda.EthClient,
	operatorStateRetrieverAddr geth_common.Address,
	eigenDAServiceManagerAddr geth_common.Address,
	kzgVerifier *kzgverifier.Verifier,
	g1Srs []bn254.G1Affine,
) (*payloadretrieval.ValidatorPayloadRetriever, error) {
	ethReader, err := eth.NewReader(
		log,
		ethClient,
		operatorStateRetrieverAddr.String(),
		eigenDAServiceManagerAddr.String(),
	)
	if err != nil {
		return nil, fmt.Errorf("new reader: %w", err)
	}
	chainState := eth.NewChainState(ethReader, ethClient)

	retrievalClient := client_validator.NewValidatorClient(
		log,
		ethReader,
		chainState,
		kzgVerifier,
		client_validator.DefaultClientConfig(),
		nil,
	)

	// Create validator payload retriever
	validatorRetriever, err := payloadretrieval.NewValidatorPayloadRetriever(
		log,
		clientConfigV2.ValidatorPayloadRetrieverCfg,
		retrievalClient,
		g1Srs,
	)
	if err != nil {
		return nil, fmt.Errorf("new validator payload retriever: %w", err)
	}

	return validatorRetriever, nil
}

func buildPayloadDisperser(
	ctx context.Context,
	log logging.Logger,
	clientConfigV2 common.ClientConfigV2,
	secrets common.SecretConfigV2,
	ethClient common_eigenda.EthClient,
	kzgProver *prover.Prover,
	certVerifier *verification.CertVerifier,
	operatorStateRetrieverAddr geth_common.Address,
	registryCoordinatorAddr geth_common.Address,
	registry *prometheus.Registry,
) (*payloaddispersal.PayloadDisperser, error) {
	signer, err := buildLocalSigner(ctx, log, secrets, ethClient)
	if err != nil {
		return nil, fmt.Errorf("build local signer: %w", err)
	}

	accountId, err := signer.GetAccountID()
	if err != nil {
		return nil, fmt.Errorf("error getting account ID: %w", err)
	}

	accountantMetrics := metrics_v2.NewAccountantMetrics(registry)
	dispersalMetrics := metrics_v2.NewDispersalMetrics(registry)

	// The accountant is populated lazily by disperserClient.PopulateAccountant
	accountant := clients_v2.NewUnpopulatedAccountant(accountId, accountantMetrics)

	disperserClient, err := clients_v2.NewDisperserClient(
		log,
		&clientConfigV2.DisperserClientCfg,
		signer,
		kzgProver,
		accountant,
		dispersalMetrics,
	)
	if err != nil {
		return nil, fmt.Errorf("new disperser client: %w", err)
	}

	blockNumMonitor, err := verification.NewBlockNumberMonitor(
		log,
		ethClient,
		time.Second*1, // NOTE: this polling interval works for e.g Ethereum but is too slow for L2 chains
		//       which have block times of 2 seconds or less.
	)
	if err != nil {
		return nil, fmt.Errorf("new block number monitor: %w", err)
	}

	certBuilder, err := clients_v2.NewCertBuilder(
		log, operatorStateRetrieverAddr, registryCoordinatorAddr, ethClient)
	if err != nil {
		return nil, fmt.Errorf("new cert builder: %w", err)
	}

	payloadDisperser, err := payloaddispersal.NewPayloadDisperser(
		log,
		clientConfigV2.PayloadDisperserCfg,
		disperserClient,
		blockNumMonitor,
		certBuilder,
		certVerifier,
		registry)
	if err != nil {
		return nil, fmt.Errorf("new payload disperser: %w", err)
	}

	return payloadDisperser, nil
}

// buildLocalSigner attempts to check the pending balance of the created signer account. If the check fails, or if the
// balance is determined to be 0, the user is warned with a log. This method doesn't return an error based on this
// check:
// it's possible that a user could want to set up a signer before it's actually ready to be used
//
// TODO: the checks performed in this method could be improved in the future, e.g. by checking payment vault state,
// or by accessing the disperser accountant
func buildLocalSigner(
	ctx context.Context,
	log logging.Logger,
	secrets common.SecretConfigV2,
	ethClient common_eigenda.EthClient,
) (core_v2.BlobRequestSigner, error) {
	signer, err := auth.NewLocalBlobRequestSigner(secrets.SignerPaymentKey)
	if err != nil {
		return nil, fmt.Errorf("new local blob request signer: %w", err)
	}

	accountID := crypto.PubkeyToAddress(signer.PrivateKey.PublicKey)
	ctxWithTimeout, cancel := context.WithTimeout(ctx, 5*time.Second)
	defer cancel()
	pendingBalance, err := ethClient.PendingBalanceAt(ctxWithTimeout, accountID)

	switch {
	case err != nil:
		log.Errorf("get pending balance for accountID %v: %v", accountID, err)
	case pendingBalance == nil:
		log.Errorf(
			"get pending balance for accountID %v didn't return an error, but pending balance is nil", accountID)
	case pendingBalance.Sign() <= 0:
		log.Warnf("pending balance for accountID %v is zero", accountID)
	}

	return signer, nil
}<|MERGE_RESOLUTION|>--- conflicted
+++ resolved
@@ -70,17 +70,6 @@
 		}
 	}
 
-<<<<<<< HEAD
-=======
-	if config.RedisConfig.Endpoint != "" {
-		log.Info("Using Redis storage backend")
-		redisStore, err = redis.NewStore(&config.RedisConfig)
-		if err != nil {
-			return nil, nil, fmt.Errorf("new Redis store: %w", err)
-		}
-	}
-
->>>>>>> d1beba09
 	v1Enabled := slices.Contains(config.StoreConfig.BackendsToEnable, common.V1EigenDABackend)
 	v2Enabled := slices.Contains(config.StoreConfig.BackendsToEnable, common.V2EigenDABackend)
 
@@ -338,7 +327,7 @@
 				return nil, fmt.Errorf("get relay registry address: %w", err)
 			}
 			relayPayloadRetriever, err := buildRelayPayloadRetriever(
-				ctx, log, config.ClientConfigV2, ethClient, kzgProver.Srs.G1, relayRegistryAddr)
+				log, config.ClientConfigV2, ethClient, kzgProver.Srs.G1, relayRegistryAddr)
 			if err != nil {
 				return nil, fmt.Errorf("build relay payload retriever: %w", err)
 			}
@@ -481,7 +470,6 @@
 }
 
 func buildRelayPayloadRetriever(
-	ctx context.Context,
 	log logging.Logger,
 	clientConfigV2 common.ClientConfigV2,
 	ethClient common_eigenda.EthClient,
