--- conflicted
+++ resolved
@@ -113,26 +113,17 @@
 	//       We should dig into this underlying logging and see if there's a way to intuitively override, disable,
 	//       or enforce consistency between log outputs.
 
-<<<<<<< HEAD
-	eigenDAManager   *store.EigenDAManager
-	compatibilityCfg proxy_common.CompatibilityConfig
-}
-
-func NewHandlers(m *store.EigenDAManager, compatCfg proxy_common.CompatibilityConfig) IHandlers {
-	return &Handlers{
-		eigenDAManager:   m,
-		compatibilityCfg: compatCfg,
-=======
 	log            logging.Logger
 	eigenDAManager *store.EigenDAManager
+  compatibilityCfg proxy_common.CompatibilityConfig
 }
 
 // NewHandlers is a constructor
-func NewHandlers(m *store.EigenDAManager, l logging.Logger) IHandlers {
+func NewHandlers(m *store.EigenDAManager, l logging.Logger, compatCfg proxy_common.CompatibilityConfig) IHandlers {
 	return &Handlers{
 		log:            l,
 		eigenDAManager: m,
->>>>>>> 794c3562
+    compatibilityCfg: compatCfg,
 	}
 }
 
