package arbitrum_altda

import (
	"context"
	"errors"
	"fmt"
	"time"

	"github.com/Layr-Labs/eigenda/api/clients/v2/coretypes"
	proxy_common "github.com/Layr-Labs/eigenda/api/proxy/common"
	"github.com/Layr-Labs/eigenda/api/proxy/common/types/certs"
	"github.com/Layr-Labs/eigenda/api/proxy/common/types/commitments"
	"github.com/Layr-Labs/eigenda/api/proxy/store"
	"github.com/Layr-Labs/eigensdk-go/logging"
	"github.com/ethereum/go-ethereum/common"
	"github.com/ethereum/go-ethereum/common/hexutil"
	"github.com/ethereum/go-ethereum/crypto"
)

<<<<<<< HEAD
=======
const (
	// trusted integration
	MethodGetSupportedHeaderBytes = "daprovider_getSupportedHeaderBytes"
	MethodStore                   = "daprovider_store"
	MethodRecoverPayload          = "daprovider_recoverPayload"
	MethodCollectPreimages        = "daprovider_collectPreimages"
	// trustless integration
	MethodGenerateReadPreimageProof = "daprovider_generateReadPreimageProof"
	MethodGenerateCertValidityProof = "daprovider_generateCertificateValidityProof"
	// compatibility config
	MethodCompatibilityConfig = "daprovider_compatibilityConfig"
)

>>>>>>> 94b40207
/*
	This is a (hopefully) comprehensive handlers blue print for introducing a new ALT DA server type
	that's compatible with Arbitrum's upcoming Custom DA spec.

	TODO: Understand what fork management for our Arbitrum forks will look like; at a high level we need to:
			1. test E2E correctness of the nitro stack with EigenDA
			2. introduce missing key security checks that could impact the integration's L2 Beat assessment

	TODO: Method implementations:
		[X] GetSupportedHeaderBytes // trusted integration
		[-] Store // trusted integration
		[X] RecoveryPayload // trusted integration
		[-] CollectPreimages // trusted integration
		[ ] GenerateProof // trustless AND secure integration
		[ ] GenerateCertificateValidityProof // trustless AND secure integration
*/

// IHandlers defines the expected JSON RPC interface as defined per Arbitrum Nitro's Custom DA interface:
// https://github.com/OffchainLabs/nitro/blob/c1bdcd8c571c1b22fdcdd4cc030a8ff49cbc5184/daprovider/daclient/daclient.go
type IHandlers interface {
	GetSupportedHeaderBytes(ctx context.Context) (*SupportedHeaderBytesResult, error)

	RecoverPayload(
		ctx context.Context,
		batchNum hexutil.Uint64,
		batchBlockHash common.Hash,
		sequencerMsg hexutil.Bytes,
	) (*PayloadResult, error)

	CollectPreimages(
		ctx context.Context,
		batchNum hexutil.Uint64,
		batchBlockHash common.Hash,
		sequencerMsg hexutil.Bytes,
	) (*PreimagesResult, error)

	Store(
		ctx context.Context,
		message hexutil.Bytes,
		timeout hexutil.Uint64,
	) (*StoreResult, error)

	GenerateReadPreimageProof(
		ctx context.Context,
		certHash common.Hash,
		offset hexutil.Uint64,
		certificate hexutil.Bytes,
	) (*GenerateReadPreimageProofResult, error)

	GenerateCertificateValidityProof(
		ctx context.Context,
		certificate hexutil.Bytes,
	) (*GenerateCertificateValidityProofResult, error)

	CompatibilityConfig(ctx context.Context) (*CompatibilityConfigResult, error)
}

// Handlers defines the Arbitrum ALT DA server spec's JSON RPC methods
// This method implementations should serve as a thin wrapper over the existing EigenDA manager construct
// with translation mapping 503 (failover) and 418 (invalid_cert) status codes into error messages that
// arbitrum nitro can understand to take actions preserving both rollup liveness and safety
//
// Some custom code / refactoring will likely be necessary for supporting the READPREIMAGE proof serialization logic
type Handlers struct {
	// TODO: Metrics support - makes sense to share metrics server between both rest and arbitrum alt da
	//       servers. There should exist some label used or tag that can be used to filter between
	//       this and the REST ALT DA Server. op-geth has added interception to provide arbitrary
	//       preprocessing callbacks on the incoming/outgoing RPC message:
	//       https://github.com/ethereum-optimism/optimism/blob/
	//       8749b77f4d6b4767e40d11371ac3d37cb7f2f2d8/op-service/metrics/rpc_metrics.go
	//
	//      This is something we could leverage but would further solidify our reliance on op-geth which
	//      would be a major footgun for long-term monorepo mgmt. Therefore manually adding metric expressions
	//      to each method function is the only viable solution - although having general modularity through
	//      callback injection would be nice :/
	//
	// TODO: Logging - the underlying go-ethereum (geth) RPC server framework uses geth logging for capturing
	//       invalid namespace/method and deserialization errors when targeting through meta-level reflection.
	///      This can result in std out consistency issues since this is a geth native logger where we use a
	//       custom logger maintained in https://github.com/Layr-Labs/eigensdk-go/tree/dev/logging.
	//
	//       We should dig into this underlying logging and see if there's a way to intuitively override, disable,
	//       or enforce consistency between log outputs.

	log              logging.Logger
	eigenDAManager   *store.EigenDAManager
	compatibilityCfg proxy_common.CompatibilityConfig
}

// NewHandlers is a constructor
func NewHandlers(m *store.EigenDAManager, l logging.Logger, compatCfg proxy_common.CompatibilityConfig) IHandlers {
	return &Handlers{
		log:              l,
		eigenDAManager:   m,
		compatibilityCfg: compatCfg,
	}
}

// GetSupportedHeaderBytes returns the supported DA Header bytes by the CustomDA server
// this method is designed to return a span of bytes for compatibility with
// Arbitrum AnyTrust where multiple message types are supported.
// For CustomDA the provider only returns the Arbitrum CustomDA header byte.
func (h *Handlers) GetSupportedHeaderBytes(ctx context.Context) (*SupportedHeaderBytesResult, error) {
	h.logMethodCall(MethodGetSupportedHeaderBytes)

	return &SupportedHeaderBytesResult{
		HeaderBytes: []byte{commitments.ArbCustomDAHeaderByte},
	}, nil
}

// deserializeCertFromSequencerMsg reads the VersionedCert from the raw sequencer message provided
// by the DA Client
func (h *Handlers) deserializeCertFromSequencerMsg(sequencerMsg hexutil.Bytes) (certs.VersionedCert, error) {
	if len(sequencerMsg) <= DACertOffset {
		return certs.VersionedCert{},
			fmt.Errorf("sequencer message expected to be >=%d bytes, got: %d",
				DACertOffset, len(sequencerMsg))
	}

	daCommit := sequencerMsg[MessageHeaderOffset:]

	daHeaderByte := daCommit[0]
	if daHeaderByte != commitments.ArbCustomDAHeaderByte {
		return certs.VersionedCert{},
			fmt.Errorf("expected CustomDAHeader byte (%x) for 0th index byte of message, instead got: %x ",
				commitments.ArbCustomDAHeaderByte, daHeaderByte)
	}

	daLayerByte := daCommit[1]
	if daLayerByte != commitments.EigenDALayerByte {
		return certs.VersionedCert{},
			fmt.Errorf("expected EigenDALayer byte (%x) for 1st index byte of message, instead got: %x ",
				commitments.EigenDALayerByte, daLayerByte)
	}

	certVersionByte := daCommit[2]
	versionedCert := certs.NewVersionedCert([]byte(daCommit[DACommitPrefixBytes+1:]), certs.VersionByte(certVersionByte))
	return versionedCert, nil
}

// logMethodCall logs the method call with timing information and allows caller to pass in
// method specific log context
func (h *Handlers) logMethodCall(method string, logValue ...string) func() {
	start := time.Now()

	return func() {
		h.log.Info(method, "ns", time.Since(start).Nanoseconds(), logValue)
	}
}

// RecoverPayload is used to fetch the rollup payload of
// of the dispersed batch provided the DA Cert bytes.
//
// @param batch_num: batch number position in global state sequence
// @param batch_block_hash: block hash of the certL1InclusionBlock
// @param sequencer_msg: The encoded rollup payload
//
// @return bytes: Rollup payload bytes
// @return error: A structured error message (if applicable)
func (h *Handlers) RecoverPayload(
	ctx context.Context,
	batchNum hexutil.Uint64,
	batchBlockHash common.Hash,
	sequencerMsg hexutil.Bytes,
) (*PayloadResult, error) {
	callBack := h.logMethodCall(MethodRecoverPayload, "sequencer_message", sequencerMsg.String())
	defer callBack()

	// if the DA Cert fails to be deserialized from the SequencerMessage
	// then it is treated as a DerivationError
	daCert, err := h.deserializeCertFromSequencerMsg(sequencerMsg)
	if err != nil {
		return nil, nil
	}

	payload, err := h.eigenDAManager.Get(ctx, daCert, proxy_common.GETOpts{})
	if err != nil {
		var dpError *coretypes.DerivationError
		if errors.As(err, &dpError) {
			// returning nil for the batch payload indicates to the
			// nitro derivation pipeline to "discard" this batch and move
			// onto the next DA Cert in the Sequencer Inbox
			return nil, nil
		}

		return nil, fmt.Errorf("get rollup payload from DA Cert: %w", err)
	}

	return &PayloadResult{
		Payload: payload,
	}, nil
}

// Store persists a rollup payload to EigenDA and returns an associated ABI encoded DA Cert.
//
// @param message: The rollup payload bytes
//
//	@param timeout: context timeout for how long the request can be processed up-to
//	@param disableFallbackStoreDataOnChain: whether or not to enable a failover
//	               signal in the event of a detected liveness outage
//
//	@return bytes: Arbitrum Custom DA commitment bytes
//	@return error: a structured error message (if applicable)
//
// TODO: Determine the encoding standard to use for the returned DA Commitment. It's assumed that an EigenDAV2 message
// header byte will be prefixed. We can likely reuse the Standard Commitment mode but will require some analysis.
//
// TODO: Add processing for client provided timeout value
func (h *Handlers) Store(
	ctx context.Context,
	message hexutil.Bytes,
	timeout hexutil.Uint64,
) (*StoreResult, error) {
	callBack := h.logMethodCall(MethodStore)
	defer callBack()

	dispersalBackend := h.eigenDAManager.GetDispersalBackend()
	if dispersalBackend != proxy_common.V2EigenDABackend {
		return nil, fmt.Errorf("expected EigenDAV2 backend, got: %v", dispersalBackend)
	}

	if len(message) == 0 {
		return nil, fmt.Errorf("received empty rollup payload")
	}

	// TODO: These "certBytes" should be ABI encoded before publishing to SequencerInbox
	//       since the byte committed to onchain are the same bytes being referenced during the
	//       one step proof
	certBytes, err := h.eigenDAManager.Put(ctx, message)
	if err != nil {
		return nil, fmt.Errorf("put rollup payload: %w", err)
	}

	// TODO: This should eventually be propagated by the Put method given the actual
	//       version byte assumed is dictated by the EigenDACertVerifier used
	versionedCert := certs.NewVersionedCert(certBytes, certs.V2VersionByte)
	daCommitment := commitments.NewArbCommitment(versionedCert)

	result := &StoreResult{
		SerializedDACert: daCommitment.Encode(),
	}

	return result, nil
}

// NOTE: The validation pipeline for CustomDA in Arbitrum is currently unimplemented
// meaning a consensus artifact cannot be generated which reads CustomDA rollup payloads
//
// CollectPreimages fetches the "polynomial evaluation form" (not yet) of the dispersed rollup payload
// and inserts it as a value into a PreimageMap using the hash of the DA Cert as the
// preimage key
//
// @param batch_num: batch number position in global state sequence
// @param batch_block_hash: block hash of the certL1InclusionBlock
// @param sequencer_msg: The DA Certificate
//
//	@return preimages_result: preimage mapping that contains EigenDA V2 entry
//	@return error: a structured error message (if applicable)
//
// TODO: Figure out whether there's value in determining "invalid cert" errors here.
//
//	In theory this is only ever be callable when a DA Cert is validated by the ValidateCert
//	opcode and is assumed to be correct and the associated blob is assumed to be available
//	making validation signaling not needed.
func (h *Handlers) CollectPreimages(
	ctx context.Context,
	batchNum hexutil.Uint64,
	batchBlockHash common.Hash,
	sequencerMsg hexutil.Bytes,
) (*PreimagesResult, error) {
	callBack := h.logMethodCall(MethodCollectPreimages, "sequencer_message", sequencerMsg.String())
	defer callBack()

	daCert, err := h.deserializeCertFromSequencerMsg(sequencerMsg)
	if err != nil {
		return nil, fmt.Errorf("deserialize cert: %w", err)
	}

	payload, err := h.eigenDAManager.Get(ctx, daCert, proxy_common.GETOpts{})
	if err != nil {
		var dpError *coretypes.DerivationError
		if errors.As(err, &dpError) {
			// returning nil for the batch payload indicates to the
			// nitro derivation pipeline to "discard" this batch and move
			// onto the next DA Cert in the Sequencer Inbox
			return nil, nil
		}

		return nil, fmt.Errorf("get rollup payload from DA Cert: %w", err)
	}

	preimages := make(PreimagesMap)
	preimageRecorder := RecordPreimagesTo(preimages)

	// Record the mapping from certificate hash to actual payload data
	// This is what the replay binary expects: keccak256(certificate) -> payload
	certHash := crypto.Keccak256Hash(sequencerMsg[MessageHeaderOffset:])
	preimageRecorder(certHash, payload, CustomDAPreimageType)

	return &PreimagesResult{
		Preimages: preimages,
	}, nil
}

// GenerateReadPreimageProof is used to prove a 32 byte CustomDA preimage type for READPREIMAGE
// The exact implementation here is still a bit TBD - but we'll prove availability of the 32 bytes
// by computing a kzg point opening proof using the data commitment provided in the DA Cert.
// This will be equivalent to what's already done in the arbitrator for serializing an EigenDA READPREIMAGE
// proof. The large difference is this is done on the Custom DA server in go code as an
// "extension" of the one step proof
// construction logic.
//
// READPREIMAGE only cares about the availability or corectness of an EigenDA blob wrt it's kzg data commitment that's
// persisted in the already agreed upon DA Cert.
// Let's assumes that the EigenDA disperser would never sign over a DA Cert with an invalid data commitment.
// Pulling that off would require majority corruption of the EigenDA operator quorums and collusion with disperser
// which is a highly improbable event.
// The data commitment is a tamper resistant field in the rollup domain since modification would result
// in an incorrect merkle leaf hash being constructed from the blob header and result in an invalid merkle inclusion
// proof which would be treated as an invalid DA Cert by the rollup.
//
// TODO: Generating the data witness "opening" proof requires access to the entire EigenDA blob
// which isn't provided by client here. We can do a storage retrieval operation through the EigenDA Manager
// to fetch the blob corresponding to the DA Cert. Redundantly performing DA Cert verification is a necessary
// invariant here to strictly enforce given that this function would only ever be called if checkDACert(DA Cert)=true.
// It's slow to do another storage lookup but performance considerations are irrelevant given this is only callable
// in the worst case one step proof.
//
// TODO: Determine encoding standard that's also understood for onchain verification
//

/*
current encoding proposal:

	Assumptions:
		- kzg commitment and preimage length are extractable
		  from the existing DA Cert

	Proposed schema:
		- [0:32]: root of unity @ field element offset
		- [32:64]: field element or preimageChunk being one step proven
		- [64:128]: point opening proof (g1 point)
		- [128:256]: g2TauMinusG2z
*/
func (h *Handlers) GenerateReadPreimageProof(
	ctx context.Context,
	certHash common.Hash,
	offset hexutil.Uint64,
	certificate hexutil.Bytes,
) (*GenerateReadPreimageProofResult, error) {
	panic("GenerateProof method is unimplemented")
}

// Non operational implementation.
// The DA Cert is already tamper resistant given its already been pre-committed to a rollup inbox
// and is verified against memory pre-state agreed upon by all challenging parties
//
// There’s no need for appending additional proof metadata for a one step proof tx
// contesting DA Cert validity
//
// TODO: Assuming we have to manage a custom fork of nitro, should we remove the proof enhancement step for
// ValidateCert opcode given the client<>server latency introduced given its noop? Then again,
// this is only ever called in the worst case one step proof WHEN the determined canonnical prestate between
// challengers is the step before calling a ValidateCert type opcode so performance considerations are rather
// irrelevant
func (h *Handlers) GenerateCertificateValidityProof(
	ctx context.Context,
	certificate hexutil.Bytes,
) (*GenerateCertificateValidityProofResult, error) {
	return &GenerateCertificateValidityProofResult{
		Proof: []byte{},
	}, nil
}

// CompatibilityConfig returns compatibility values an external service can use to verify compatibility between
// the proxy instance and itself. E.g version, recency window, apis enabled.
// Note: This is not part of the Custom DA spec.
func (h *Handlers) CompatibilityConfig(ctx context.Context) (*CompatibilityConfigResult, error) {
	return &CompatibilityConfigResult{
		CompatibilityConfig: h.compatibilityCfg,
	}, nil
}<|MERGE_RESOLUTION|>--- conflicted
+++ resolved
@@ -17,22 +17,6 @@
 	"github.com/ethereum/go-ethereum/crypto"
 )
 
-<<<<<<< HEAD
-=======
-const (
-	// trusted integration
-	MethodGetSupportedHeaderBytes = "daprovider_getSupportedHeaderBytes"
-	MethodStore                   = "daprovider_store"
-	MethodRecoverPayload          = "daprovider_recoverPayload"
-	MethodCollectPreimages        = "daprovider_collectPreimages"
-	// trustless integration
-	MethodGenerateReadPreimageProof = "daprovider_generateReadPreimageProof"
-	MethodGenerateCertValidityProof = "daprovider_generateCertificateValidityProof"
-	// compatibility config
-	MethodCompatibilityConfig = "daprovider_compatibilityConfig"
-)
-
->>>>>>> 94b40207
 /*
 	This is a (hopefully) comprehensive handlers blue print for introducing a new ALT DA server type
 	that's compatible with Arbitrum's upcoming Custom DA spec.
