--- conflicted
+++ resolved
@@ -279,18 +279,8 @@
 ## If running with on-demand, follow the steps to deposit ETH: https://docs.eigencloud.xyz/products/eigenda/integrations-guides/quick-start/v2/#on-demand-data-dispersal
 ## If running with reservation, send us the ETH address for requesting a reservation: https://forms.gle/niMzQqj1JEzqHEny9
 
-<<<<<<< HEAD
-## Run EigenDA Proxy with EigenDA V1 backend
-$ ./bin/eigenda-proxy \
-    --port 3100 \
-    --eigenda.disperser-rpc disperser-testnet-sepolia.eigenda.xyz:443 \
-    --eigenda.signer-private-key-hex $PRIVATE_KEY \
-    --eigenda.eth-rpc https://ethereum-sepolia.rpc.subquery.network/public \
-    --eigenda.svc-manager-addr 0xD4A7E1Bd8015057293f0D0A557088c286942e84b
-=======
 ## Start the binary
 $ set -a; source ./.env; set +a; ./bin/eigenda-proxy
->>>>>>> 5aa945f9
 ```
 
 ### Features and Configuration Options (flags/env vars)
@@ -428,15 +418,10 @@
 E2E tests validate full client ↔ proxy ↔ EigenDA flows.  
 Use the provided `make` targets to run them with different backends:
 
-<<<<<<< HEAD
-Integration tests against op framework can be run with `make test-e2e`. These tests use the [op-e2e](https://github.com/ethereum-optimism/optimism/tree/develop/op-e2e) framework for asserting correct interaction behaviors with batch
-submission and state derivation. Tests are run both in a local environment, and in a sepolia testnet environment.
-=======
 | Command | Description |
 |----------|--------------|
 | `make test-e2e-local` | Runs E2E tests against a local **memstore** backend (fast, isolated). |
-| `make test-e2e-sepolia` | Same as testnet but runs on **Sepolia** network. |
->>>>>>> 5aa945f9
+| `make test-e2e-sepolia` | Same as local but runs against **Sepolia** network. |
 
 All commands execute `./test/e2e` with environment-specific settings and output via [gotestsum](https://github.com/gotestyourself/gotestsum).
 
