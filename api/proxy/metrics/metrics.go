--- conflicted
+++ resolved
@@ -1,22 +1,9 @@
 package metrics
 
 import (
-<<<<<<< HEAD
-	"fmt"
-	"net"
-	"strconv"
-
-	ophttp "github.com/ethereum-optimism/optimism/op-service/httputil"
-
 	"github.com/prometheus/client_golang/prometheus"
 	"github.com/prometheus/client_golang/prometheus/collectors"
 	"github.com/prometheus/client_golang/prometheus/promauto"
-	"github.com/prometheus/client_golang/prometheus/promhttp"
-=======
-	"github.com/ethereum-optimism/optimism/op-service/metrics"
-	"github.com/prometheus/client_golang/prometheus"
-	"github.com/prometheus/client_golang/prometheus/collectors"
->>>>>>> 5d496a64
 )
 
 const (
@@ -161,28 +148,6 @@
 	}
 }
 
-<<<<<<< HEAD
-// StartServer starts the metrics server on the given hostname and port.
-// If port is 0, it automatically assigns an available port and returns the actual port.
-func (m *Metrics) StartServer(hostname string, port int) (*ophttp.HTTPServer, error) {
-	address := net.JoinHostPort(hostname, strconv.Itoa(port))
-
-	h := promhttp.InstrumentMetricHandler(
-		m.registry, promhttp.HandlerFor(m.registry, promhttp.HandlerOpts{}),
-	)
-
-	server, err := ophttp.StartHTTPServer(address, h)
-	if err != nil {
-		return nil, fmt.Errorf("failed to start HTTP server: %w", err)
-	}
-
-	return server, nil
-=======
-func (m *Metrics) Document() []metrics.DocumentedMetric {
-	return m.factory.Document()
->>>>>>> 5d496a64
-}
-
 type noopMetricer struct {
 }
 
