NAME:
   eigenda-proxy - EigenDA Proxy Sidecar Service

USAGE:
   eigenda-proxy [global options] command [command options]


DESCRIPTION:
   Service for more trustless and secure interactions with EigenDA

COMMANDS:
   help, h  Shows a list of commands or help for one command

GLOBAL OPTIONS:
   --help, -h     show help
   --version, -v  print the version

   Cert Verifier (V1 only)

   --eigenda.cert-verification-disabled  Whether to verify certificates received from EigenDA disperser. (default: false) [$EIGENDA_PROXY_EIGENDA_CERT_VERIFICATION_DISABLED]
   --eigenda.cert-verifier-v1 value      Address of EigenDACertVerifierV1 contract. Only necessary if using custom quorums/thresholds 
                                                 for certificate verification. If no address is provided then the default 
                                                 EigenDAServiceManager parameters will be uesd. [$EIGENDA_PROXY_EIGENDA_CERT_VERIFIER_V1]

   EigenDA V1 Client

   --eigenda.confirmation-depth value                                       Number of Ethereum blocks to wait after the blob's batch has been included on-chain, before returning from PutBlob calls. Can either be a number or 'finalized'. (default: "8") [$EIGENDA_PROXY_EIGENDA_CONFIRMATION_DEPTH]
   --eigenda.confirmation-timeout value                                     The total amount of time that the client will spend waiting for EigenDA
                                                                                to "confirm" (include onchain) a blob after it has been dispersed. Note that
                                                                                we stick to "confirm" here but this really means InclusionTimeout,
                                                                                not confirmation in the sense of confirmation depth.
                                                                                
                                                                                If ConfirmationTimeout time passes and the blob is not yet confirmed,
                                                                                the client will return an api.ErrorFailover to let the caller failover to EthDA. (default: 15m0s) [$EIGENDA_PROXY_EIGENDA_CONFIRMATION_TIMEOUT]
   --eigenda.custom-quorum-ids value [ --eigenda.custom-quorum-ids value ]  Custom quorum IDs for writing blobs. Should not include default quorums 0 or 1. [$EIGENDA_PROXY_EIGENDA_CUSTOM_QUORUM_IDS]
   --eigenda.disable-point-verification-mode                                Disable point verification mode. This mode performs IFFT on data before writing and FFT on data after reading. Disabling requires supplying the entire blob for verification against the KZG commitment. (default: false) [$EIGENDA_PROXY_EIGENDA_DISABLE_POINT_VERIFICATION_MODE]
   --eigenda.disable-tls                                                    Disable TLS for gRPC communication with the EigenDA disperser. Default is false. (default: false) [$EIGENDA_PROXY_EIGENDA_GRPC_DISABLE_TLS]
   --eigenda.disperser-rpc value                                            RPC endpoint of the EigenDA disperser. [$EIGENDA_PROXY_EIGENDA_DISPERSER_RPC]
   --eigenda.eth-rpc value                                                  URL of the Ethereum RPC endpoint. Needed to confirm blobs landed onchain. [$EIGENDA_PROXY_EIGENDA_ETH_RPC]
   --eigenda.max-blob-length value                                          Maximum blob length (base 2) to be written or read from EigenDA. Determines the number of SRS points
                                                                                      loaded into memory for KZG commitments. Example units: '15MiB', '4Kib'. (default: "16MiB") [$EIGENDA_PROXY_EIGENDA_MAX_BLOB_LENGTH]
   --eigenda.put-blob-encoding-version value                                Blob encoding version to use when writing blobs from the high-level interface. (default: 0) [$EIGENDA_PROXY_EIGENDA_PUT_BLOB_ENCODING_VERSION]
   --eigenda.put-retries value                                              Total number of times to try blob dispersals before serving an error response.>0 = try dispersal that many times. <0 = retry indefinitely. 0 is not permitted (causes startup error). (default: 3) [$EIGENDA_PROXY_EIGENDA_PUT_RETRIES]
   --eigenda.response-timeout value                                         Flag used to configure the underlying disperser-client. Total time to wait for the disperseBlob call to return or disperseAuthenticatedBlob stream to finish and close. (default: 1m0s) [$EIGENDA_PROXY_EIGENDA_RESPONSE_TIMEOUT]
   --eigenda.signer-private-key-hex value                                   Hex-encoded signer private key. Used for authn/authz and rate limits on EigenDA disperser. Should not be associated with an Ethereum address holding any funds. [$EIGENDA_PROXY_EIGENDA_SIGNER_PRIVATE_KEY_HEX]
   --eigenda.status-query-retry-interval value                              Interval between retries when awaiting network blob finalization. Default is 5 seconds. (default: 5s) [$EIGENDA_PROXY_EIGENDA_STATUS_QUERY_INTERVAL]
   --eigenda.status-query-timeout value                                     Duration to wait for a blob to finalize after being sent for dispersal. Default is 30 minutes. (default: 30m0s) [$EIGENDA_PROXY_EIGENDA_STATUS_QUERY_TIMEOUT]
   --eigenda.svc-manager-addr value                                         Address of the EigenDAServiceManager contract. Required to confirm blobs landed onchain. See https://github.com/Layr-Labs/eigenlayer-middleware/?tab=readme-ov-file#current-mainnet-deployment [$EIGENDA_PROXY_EIGENDA_SERVICE_MANAGER_ADDR]

   EigenDA V2 Client

   --eigenda.v2.blob-certified-timeout value     Maximum amount of time to wait for blob certification against the on-chain EigenDACertVerifier. (default: 30s) [$EIGENDA_PROXY_EIGENDA_V2_CERTIFY_BLOB_TIMEOUT]
   --eigenda.v2.blob-status-poll-interval value  Duration to query for blob status updates during dispersal. (default: 1s) [$EIGENDA_PROXY_EIGENDA_V2_BLOB_STATUS_POLL_INTERVAL]
   --eigenda.v2.blob-version value               Blob params version used when dispersing. This refers to a global version maintained by EigenDA
governance and is injected in the BlobHeader before dispersing. Currently only supports (0). (default: 0) [$EIGENDA_PROXY_EIGENDA_V2_BLOB_PARAMS_VERSION]
   --eigenda.v2.cert-verifier-router-or-immutable-verifier-addr value  Address of either the EigenDACertVerifierRouter or immutable EigenDACertVerifier (V3 or above) contract. Required for performing eth_calls to verify EigenDA certificates, as well as fetching required_quorums and signature_thresholds needed when creating new EigenDA certificates during dispersals (POST routes). [$EIGENDA_PROXY_EIGENDA_V2_CERT_VERIFIER_ROUTER_OR_IMMUTABLE_VERIFIER_ADDR]
   --eigenda.v2.contract-call-timeout value                            Timeout used when performing smart contract call operation (i.e, eth_call). (default: 10s) [$EIGENDA_PROXY_EIGENDA_V2_CONTRACT_CALL_TIMEOUT]
   --eigenda.v2.disable-point-evaluation                               Disables IFFT transformation done during payload encoding. Using this mode results in blobs that can't be proven. (default: false) [$EIGENDA_PROXY_EIGENDA_V2_DISABLE_POINT_EVALUATION]
   --eigenda.v2.disable-tls                                            Disable TLS for gRPC communication with the EigenDA disperser and retrieval subnet. (default: false) [$EIGENDA_PROXY_EIGENDA_V2_GRPC_DISABLE_TLS]
   --eigenda.v2.disperse-blob-timeout value                            Maximum amount of time to wait for a blob to disperse against v2 protocol. (default: 2m0s) [$EIGENDA_PROXY_EIGENDA_V2_DISPERSE_BLOB_TIMEOUT]
   --eigenda.v2.disperser-rpc value                                    RPC endpoint of the EigenDA disperser. [$EIGENDA_PROXY_EIGENDA_V2_DISPERSER_RPC]
   --eigenda.v2.eigenda-directory value                                Address of the EigenDA directory contract, which points to all other EigenDA contract addresses. This is the only contract entrypoint needed offchain.. [$EIGENDA_PROXY_EIGENDA_V2_EIGENDA_DIRECTORY]
   --eigenda.v2.eth-rpc value                                          URL of the Ethereum RPC endpoint. [$EIGENDA_PROXY_EIGENDA_V2_ETH_RPC]
   --eigenda.v2.max-blob-length value                                  Maximum blob length (base 2) to be written or read from EigenDA. Determines the number of SRS points
loaded into memory for KZG commitments. Example units: '15MiB', '4Kib'. (default: "16MiB") [$EIGENDA_PROXY_EIGENDA_V2_MAX_BLOB_LENGTH]
   --eigenda.v2.network value  The EigenDA network that is being used. This is an optional flag, 
to configure default values for different EigenDA contracts and disperser URL. 
See https://github.com/Layr-Labs/eigenda/blob/master/api/proxy/common/eigenda_network.go
for the exact values getting set by this flag. All of those values can also be manually
set via their respective flags, and take precedence over the default values set by the network flag.
If all of those other flags are manually configured, the network flag may be omitted. 
Permitted EigenDANetwork values include mainnet, holesky_testnet, holesky_preprod, & sepolia_testnet. [$EIGENDA_PROXY_EIGENDA_V2_NETWORK]
   --eigenda.v2.put-retries value              Total number of times to try blob dispersals before serving an error response.>0 = try dispersal that many times. <0 = retry indefinitely. 0 is not permitted (causes startup error). (default: 3) [$EIGENDA_PROXY_EIGENDA_V2_PUT_RETRIES]
   --eigenda.v2.rbn-recency-window-size value  Allowed distance (in L1 blocks) between the eigenDA cert's reference 
block number (RBN) and the L1 block number at which the cert was included 
in the rollup's batch inbox. A cert is valid when cert.RBN < certL1InclusionBlock <= cert.RBN + rbnRecencyWindowSize, 
and otherwise is considered stale and verification will fail, and a 418 HTTP error will be returned.
This check is optional and will be skipped when set to 0. (default: 0) [$EIGENDA_PROXY_EIGENDA_V2_RBN_RECENCY_WINDOW_SIZE]
<<<<<<< HEAD
   --eigenda.v2.relay-timeout value           Timeout used when querying an individual relay for blob contents. (default: 10s) [$EIGENDA_PROXY_EIGENDA_V2_RELAY_TIMEOUT]
   --eigenda.v2.signer-payment-key-hex value  Hex-encoded signer private key. Used for authorizing payments with EigenDA disperser. Should not be associated with an Ethereum address holding any funds. [$EIGENDA_PROXY_EIGENDA_V2_SIGNER_PRIVATE_KEY_HEX]
   --eigenda.v2.validator-timeout value       Timeout used when retrieving chunks directly from EigenDA validators. This is a secondary retrieval method, in case retrieval from the relay network fails. (default: 2m0s) [$EIGENDA_PROXY_EIGENDA_V2_VALIDATOR_TIMEOUT]
=======
   --eigenda.v2.relay-connection-pool-size value  Number of gRPC connections to maintain to each relay. (default: 1) [$EIGENDA_PROXY_EIGENDA_V2_RELAY_CONNECTION_POOL_SIZE]
   --eigenda.v2.relay-timeout value               Timeout used when querying an individual relay for blob contents. (default: 10s) [$EIGENDA_PROXY_EIGENDA_V2_RELAY_TIMEOUT]
   --eigenda.v2.service-manager-addr value        [Deprecated: use EigenDADirectory instead] Address of the EigenDA Service Manager contract. [$EIGENDA_PROXY_EIGENDA_V2_SERVICE_MANAGER_ADDR]
   --eigenda.v2.signer-payment-key-hex value      Hex-encoded signer private key. Used for authorizing payments with EigenDA disperser. Should not be associated with an Ethereum address holding any funds. [$EIGENDA_PROXY_EIGENDA_V2_SIGNER_PRIVATE_KEY_HEX]
   --eigenda.v2.validator-timeout value           Timeout used when retrieving chunks directly from EigenDA validators. This is a secondary retrieval method, in case retrieval from the relay network fails. (default: 2m0s) [$EIGENDA_PROXY_EIGENDA_V2_VALIDATOR_TIMEOUT]
>>>>>>> 0552fdcf

   KZG

   --eigenda.cache-path value        path to SRS tables for caching. This resource is not currently used, but needed because of the shared eigenda KZG library that we use. We will eventually fix this. (default: "resources/SRSTables/") [$EIGENDA_PROXY_EIGENDA_TARGET_CACHE_PATH]
   --eigenda.g1-path value           path to g1.point file. (default: "resources/g1.point") [$EIGENDA_PROXY_EIGENDA_TARGET_KZG_G1_PATH]
   --eigenda.g2-path value           path to g2.point file. (default: "resources/g2.point") [$EIGENDA_PROXY_EIGENDA_TARGET_KZG_G2_PATH]
   --eigenda.g2-path-trailing value  path to g2.trailing.point file. (default: "resources/g2.trailing.point") [$EIGENDA_PROXY_EIGENDA_TARGET_KZG_G2_TRAILING_PATH]

   Logging

   --log.format value  The format of the log file. Accepted options are 'json' and 'text' (default: "text") [$EIGENDA_PROXY_LOG_FORMAT]
   --log.level value   The lowest log level that will be output. Accepted options are "debug", "info", "warn", "error" (default: "info") [$EIGENDA_PROXY_LOG_LEVEL]
   --log.path value    Path to file where logs will be written [$EIGENDA_PROXY_LOG_PATH]

   Memstore (for testing purposes - replaces EigenDA backend)

   --memstore.enabled                     Whether to use memstore for DA logic. (default: false) [$EIGENDA_PROXY_MEMSTORE_ENABLED, $MEMSTORE_ENABLED]
   --memstore.expiration value            Duration that a memstore blob/commitment pair is allowed to live. Setting to (0) results in no expiration. (default: 25m0s) [$EIGENDA_PROXY_MEMSTORE_EXPIRATION, $MEMSTORE_EXPIRATION]
   --memstore.get-latency value           Artificial latency added for memstore backend to mimic EigenDA's retrieval latency. (default: 0s) [$EIGENDA_PROXY_MEMSTORE_GET_LATENCY]
   --memstore.put-latency value           Artificial latency added for memstore backend to mimic EigenDA's dispersal latency. (default: 0s) [$EIGENDA_PROXY_MEMSTORE_PUT_LATENCY]
   --memstore.put-returns-failover-error  When true, Put requests will return a failover error, after sleeping for --memstore.put-latency duration. (default: false) [$EIGENDA_PROXY_MEMSTORE_PUT_RETURNS_FAILOVER_ERROR]

   Metrics

   --metrics.addr value  Metrics listening address (default: "0.0.0.0") [$EIGENDA_PROXY_METRICS_ADDR]
   --metrics.enabled     Enable the metrics server. On by default, so use --metrics.enabled=false to disable. (default: true) [$EIGENDA_PROXY_METRICS_ENABLED]
   --metrics.port value  Metrics listening port (default: 7300) [$EIGENDA_PROXY_METRICS_PORT]

   Proxy Server

   --addr value                                 Server listening address (default: "0.0.0.0") [$EIGENDA_PROXY_ADDR]
   --api-enabled value [ --api-enabled value ]  List of API types to enable (e.g. admin) [$EIGENDA_PROXY_API_ENABLED]
   --port value                                 Server listening port (default: 3100) [$EIGENDA_PROXY_PORT]

   Redis Cache/Fallback

   --redis.db value        Redis database (default: 0) [$EIGENDA_PROXY_REDIS_DB]
   --redis.endpoint value  Redis endpoint [$EIGENDA_PROXY_REDIS_ENDPOINT]
   --redis.eviction value  Redis eviction time (default: 24h0m0s) [$EIGENDA_PROXY_REDIS_EVICTION]
   --redis.password value  Redis password [$EIGENDA_PROXY_REDIS_PASSWORD]

   S3 Cache/Fallback

   --s3.access-key-id value      access key id for S3 storage [$EIGENDA_PROXY_S3_ACCESS_KEY_ID]
   --s3.access-key-secret value  access key secret for S3 storage [$EIGENDA_PROXY_S3_ACCESS_KEY_SECRET]
   --s3.bucket value             bucket name for S3 storage [$EIGENDA_PROXY_S3_BUCKET]
   --s3.credential-type value    the way to authenticate to S3, options are [iam, static, public] [$EIGENDA_PROXY_S3_CREDENTIAL_TYPE]
   --s3.enable-tls               enable TLS connection to S3 endpoint (default: false) [$EIGENDA_PROXY_S3_ENABLE_TLS]
   --s3.endpoint value           endpoint for S3 storage [$EIGENDA_PROXY_S3_ENDPOINT]
   --s3.path value               path for S3 storage [$EIGENDA_PROXY_S3_PATH]

   Storage

   --storage.backends-to-enable value [ --storage.backends-to-enable value ]  Comma separated list of eigenDA backends to enable (e.g. V1,V2) (default: "V1") [$EIGENDA_PROXY_STORAGE_BACKENDS_TO_ENABLE]
   --storage.cache-targets value [ --storage.cache-targets value ]            List of caching targets to use fast reads from EigenDA. [$EIGENDA_PROXY_STORAGE_CACHE_TARGETS]
   --storage.concurrent-write-routines value                                  Number of threads spun-up for async secondary storage insertions. (<=0) denotes single threaded insertions where (>0) indicates decoupled writes. (default: 0) [$EIGENDA_PROXY_STORAGE_CONCURRENT_WRITE_THREADS]
   --storage.dispersal-backend value                                          Target EigenDA backend version for blob dispersal (e.g. V1 or V2). (default: "V1") [$EIGENDA_PROXY_STORAGE_DISPERSAL_BACKEND]
   --storage.fallback-targets value [ --storage.fallback-targets value ]      List of read fallback targets to rollover to if cert can't be read from EigenDA. [$EIGENDA_PROXY_STORAGE_FALLBACK_TARGETS]
   --storage.write-on-cache-miss                                              While doing a GET, write to the secondary storage if the cert/blob is not found in the cache but is found in EigenDA. (default: false) [$EIGENDA_PROXY_STORAGE_WRITE_ON_CACHE_MISS]
<|MERGE_RESOLUTION|>--- conflicted
+++ resolved
@@ -76,17 +76,10 @@
 in the rollup's batch inbox. A cert is valid when cert.RBN < certL1InclusionBlock <= cert.RBN + rbnRecencyWindowSize, 
 and otherwise is considered stale and verification will fail, and a 418 HTTP error will be returned.
 This check is optional and will be skipped when set to 0. (default: 0) [$EIGENDA_PROXY_EIGENDA_V2_RBN_RECENCY_WINDOW_SIZE]
-<<<<<<< HEAD
-   --eigenda.v2.relay-timeout value           Timeout used when querying an individual relay for blob contents. (default: 10s) [$EIGENDA_PROXY_EIGENDA_V2_RELAY_TIMEOUT]
-   --eigenda.v2.signer-payment-key-hex value  Hex-encoded signer private key. Used for authorizing payments with EigenDA disperser. Should not be associated with an Ethereum address holding any funds. [$EIGENDA_PROXY_EIGENDA_V2_SIGNER_PRIVATE_KEY_HEX]
-   --eigenda.v2.validator-timeout value       Timeout used when retrieving chunks directly from EigenDA validators. This is a secondary retrieval method, in case retrieval from the relay network fails. (default: 2m0s) [$EIGENDA_PROXY_EIGENDA_V2_VALIDATOR_TIMEOUT]
-=======
    --eigenda.v2.relay-connection-pool-size value  Number of gRPC connections to maintain to each relay. (default: 1) [$EIGENDA_PROXY_EIGENDA_V2_RELAY_CONNECTION_POOL_SIZE]
    --eigenda.v2.relay-timeout value               Timeout used when querying an individual relay for blob contents. (default: 10s) [$EIGENDA_PROXY_EIGENDA_V2_RELAY_TIMEOUT]
-   --eigenda.v2.service-manager-addr value        [Deprecated: use EigenDADirectory instead] Address of the EigenDA Service Manager contract. [$EIGENDA_PROXY_EIGENDA_V2_SERVICE_MANAGER_ADDR]
    --eigenda.v2.signer-payment-key-hex value      Hex-encoded signer private key. Used for authorizing payments with EigenDA disperser. Should not be associated with an Ethereum address holding any funds. [$EIGENDA_PROXY_EIGENDA_V2_SIGNER_PRIVATE_KEY_HEX]
    --eigenda.v2.validator-timeout value           Timeout used when retrieving chunks directly from EigenDA validators. This is a secondary retrieval method, in case retrieval from the relay network fails. (default: 2m0s) [$EIGENDA_PROXY_EIGENDA_V2_VALIDATOR_TIMEOUT]
->>>>>>> 0552fdcf
 
    KZG
 
