package mock

import (
	"context"

	"github.com/Layr-Labs/eigenda/api/clients"
	"github.com/Layr-Labs/eigenda/core"
	"github.com/stretchr/testify/mock"
)

type MockRetrievalClient struct {
	mock.Mock
}

var _ clients.RetrievalClient = (*MockRetrievalClient)(nil)

func NewRetrievalClient() *MockRetrievalClient {
	return &MockRetrievalClient{}
}

func (c *MockRetrievalClient) StartIndexingChainState(ctx context.Context) error {
	args := c.Called()
	return args.Error(0)
}

func (c *MockRetrievalClient) RetrieveBlob(
	ctx context.Context,
	batchHeaderHash [32]byte,
	blobIndex uint32,
	referenceBlockNumber uint,
	batchRoot [32]byte,
	quorumID core.QuorumID) ([]byte, error) {
	args := c.Called()

	result := args.Get(0)
	return result.([]byte), args.Error(1)
}

func (c *MockRetrievalClient) RetrieveBlobChunks(
	ctx context.Context,
	batchHeaderHash [32]byte,
	blobIndex uint32,
	referenceBlockNumber uint,
	batchRoot [32]byte,
	quorumID core.QuorumID) (*clients.BlobChunks, error) {

<<<<<<< HEAD
	return nil, nil
}

func (c *MockRetrievalClient) CombineChunks(chunks *clients.BlobChunks) ([]byte, error) {
	args := c.Called()
=======
	args := c.Called(batchHeaderHash, blobIndex, referenceBlockNumber, batchRoot, quorumID)
	return args.Get(0).(*clients.BlobChunks), args.Error(1)
}

func (c *MockRetrievalClient) CombineChunks(chunks *clients.BlobChunks) ([]byte, error) {
	args := c.Called(chunks)
>>>>>>> b3d1c35a

	result := args.Get(0)
	return result.([]byte), args.Error(1)
}<|MERGE_RESOLUTION|>--- conflicted
+++ resolved
@@ -44,20 +44,12 @@
 	batchRoot [32]byte,
 	quorumID core.QuorumID) (*clients.BlobChunks, error) {
 
-<<<<<<< HEAD
-	return nil, nil
-}
-
-func (c *MockRetrievalClient) CombineChunks(chunks *clients.BlobChunks) ([]byte, error) {
-	args := c.Called()
-=======
 	args := c.Called(batchHeaderHash, blobIndex, referenceBlockNumber, batchRoot, quorumID)
 	return args.Get(0).(*clients.BlobChunks), args.Error(1)
 }
 
 func (c *MockRetrievalClient) CombineChunks(chunks *clients.BlobChunks) ([]byte, error) {
 	args := c.Called(chunks)
->>>>>>> b3d1c35a
 
 	result := args.Get(0)
 	return result.([]byte), args.Error(1)
