--- conflicted
+++ resolved
@@ -89,21 +89,13 @@
 //	// Subsequent calls will use the existing connection
 //	status2, blobKey2, err := client.DisperseBlob(ctx, data, blobHeader)
 func NewDisperserClient(
-<<<<<<< HEAD
-=======
 	logger logging.Logger,
->>>>>>> 9634cc52
 	config *DisperserClientConfig,
 	signer corev2.BlobRequestSigner,
 	prover encoding.Prover,
 	accountant *Accountant,
-<<<<<<< HEAD
 	metrics metrics.DispersalMetricer,
 ) (*disperserClient, error) {
-=======
-) (*disperserClient, error) {
-
->>>>>>> 9634cc52
 	if config == nil {
 		return nil, api.NewErrorInvalidArg("config must be provided")
 	}
@@ -130,20 +122,13 @@
 	}
 
 	return &disperserClient{
-<<<<<<< HEAD
-		config:     config,
-		signer:     signer,
-		prover:     prover,
-		accountant: accountant,
-		metrics:    metrics,
-=======
 		logger:          logger,
 		config:          config,
 		signer:          signer,
 		prover:          prover,
 		accountant:      accountant,
 		connectionCount: connectionCount,
->>>>>>> 9634cc52
+		metrics:         metrics,
 		// conn and client are initialized lazily
 	}, nil
 }
