package clients

import (
	"context"
	"fmt"
	"sync"
	"time"

	"github.com/Layr-Labs/eigenda/api"
	disperser_rpc "github.com/Layr-Labs/eigenda/api/grpc/disperser/v2"
	"github.com/Layr-Labs/eigenda/common"
	"github.com/Layr-Labs/eigenda/core"
	corev2 "github.com/Layr-Labs/eigenda/core/v2"
	dispv2 "github.com/Layr-Labs/eigenda/disperser/common/v2"
	"github.com/Layr-Labs/eigenda/encoding"
	"github.com/Layr-Labs/eigenda/encoding/rs"
	"github.com/docker/go-units"
	"google.golang.org/grpc"
)

type DisperserClientConfig struct {
	Hostname          string
	Port              string
	UseSecureGrpcFlag bool
}

// DisperserClient manages communication with the disperser server.
type DisperserClient interface {
	// Close closes the grpc connection to the disperser server.
	Close() error
	// DisperseBlob disperses a blob with the given data, blob version, and quorums.
	DisperseBlob(
		ctx context.Context,
		data []byte,
		blobVersion corev2.BlobVersion,
		quorums []core.QuorumID) (*dispv2.BlobStatus, corev2.BlobKey, error)
	// DisperseBlobWithProbe is similar to DisperseBlob, but also takes a SequenceProbe to capture metrics.
	// If the probe is nil, no metrics are captured.
	DisperseBlobWithProbe(
		ctx context.Context,
		data []byte,
		blobVersion corev2.BlobVersion,
		quorums []core.QuorumID,
		probe *common.SequenceProbe) (*dispv2.BlobStatus, corev2.BlobKey, error)
	// GetBlobStatus returns the status of a blob with the given blob key.
	GetBlobStatus(ctx context.Context, blobKey corev2.BlobKey) (*disperser_rpc.BlobStatusReply, error)
	// GetBlobCommitment returns the blob commitment for a given blob payload.
	GetBlobCommitment(ctx context.Context, data []byte) (*disperser_rpc.BlobCommitmentReply, error)
}
type disperserClient struct {
	config             *DisperserClientConfig
	signer             corev2.BlobRequestSigner
	initOnceGrpc       sync.Once
	initOnceAccountant sync.Once
	conn               *grpc.ClientConn
	client             disperser_rpc.DisperserClient
	prover             encoding.Prover
	accountant         *Accountant
	accountantLock     sync.Mutex
}

var _ DisperserClient = &disperserClient{}

// DisperserClient maintains a single underlying grpc connection to the disperser server,
// through which it sends requests to disperse blobs and get blob status.
// The connection is established lazily on the first method call. Don't forget to call Close(),
// which is safe to call even if the connection was never established.
//
// DisperserClient is safe to be used concurrently by multiple goroutines.
//
// Example usage:
//
//	client := NewDisperserClient(config, signer)
//	defer client.Close()
//
//	// The connection will be established on the first call
//	status, blobKey, err := client.DisperseBlob(ctx, data, blobHeader)
//	if err != nil {
//	    // Handle error
//	}
//
//	// Subsequent calls will use the existing connection
//	status2, blobKey2, err := client.DisperseBlob(ctx, data, blobHeader)
func NewDisperserClient(config *DisperserClientConfig, signer corev2.BlobRequestSigner, prover encoding.Prover, accountant *Accountant) (*disperserClient, error) {
	if config == nil {
		return nil, api.NewErrorInvalidArg("config must be provided")
	}
	if config.Hostname == "" {
		return nil, api.NewErrorInvalidArg("hostname must be provided")
	}
	if config.Port == "" {
		return nil, api.NewErrorInvalidArg("port must be provided")
	}
	if signer == nil {
		return nil, api.NewErrorInvalidArg("signer must be provided")
	}

	return &disperserClient{
		config:     config,
		signer:     signer,
		prover:     prover,
		accountant: accountant,
		// conn and client are initialized lazily
	}, nil
}

// PopulateAccountant populates the accountant with the payment state from the disperser.
func (c *disperserClient) PopulateAccountant(ctx context.Context) error {
	if c.accountant == nil {
		accountId, err := c.signer.GetAccountID()
		if err != nil {
			return fmt.Errorf("error getting account ID: %w", err)
		}
		c.accountant = NewAccountant(accountId, nil, nil, 0, 0, 0, 0)
	}

	paymentState, err := c.GetPaymentState(ctx)
	if err != nil {
		return fmt.Errorf("error getting payment state for initializing accountant: %w", err)
	}

	err = c.accountant.SetPaymentState(paymentState)
	if err != nil {
		return fmt.Errorf("error setting payment state for accountant: %w", err)
	}

	return nil
}

// Close closes the grpc connection to the disperser server.
// It is thread safe and can be called multiple times.
func (c *disperserClient) Close() error {
	if c.conn != nil {
		err := c.conn.Close()
		c.conn = nil
		c.client = nil
		return err
	}
	return nil
}

func (c *disperserClient) DisperseBlob(
	ctx context.Context,
	data []byte,
	blobVersion corev2.BlobVersion,
	quorums []core.QuorumID,
) (*dispv2.BlobStatus, corev2.BlobKey, error) {
	return c.DisperseBlobWithProbe(ctx, data, blobVersion, quorums, nil)
}

// DisperseBlobWithProbe disperses a blob with the given data, blob version, and quorums. If sequenceProbe is not nil,
// the probe is used to capture metrics during the dispersal process.
func (c *disperserClient) DisperseBlobWithProbe(
	ctx context.Context,
	data []byte,
	blobVersion corev2.BlobVersion,
	quorums []core.QuorumID,
	probe *common.SequenceProbe,
) (*dispv2.BlobStatus, corev2.BlobKey, error) {

	if len(quorums) == 0 {
		return nil, [32]byte{}, api.NewErrorInvalidArg("quorum numbers must be provided")
	}
	if c.signer == nil {
		return nil, [32]byte{}, api.NewErrorInternal("uninitialized signer for authenticated dispersal")
	}
	for _, q := range quorums {
		if q > corev2.MaxQuorumID {
			return nil, [32]byte{}, api.NewErrorInvalidArg("quorum number must be less than 256")
		}
	}

	err := c.initOnceGrpcConnection()
	if err != nil {
		return nil, [32]byte{}, api.NewErrorFailover(err)
	}

	probe.SetStage("acquire_accountant_lock")
	c.accountantLock.Lock()

	probe.SetStage("accountant")

	err = c.initOncePopulateAccountant(ctx)
	if err != nil {
		c.accountantLock.Unlock()
		return nil, [32]byte{}, api.NewErrorFailover(err)
	}

	symbolLength := encoding.GetBlobLengthPowerOf2(uint(len(data)))
	payment, err := c.accountant.AccountBlob(time.Now().UnixNano(), uint64(symbolLength), quorums)
	if err != nil {
		c.accountantLock.Unlock()
		return nil, [32]byte{}, fmt.Errorf("error accounting blob: %w", err)
	}

	if payment.CumulativePayment == nil || payment.CumulativePayment.Sign() == 0 {
		// This request is using reserved bandwidth, no need to prevent parallel dispersal.
		c.accountantLock.Unlock()
	} else {
		// This request is using on-demand bandwidth, current implementation requires sequential dispersal.
		defer c.accountantLock.Unlock()
	}

	probe.SetStage("verify_field_element")

	// check every 32 bytes of data are within the valid range for a bn254 field element
	_, err = rs.ToFrArray(data)
	if err != nil {
		return nil, [32]byte{}, fmt.Errorf(
			"encountered an error to convert a 32-bytes into a valid field element, "+
				"please use the correct format where every 32bytes(big-endian) is less than "+
				"21888242871839275222246405745257275088548364400416034343698204186575808495617 %w", err)
	}

	probe.SetStage("get_commitments")

	var blobCommitments encoding.BlobCommitments
	if c.prover == nil {
		// if prover is not configured, get blob commitments from disperser
		commitments, err := c.GetBlobCommitment(ctx, data)
		if err != nil {
			return nil, [32]byte{}, fmt.Errorf("error getting blob commitments: %w", err)
		}
		deserialized, err := encoding.BlobCommitmentsFromProtobuf(commitments.GetBlobCommitment())
		if err != nil {
			return nil, [32]byte{}, fmt.Errorf("error deserializing blob commitments: %w", err)
		}
		blobCommitments = *deserialized

		// We need to check that the disperser used the correct length. Even once checking the commitment from the
		// disperser has been implemented, there is still an edge case where the disperser could truncate trailing 0s,
		// yielding the wrong blob length, but not causing commitment verification to fail. It is important that the
		// commitment doesn't report a blob length smaller than expected, since this could cause payload parsing to
		// fail, if the length claimed in the encoded payload header is larger than the blob length in the commitment.
		lengthFromCommitment := commitments.GetBlobCommitment().GetLength()
		if lengthFromCommitment != uint32(symbolLength) {
			return nil, [32]byte{}, fmt.Errorf(
				"blob commitment length (%d) from disperser doesn't match expected length (%d): %w",
				lengthFromCommitment, symbolLength, err)
		}
	} else {
		// if prover is configured, get commitments from prover

		blobCommitments, err = c.prover.GetCommitmentsForPaddedLength(data)
		if err != nil {
			return nil, [32]byte{}, fmt.Errorf("error getting blob commitments: %w", err)
		}
	}

	blobHeader := &corev2.BlobHeader{
		BlobVersion:     blobVersion,
		BlobCommitments: blobCommitments,
		QuorumNumbers:   quorums,
		PaymentMetadata: *payment,
	}

	probe.SetStage("sign_blob_request")

	sig, err := c.signer.SignBlobRequest(blobHeader)
	if err != nil {
		return nil, [32]byte{}, fmt.Errorf("error signing blob request: %w", err)
	}
	blobHeaderProto, err := blobHeader.ToProtobuf()
	if err != nil {
		return nil, [32]byte{}, fmt.Errorf("error converting blob header to protobuf: %w", err)
	}
	request := &disperser_rpc.DisperseBlobRequest{
		Blob:       data,
		Signature:  sig,
		BlobHeader: blobHeaderProto,
	}

	probe.SetStage("send_to_disperser")

	reply, err := c.client.DisperseBlob(ctx, request)
	if err != nil {
		return nil, [32]byte{}, fmt.Errorf("error while calling DisperseBlob: %w", err)
	}

	blobStatus, err := dispv2.BlobStatusFromProtobuf(reply.GetResult())
	if err != nil {
		return nil, [32]byte{}, err
	}

	probe.SetStage("verify_blob_key")

	if verifyReceivedBlobKey(blobHeader, reply) != nil {
		return nil, [32]byte{}, fmt.Errorf("verify received blob key: %w", err)
	}

	return &blobStatus, corev2.BlobKey(reply.GetBlobKey()), nil
}

// verifyReceivedBlobKey computes the BlobKey from the BlobHeader which was sent to the disperser, and compares it with
// the BlobKey which was returned by the disperser in the DisperseBlobReply
//
// A successful verification guarantees that the disperser didn't make any modifications to the BlobHeader that it
// received from this client.
//
// This function returns nil if the verification succeeds, and otherwise returns an error describing the failure
func verifyReceivedBlobKey(
	// the blob header which was constructed locally and sent to the disperser
	blobHeader *corev2.BlobHeader,
	// the reply received back from the disperser
	disperserReply *disperser_rpc.DisperseBlobReply,
) error {

	actualBlobKey, err := blobHeader.BlobKey()
	if err != nil {
		// this shouldn't be possible, since the blob key has already been used when signing dispersal
		return fmt.Errorf("computing blob key: %w", err)
	}

	blobKeyFromDisperser, err := corev2.BytesToBlobKey(disperserReply.GetBlobKey())
	if err != nil {
		return fmt.Errorf("converting returned bytes to blob key: %w", err)
	}

	if actualBlobKey != blobKeyFromDisperser {
		return fmt.Errorf(
			"blob key returned by disperser (%v) doesn't match blob which was dispersed (%v)",
			blobKeyFromDisperser, actualBlobKey)
	}

	return nil
}

// GetBlobStatus returns the status of a blob with the given blob key.
func (c *disperserClient) GetBlobStatus(ctx context.Context, blobKey corev2.BlobKey) (*disperser_rpc.BlobStatusReply, error) {
	err := c.initOnceGrpcConnection()
	if err != nil {
		return nil, api.NewErrorInternal(err.Error())
	}

	request := &disperser_rpc.BlobStatusRequest{
		BlobKey: blobKey[:],
	}
	return c.client.GetBlobStatus(ctx, request)
}

// GetPaymentState returns the payment state of the disperser client
func (c *disperserClient) GetPaymentState(ctx context.Context) (*disperser_rpc.GetPaymentStateReply, error) {
	err := c.initOnceGrpcConnection()
	if err != nil {
		return nil, api.NewErrorInternal(err.Error())
	}

	accountID, err := c.signer.GetAccountID()
	if err != nil {
		return nil, fmt.Errorf("error getting signer's account ID: %w", err)
	}

	timestamp := uint64(time.Now().UnixNano())

	signature, err := c.signer.SignPaymentStateRequest(timestamp)
	if err != nil {
		return nil, fmt.Errorf("error signing payment state request: %w", err)
	}

	request := &disperser_rpc.GetPaymentStateRequest{
		AccountId: accountID.Hex(),
		Signature: signature,
		Timestamp: timestamp,
	}
<<<<<<< HEAD
	allQuorumsReply, err := c.client.GetPaymentStateForAllQuorums(ctx, request)
	if err != nil {
		// Check if error is "method not found" or "unimplemented"
		if isMethodNotFoundError(err) {
			// Fall back to old method
			return c.getPaymentStateFromLegacyAPI(ctx, accountID, signature, timestamp)
		}
		return nil, err
	}

	return allQuorumsReply, nil
}

// this is true if we are targeting a disperser that hasn't upgraded to the new API yet.
func isMethodNotFoundError(err error) bool {
	if st, ok := status.FromError(err); ok {
		return st.Code() == codes.Unimplemented
	}
	return false
}

// getPaymentStateFromLegacyAPI retrieves the payment state from the legacy GetPaymentState grpc method.
// It is needed until we have upgraded all dispersers (testnet and mainnet) to the new API.
// Check those endpoints for GetPaymentStateForAllQuorums using:
// `grpcurl disperser-testnet-holesky.eigenda.xyz:443 list disperser.v2.Disperser`
// `grpcurl disperser.eigenda.xyz:443 list disperser.v2.Disperser`
func (c *disperserClient) getPaymentStateFromLegacyAPI(
	ctx context.Context, accountID gethcommon.Address, signature []byte, timestamp uint64,
) (*disperser_rpc.GetPaymentStateForAllQuorumsReply, error) {
	oldRequest := &disperser_rpc.GetPaymentStateRequest{
		AccountId: accountID.Hex(),
		Signature: signature,
		Timestamp: timestamp,
	}

	oldResult, err := c.client.GetPaymentState(ctx, oldRequest)
	if err != nil {
		return nil, err
	}

	return convertLegacyPaymentStateToNew(oldResult)
}

// convertLegacyPaymentStateToNew converts the old GetPaymentStateReply to the new GetPaymentStateForAllQuorumsReply format
func convertLegacyPaymentStateToNew(legacyReply *disperser_rpc.GetPaymentStateReply) (*disperser_rpc.GetPaymentStateForAllQuorumsReply, error) {

	if legacyReply.GetPaymentGlobalParams() == nil {
		return nil, fmt.Errorf("legacy payment state received from disperser does not contain global params")
	}
	// Convert PaymentGlobalParams to PaymentVaultParams
	var paymentVaultParams *disperser_rpc.PaymentVaultParams
	{
		paymentVaultParams = &disperser_rpc.PaymentVaultParams{
			QuorumPaymentConfigs:  make(map[uint32]*disperser_rpc.PaymentQuorumConfig),
			QuorumProtocolConfigs: make(map[uint32]*disperser_rpc.PaymentQuorumProtocolConfig),
			OnDemandQuorumNumbers: legacyReply.GetPaymentGlobalParams().GetOnDemandQuorumNumbers(),
		}

		// Apply the global params to all quorums, both on-demand and reservation.
		onDemandQuorums := legacyReply.GetPaymentGlobalParams().GetOnDemandQuorumNumbers()
		if len(onDemandQuorums) == 0 {
			// Disperser v0.9.0 has a bug where it does not return on-demand quorums: https://github.com/Layr-Labs/eigenda/pull/1699
			// Until we upgrade all dispersers, we will assume that on-demand quorums are 0 and 1.
			// TODO: this should instead return an error once we have upgraded all dispersers.
			onDemandQuorums = []uint32{0, 1}
		}
		reservationQuorums := legacyReply.GetReservation().GetQuorumNumbers()
		// There may be overlapping quorums but it doesn't matter since we will apply the same global params to all of them.
		allQuorums := append(reservationQuorums, onDemandQuorums...)

		for _, quorumID := range allQuorums {
			paymentVaultParams.QuorumPaymentConfigs[quorumID] = &disperser_rpc.PaymentQuorumConfig{
				ReservationSymbolsPerSecond: 0, // Not available in legacy format
				OnDemandSymbolsPerSecond:    legacyReply.GetPaymentGlobalParams().GetGlobalSymbolsPerSecond(),
				OnDemandPricePerSymbol:      legacyReply.GetPaymentGlobalParams().GetPricePerSymbol(),
			}

			paymentVaultParams.QuorumProtocolConfigs[quorumID] = &disperser_rpc.PaymentQuorumProtocolConfig{
				MinNumSymbols: legacyReply.GetPaymentGlobalParams().GetMinNumSymbols(),
				// ReservationAdvanceWindow is not used offchain at the moment so it's okay to set to any value.
				ReservationAdvanceWindow:   0,
				ReservationRateLimitWindow: legacyReply.GetPaymentGlobalParams().GetReservationWindow(),
				OnDemandRateLimitWindow:    0, // Not available in legacy format
			}
		}

		for _, quorumID := range onDemandQuorums {
			paymentVaultParams.QuorumProtocolConfigs[quorumID].OnDemandEnabled = true
		}
	}

	// If no reservation is available, return early with only payment vault params and cumulative payment info.
	if legacyReply.GetReservation() == nil {
		return &disperser_rpc.GetPaymentStateForAllQuorumsReply{
			PaymentVaultParams:       paymentVaultParams,
			CumulativePayment:        legacyReply.GetCumulativePayment(),
			OnchainCumulativePayment: legacyReply.GetOnchainCumulativePayment(),
		}, nil
	}

	// Otherwise there is a reservation available, so we need to convert it to the per-quorum format.

	// We first make sure that the disperser returned valid data.
	if len(legacyReply.GetPeriodRecords()) == 0 {
		return nil, fmt.Errorf("legacy payment state received from disperser does not contain period records")
	}
	if len(legacyReply.GetReservation().GetQuorumNumbers()) == 0 {
		return nil, fmt.Errorf("legacy payment state received from disperser does not contain reservation quorums")
	}

	reservations := make(map[uint32]*disperser_rpc.QuorumReservation)
	periodRecords := make(map[uint32]*disperser_rpc.PeriodRecords)

	// Apply the reservation to all reservationQuorums mentioned in the reservation
	for _, quorumID := range legacyReply.GetReservation().GetQuorumNumbers() {
		reservations[quorumID] = &disperser_rpc.QuorumReservation{
			SymbolsPerSecond: legacyReply.GetReservation().GetSymbolsPerSecond(),
			StartTimestamp:   legacyReply.GetReservation().GetStartTimestamp(),
			EndTimestamp:     legacyReply.GetReservation().GetEndTimestamp(),
		}
		periodRecords[quorumID] = &disperser_rpc.PeriodRecords{
			Records: legacyReply.GetPeriodRecords(),
		}
	}

	return &disperser_rpc.GetPaymentStateForAllQuorumsReply{
		PaymentVaultParams:       paymentVaultParams,
		PeriodRecords:            periodRecords,
		Reservations:             reservations,
		CumulativePayment:        legacyReply.GetCumulativePayment(),
		OnchainCumulativePayment: legacyReply.GetOnchainCumulativePayment(),
	}, nil
=======
	return c.client.GetPaymentState(ctx, request)
>>>>>>> 6454a333
}

// GetBlobCommitment is a utility method that calculates commitment for a blob payload.
// While the blob commitment can be calculated by anyone, it requires SRS points to
// be loaded. For service that does not have access to SRS points, this method can be
// used to calculate the blob commitment in blob header, which is required for dispersal.
func (c *disperserClient) GetBlobCommitment(ctx context.Context, data []byte) (*disperser_rpc.BlobCommitmentReply, error) {
	err := c.initOnceGrpcConnection()
	if err != nil {
		return nil, api.NewErrorInternal(err.Error())
	}

	request := &disperser_rpc.BlobCommitmentRequest{
		Blob: data,
	}
	return c.client.GetBlobCommitment(ctx, request)
}

// initOnceGrpcConnection initializes the grpc connection and client if they are not already initialized.
// If initialization fails, it caches the error and will return it on every subsequent call.
func (c *disperserClient) initOnceGrpcConnection() error {
	var initErr error
	c.initOnceGrpc.Do(func() {
		addr := fmt.Sprintf("%v:%v", c.config.Hostname, c.config.Port)
		dialOptions := GetGrpcDialOptions(c.config.UseSecureGrpcFlag, 4*units.MiB)
		conn, err := grpc.NewClient(addr, dialOptions...)
		if err != nil {
			initErr = err
			return
		}
		c.conn = conn
		c.client = disperser_rpc.NewDisperserClient(conn)
	})
	if initErr != nil {
		return fmt.Errorf("initializing grpc connection: %w", initErr)
	}
	return nil
}

// initOncePopulateAccountant initializes the accountant if it is not already initialized.
// If initialization fails, it caches the error and will return it on every subsequent call.
func (c *disperserClient) initOncePopulateAccountant(ctx context.Context) error {
	var initErr error
	c.initOnceAccountant.Do(func() {
		if c.accountant == nil {
			err := c.PopulateAccountant(ctx)
			if err != nil {
				initErr = err
				return
			}
		}
	})
	if initErr != nil {
		return fmt.Errorf("populating accountant: %w", initErr)
	}
	return nil
}<|MERGE_RESOLUTION|>--- conflicted
+++ resolved
@@ -362,142 +362,7 @@
 		Signature: signature,
 		Timestamp: timestamp,
 	}
-<<<<<<< HEAD
-	allQuorumsReply, err := c.client.GetPaymentStateForAllQuorums(ctx, request)
-	if err != nil {
-		// Check if error is "method not found" or "unimplemented"
-		if isMethodNotFoundError(err) {
-			// Fall back to old method
-			return c.getPaymentStateFromLegacyAPI(ctx, accountID, signature, timestamp)
-		}
-		return nil, err
-	}
-
-	return allQuorumsReply, nil
-}
-
-// this is true if we are targeting a disperser that hasn't upgraded to the new API yet.
-func isMethodNotFoundError(err error) bool {
-	if st, ok := status.FromError(err); ok {
-		return st.Code() == codes.Unimplemented
-	}
-	return false
-}
-
-// getPaymentStateFromLegacyAPI retrieves the payment state from the legacy GetPaymentState grpc method.
-// It is needed until we have upgraded all dispersers (testnet and mainnet) to the new API.
-// Check those endpoints for GetPaymentStateForAllQuorums using:
-// `grpcurl disperser-testnet-holesky.eigenda.xyz:443 list disperser.v2.Disperser`
-// `grpcurl disperser.eigenda.xyz:443 list disperser.v2.Disperser`
-func (c *disperserClient) getPaymentStateFromLegacyAPI(
-	ctx context.Context, accountID gethcommon.Address, signature []byte, timestamp uint64,
-) (*disperser_rpc.GetPaymentStateForAllQuorumsReply, error) {
-	oldRequest := &disperser_rpc.GetPaymentStateRequest{
-		AccountId: accountID.Hex(),
-		Signature: signature,
-		Timestamp: timestamp,
-	}
-
-	oldResult, err := c.client.GetPaymentState(ctx, oldRequest)
-	if err != nil {
-		return nil, err
-	}
-
-	return convertLegacyPaymentStateToNew(oldResult)
-}
-
-// convertLegacyPaymentStateToNew converts the old GetPaymentStateReply to the new GetPaymentStateForAllQuorumsReply format
-func convertLegacyPaymentStateToNew(legacyReply *disperser_rpc.GetPaymentStateReply) (*disperser_rpc.GetPaymentStateForAllQuorumsReply, error) {
-
-	if legacyReply.GetPaymentGlobalParams() == nil {
-		return nil, fmt.Errorf("legacy payment state received from disperser does not contain global params")
-	}
-	// Convert PaymentGlobalParams to PaymentVaultParams
-	var paymentVaultParams *disperser_rpc.PaymentVaultParams
-	{
-		paymentVaultParams = &disperser_rpc.PaymentVaultParams{
-			QuorumPaymentConfigs:  make(map[uint32]*disperser_rpc.PaymentQuorumConfig),
-			QuorumProtocolConfigs: make(map[uint32]*disperser_rpc.PaymentQuorumProtocolConfig),
-			OnDemandQuorumNumbers: legacyReply.GetPaymentGlobalParams().GetOnDemandQuorumNumbers(),
-		}
-
-		// Apply the global params to all quorums, both on-demand and reservation.
-		onDemandQuorums := legacyReply.GetPaymentGlobalParams().GetOnDemandQuorumNumbers()
-		if len(onDemandQuorums) == 0 {
-			// Disperser v0.9.0 has a bug where it does not return on-demand quorums: https://github.com/Layr-Labs/eigenda/pull/1699
-			// Until we upgrade all dispersers, we will assume that on-demand quorums are 0 and 1.
-			// TODO: this should instead return an error once we have upgraded all dispersers.
-			onDemandQuorums = []uint32{0, 1}
-		}
-		reservationQuorums := legacyReply.GetReservation().GetQuorumNumbers()
-		// There may be overlapping quorums but it doesn't matter since we will apply the same global params to all of them.
-		allQuorums := append(reservationQuorums, onDemandQuorums...)
-
-		for _, quorumID := range allQuorums {
-			paymentVaultParams.QuorumPaymentConfigs[quorumID] = &disperser_rpc.PaymentQuorumConfig{
-				ReservationSymbolsPerSecond: 0, // Not available in legacy format
-				OnDemandSymbolsPerSecond:    legacyReply.GetPaymentGlobalParams().GetGlobalSymbolsPerSecond(),
-				OnDemandPricePerSymbol:      legacyReply.GetPaymentGlobalParams().GetPricePerSymbol(),
-			}
-
-			paymentVaultParams.QuorumProtocolConfigs[quorumID] = &disperser_rpc.PaymentQuorumProtocolConfig{
-				MinNumSymbols: legacyReply.GetPaymentGlobalParams().GetMinNumSymbols(),
-				// ReservationAdvanceWindow is not used offchain at the moment so it's okay to set to any value.
-				ReservationAdvanceWindow:   0,
-				ReservationRateLimitWindow: legacyReply.GetPaymentGlobalParams().GetReservationWindow(),
-				OnDemandRateLimitWindow:    0, // Not available in legacy format
-			}
-		}
-
-		for _, quorumID := range onDemandQuorums {
-			paymentVaultParams.QuorumProtocolConfigs[quorumID].OnDemandEnabled = true
-		}
-	}
-
-	// If no reservation is available, return early with only payment vault params and cumulative payment info.
-	if legacyReply.GetReservation() == nil {
-		return &disperser_rpc.GetPaymentStateForAllQuorumsReply{
-			PaymentVaultParams:       paymentVaultParams,
-			CumulativePayment:        legacyReply.GetCumulativePayment(),
-			OnchainCumulativePayment: legacyReply.GetOnchainCumulativePayment(),
-		}, nil
-	}
-
-	// Otherwise there is a reservation available, so we need to convert it to the per-quorum format.
-
-	// We first make sure that the disperser returned valid data.
-	if len(legacyReply.GetPeriodRecords()) == 0 {
-		return nil, fmt.Errorf("legacy payment state received from disperser does not contain period records")
-	}
-	if len(legacyReply.GetReservation().GetQuorumNumbers()) == 0 {
-		return nil, fmt.Errorf("legacy payment state received from disperser does not contain reservation quorums")
-	}
-
-	reservations := make(map[uint32]*disperser_rpc.QuorumReservation)
-	periodRecords := make(map[uint32]*disperser_rpc.PeriodRecords)
-
-	// Apply the reservation to all reservationQuorums mentioned in the reservation
-	for _, quorumID := range legacyReply.GetReservation().GetQuorumNumbers() {
-		reservations[quorumID] = &disperser_rpc.QuorumReservation{
-			SymbolsPerSecond: legacyReply.GetReservation().GetSymbolsPerSecond(),
-			StartTimestamp:   legacyReply.GetReservation().GetStartTimestamp(),
-			EndTimestamp:     legacyReply.GetReservation().GetEndTimestamp(),
-		}
-		periodRecords[quorumID] = &disperser_rpc.PeriodRecords{
-			Records: legacyReply.GetPeriodRecords(),
-		}
-	}
-
-	return &disperser_rpc.GetPaymentStateForAllQuorumsReply{
-		PaymentVaultParams:       paymentVaultParams,
-		PeriodRecords:            periodRecords,
-		Reservations:             reservations,
-		CumulativePayment:        legacyReply.GetCumulativePayment(),
-		OnchainCumulativePayment: legacyReply.GetOnchainCumulativePayment(),
-	}, nil
-=======
 	return c.client.GetPaymentState(ctx, request)
->>>>>>> 6454a333
 }
 
 // GetBlobCommitment is a utility method that calculates commitment for a blob payload.
