--- conflicted
+++ resolved
@@ -253,39 +253,4 @@
 		return nil, fmt.Errorf("error while calling GetPaymentState: %w", err)
 	}
 	return reply, nil
-}
-
-<<<<<<< HEAD
-// GetBlobCommitment is a utility method that calculates commitment for a blob payload.
-// While the blob commitment can be calculated by anyone, it requires SRS points to
-// be loaded. For service that does not have access to SRS points, this method can be
-// used to calculate the blob commitment in blob header, which is required for dispersal.
-func (c *DisperserClient) GetBlobCommitment(
-	ctx context.Context,
-	data []byte,
-) (*disperser_rpc.BlobCommitmentReply, error) {
-	request := &disperser_rpc.BlobCommitmentRequest{
-		Blob: data,
-	}
-	reply, err := c.clientPool.GetClient().GetBlobCommitment(ctx, request)
-	if err != nil {
-		return nil, fmt.Errorf("error while calling GetBlobCommitment: %w", err)
-	}
-	return reply, nil
-=======
-// initOncePopulateAccountant initializes the accountant if it is not already initialized.
-// If initialization fails, it caches the error and will return it on every subsequent call.
-func (c *DisperserClient) initOncePopulateAccountant(ctx context.Context) error {
-	c.initOnceAccountant.Do(func() {
-		err := c.PopulateAccountant(ctx)
-		if err != nil {
-			c.initOnceAccountantError = err
-			return
-		}
-	})
-	if c.initOnceAccountantError != nil {
-		return fmt.Errorf("populating accountant: %w", c.initOnceAccountantError)
-	}
-	return nil
->>>>>>> b1dc237a
 }