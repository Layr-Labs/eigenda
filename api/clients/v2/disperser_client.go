--- conflicted
+++ resolved
@@ -64,12 +64,8 @@
 	accountantLock          sync.Mutex
 	initOnceAccountant      sync.Once
 	initOnceAccountantError error
-<<<<<<< HEAD
-
-	clientLedger *payments.ClientLedger
-=======
+	clientLedger            *payments.ClientLedger
 	metrics                 metrics.DispersalMetricer
->>>>>>> 0be6d84b
 }
 
 var _ DisperserClient = &disperserClient{}
@@ -100,11 +96,8 @@
 	signer corev2.BlobRequestSigner,
 	prover encoding.Prover,
 	accountant *Accountant,
-<<<<<<< HEAD
 	clientLedger *payments.ClientLedger,
-=======
 	metrics metrics.DispersalMetricer,
->>>>>>> 0be6d84b
 ) (*disperserClient, error) {
 	if config == nil {
 		return nil, fmt.Errorf("config must be provided")
@@ -143,7 +136,6 @@
 	}
 
 	return &disperserClient{
-<<<<<<< HEAD
 		logger:       logger,
 		config:       config,
 		signer:       signer,
@@ -151,15 +143,7 @@
 		prover:       prover,
 		accountant:   accountant,
 		clientLedger: clientLedger,
-=======
-		logger:     logger,
-		config:     config,
-		signer:     signer,
-		clientPool: clientPool,
-		prover:     prover,
-		accountant: accountant,
-		metrics:    metrics,
->>>>>>> 0be6d84b
+		metrics:      metrics,
 	}, nil
 }
 
@@ -365,16 +349,14 @@
 		return nil, [32]byte{}, fmt.Errorf("verify received blob key: %w", err)
 	}
 
-<<<<<<< HEAD
 	// Mark the dispersal as successful so the defer doesn't revert the debit
 	//
 	// TODO before merge: spend more time considering in what cases this should be true vs false
 	// For example, are there some blob status returns that mean the disperser didn't do accounting? Could we
 	// be more aggressive with client side reversions in such cases?
 	successfulDispersal = true
-=======
+
 	c.metrics.RecordBlobSizeBytes(uint(len(data)))
->>>>>>> 0be6d84b
 
 	return &blobStatus, corev2.BlobKey(reply.GetBlobKey()), nil
 }
