package clients

import (
	"context"
	"fmt"
	"sync"
	"time"

	"github.com/Layr-Labs/eigenda/api"
	disperser_rpc "github.com/Layr-Labs/eigenda/api/grpc/disperser/v2"
	"github.com/Layr-Labs/eigenda/common"
	"github.com/Layr-Labs/eigenda/core"
	corev2 "github.com/Layr-Labs/eigenda/core/v2"
	dispv2 "github.com/Layr-Labs/eigenda/disperser/common/v2"
	"github.com/Layr-Labs/eigenda/encoding"
	"github.com/Layr-Labs/eigenda/encoding/rs"
	"github.com/Layr-Labs/eigensdk-go/logging"
	"github.com/docker/go-units"
)

const maxNumberOfConnections = 32

type DisperserClientConfig struct {
	Hostname          string
	Port              string
	UseSecureGrpcFlag bool
	// The number of grpc connections to the disperser server. A value of 0 is treated as 1.
	DisperserConnectionCount uint
}

// DisperserClient manages communication with the disperser server.
type DisperserClient interface {
	// Close closes the grpc connection to the disperser server.
	Close() error
	// DisperseBlob disperses a blob with the given data, blob version, and quorums.
	DisperseBlob(
		ctx context.Context,
		data []byte,
		blobVersion corev2.BlobVersion,
		quorums []core.QuorumID) (*dispv2.BlobStatus, corev2.BlobKey, error)
	// DisperseBlobWithProbe is similar to DisperseBlob, but also takes a SequenceProbe to capture metrics.
	// If the probe is nil, no metrics are captured.
	DisperseBlobWithProbe(
		ctx context.Context,
		data []byte,
		blobVersion corev2.BlobVersion,
		quorums []core.QuorumID,
		probe *common.SequenceProbe) (*dispv2.BlobStatus, corev2.BlobKey, error)
	// GetBlobStatus returns the status of a blob with the given blob key.
	GetBlobStatus(ctx context.Context, blobKey corev2.BlobKey) (*disperser_rpc.BlobStatusReply, error)
	// GetBlobCommitment returns the blob commitment for a given blob payload.
	GetBlobCommitment(ctx context.Context, data []byte) (*disperser_rpc.BlobCommitmentReply, error)
}
type disperserClient struct {
<<<<<<< HEAD
	config                  *DisperserClientConfig
	signer                  corev2.BlobRequestSigner
	conn                    *grpc.ClientConn
	client                  disperser_rpc.DisperserClient
	prover                  encoding.Prover
	accountant              *Accountant
	accountantLock          sync.Mutex
	initOnceAccountant      sync.Once
	initOnceAccountantError error
=======
	logger             logging.Logger
	config             *DisperserClientConfig
	signer             corev2.BlobRequestSigner
	connectionCount    uint
	initOnceGrpc       sync.Once
	initOnceAccountant sync.Once
	clientPool         *common.GRPCClientPool[disperser_rpc.DisperserClient]
	prover             encoding.Prover
	accountant         *Accountant
	accountantLock     sync.Mutex
>>>>>>> 0552fdcf
}

var _ DisperserClient = &disperserClient{}

// DisperserClient maintains a single underlying grpc connection to the disperser server,
// through which it sends requests to disperse blobs and get blob status.
// The connection is established lazily on the first method call. Don't forget to call Close(),
// which is safe to call even if the connection was never established.
//
// DisperserClient is safe to be used concurrently by multiple goroutines.
//
// Example usage:
//
//	client := NewDisperserClient(config, signer)
//	defer client.Close()
//
//	// The connection will be established on the first call
//	status, blobKey, err := client.DisperseBlob(ctx, data, blobHeader)
//	if err != nil {
//	    // Handle error
//	}
//
//	// Subsequent calls will use the existing connection
//	status2, blobKey2, err := client.DisperseBlob(ctx, data, blobHeader)
func NewDisperserClient(
	logger logging.Logger,
	config *DisperserClientConfig,
	signer corev2.BlobRequestSigner,
	prover encoding.Prover,
	accountant *Accountant,
) (*disperserClient, error) {

	if config == nil {
		return nil, api.NewErrorInvalidArg("config must be provided")
	}
	if config.Hostname == "" {
		return nil, api.NewErrorInvalidArg("hostname must be provided")
	}
	if config.Port == "" {
		return nil, api.NewErrorInvalidArg("port must be provided")
	}
	if signer == nil {
		return nil, api.NewErrorInvalidArg("signer must be provided")
	}

<<<<<<< HEAD
	addr := fmt.Sprintf("%v:%v", config.Hostname, config.Port)
	dialOptions := GetGrpcDialOptions(config.UseSecureGrpcFlag, 4*units.MiB)
	conn, err := grpc.NewClient(addr, dialOptions...)
	if err != nil {
		return nil, fmt.Errorf("new grpc client: %w", err)
	}
	client := disperser_rpc.NewDisperserClient(conn)

	return &disperserClient{
		config:     config,
		signer:     signer,
		prover:     prover,
		accountant: accountant,
		conn:       conn,
		client:     client,
=======
	var connectionCount uint
	if config.DisperserConnectionCount == 0 {
		connectionCount = 1
	}
	if config.DisperserConnectionCount > maxNumberOfConnections {
		connectionCount = maxNumberOfConnections
	}

	return &disperserClient{
		logger:          logger,
		config:          config,
		signer:          signer,
		prover:          prover,
		accountant:      accountant,
		connectionCount: connectionCount,
		// conn and client are initialized lazily
>>>>>>> 0552fdcf
	}, nil
}

// PopulateAccountant populates the accountant with the payment state from the disperser.
func (c *disperserClient) PopulateAccountant(ctx context.Context) error {
	if c.accountant == nil {
		return fmt.Errorf("accountant is nil")
	}

	paymentState, err := c.GetPaymentState(ctx)
	if err != nil {
		return fmt.Errorf("error getting payment state for initializing accountant: %w", err)
	}

	err = c.accountant.SetPaymentState(paymentState)
	if err != nil {
		return fmt.Errorf("error setting payment state for accountant: %w", err)
	}

	return nil
}

// Close closes the grpc connection to the disperser server.
// It is thread safe and can be called multiple times.
func (c *disperserClient) Close() error {
	if c.clientPool != nil {
		err := c.clientPool.Close()
		if err != nil {
			return fmt.Errorf("error closing client pool: %w", err)
		}
	}
	return nil
}

func (c *disperserClient) DisperseBlob(
	ctx context.Context,
	data []byte,
	blobVersion corev2.BlobVersion,
	quorums []core.QuorumID,
) (*dispv2.BlobStatus, corev2.BlobKey, error) {
	return c.DisperseBlobWithProbe(ctx, data, blobVersion, quorums, nil)
}

// DisperseBlobWithProbe disperses a blob with the given data, blob version, and quorums. If sequenceProbe is not nil,
// the probe is used to capture metrics during the dispersal process.
func (c *disperserClient) DisperseBlobWithProbe(
	ctx context.Context,
	data []byte,
	blobVersion corev2.BlobVersion,
	quorums []core.QuorumID,
	probe *common.SequenceProbe,
) (*dispv2.BlobStatus, corev2.BlobKey, error) {

	if len(quorums) == 0 {
		return nil, [32]byte{}, api.NewErrorInvalidArg("quorum numbers must be provided")
	}
	if c.signer == nil {
		return nil, [32]byte{}, api.NewErrorInternal("uninitialized signer for authenticated dispersal")
	}
	for _, q := range quorums {
		if q > corev2.MaxQuorumID {
			return nil, [32]byte{}, api.NewErrorInvalidArg("quorum number must be less than 256")
		}
	}

	probe.SetStage("acquire_accountant_lock")
	c.accountantLock.Lock()

	probe.SetStage("accountant")

	err := c.initOncePopulateAccountant(ctx)
	if err != nil {
		c.accountantLock.Unlock()
		return nil, [32]byte{}, api.NewErrorFailover(err)
	}

	symbolLength := encoding.GetBlobLengthPowerOf2(uint(len(data)))
	payment, err := c.accountant.AccountBlob(time.Now().UnixNano(), uint64(symbolLength), quorums)
	if err != nil {
		c.accountantLock.Unlock()
		return nil, [32]byte{}, fmt.Errorf("error accounting blob: %w", err)
	}

	if payment.CumulativePayment == nil || payment.CumulativePayment.Sign() == 0 {
		// This request is using reserved bandwidth, no need to prevent parallel dispersal.
		c.accountantLock.Unlock()
	} else {
		// This request is using on-demand bandwidth, current implementation requires sequential dispersal.
		defer c.accountantLock.Unlock()
	}

	probe.SetStage("verify_field_element")

	// check every 32 bytes of data are within the valid range for a bn254 field element
	_, err = rs.ToFrArray(data)
	if err != nil {
		return nil, [32]byte{}, fmt.Errorf(
			"encountered an error to convert a 32-bytes into a valid field element, "+
				"please use the correct format where every 32bytes(big-endian) is less than "+
				"21888242871839275222246405745257275088548364400416034343698204186575808495617 %w", err)
	}

	probe.SetStage("get_commitments")

	var blobCommitments encoding.BlobCommitments
	if c.prover == nil {
		// if prover is not configured, get blob commitments from disperser
		commitments, err := c.GetBlobCommitment(ctx, data)
		if err != nil {
			return nil, [32]byte{}, fmt.Errorf("error getting blob commitments: %w", err)
		}
		deserialized, err := encoding.BlobCommitmentsFromProtobuf(commitments.GetBlobCommitment())
		if err != nil {
			return nil, [32]byte{}, fmt.Errorf("error deserializing blob commitments: %w", err)
		}
		blobCommitments = *deserialized

		// We need to check that the disperser used the correct length. Even once checking the commitment from the
		// disperser has been implemented, there is still an edge case where the disperser could truncate trailing 0s,
		// yielding the wrong blob length, but not causing commitment verification to fail. It is important that the
		// commitment doesn't report a blob length smaller than expected, since this could cause payload parsing to
		// fail, if the length claimed in the encoded payload header is larger than the blob length in the commitment.
		lengthFromCommitment := commitments.GetBlobCommitment().GetLength()
		if lengthFromCommitment != uint32(symbolLength) {
			return nil, [32]byte{}, fmt.Errorf(
				"blob commitment length (%d) from disperser doesn't match expected length (%d): %w",
				lengthFromCommitment, symbolLength, err)
		}
	} else {
		// if prover is configured, get commitments from prover

		blobCommitments, err = c.prover.GetCommitmentsForPaddedLength(data)
		if err != nil {
			return nil, [32]byte{}, fmt.Errorf("error getting blob commitments: %w", err)
		}
	}

	blobHeader := &corev2.BlobHeader{
		BlobVersion:     blobVersion,
		BlobCommitments: blobCommitments,
		QuorumNumbers:   quorums,
		PaymentMetadata: *payment,
	}

	probe.SetStage("sign_blob_request")

	sig, err := c.signer.SignBlobRequest(blobHeader)
	if err != nil {
		return nil, [32]byte{}, fmt.Errorf("error signing blob request: %w", err)
	}
	blobHeaderProto, err := blobHeader.ToProtobuf()
	if err != nil {
		return nil, [32]byte{}, fmt.Errorf("error converting blob header to protobuf: %w", err)
	}
	request := &disperser_rpc.DisperseBlobRequest{
		Blob:       data,
		Signature:  sig,
		BlobHeader: blobHeaderProto,
	}

	probe.SetStage("send_to_disperser")

	reply, err := c.clientPool.GetClient().DisperseBlob(ctx, request)
	if err != nil {
		return nil, [32]byte{}, fmt.Errorf("error while calling DisperseBlob: %w", err)
	}

	blobStatus, err := dispv2.BlobStatusFromProtobuf(reply.GetResult())
	if err != nil {
		return nil, [32]byte{}, err
	}

	probe.SetStage("verify_blob_key")

	if verifyReceivedBlobKey(blobHeader, reply) != nil {
		return nil, [32]byte{}, fmt.Errorf("verify received blob key: %w", err)
	}

	return &blobStatus, corev2.BlobKey(reply.GetBlobKey()), nil
}

// verifyReceivedBlobKey computes the BlobKey from the BlobHeader which was sent to the disperser, and compares it with
// the BlobKey which was returned by the disperser in the DisperseBlobReply
//
// A successful verification guarantees that the disperser didn't make any modifications to the BlobHeader that it
// received from this client.
//
// This function returns nil if the verification succeeds, and otherwise returns an error describing the failure
func verifyReceivedBlobKey(
	// the blob header which was constructed locally and sent to the disperser
	blobHeader *corev2.BlobHeader,
	// the reply received back from the disperser
	disperserReply *disperser_rpc.DisperseBlobReply,
) error {

	actualBlobKey, err := blobHeader.BlobKey()
	if err != nil {
		// this shouldn't be possible, since the blob key has already been used when signing dispersal
		return fmt.Errorf("computing blob key: %w", err)
	}

	blobKeyFromDisperser, err := corev2.BytesToBlobKey(disperserReply.GetBlobKey())
	if err != nil {
		return fmt.Errorf("converting returned bytes to blob key: %w", err)
	}

	if actualBlobKey != blobKeyFromDisperser {
		return fmt.Errorf(
			"blob key returned by disperser (%v) doesn't match blob which was dispersed (%v)",
			blobKeyFromDisperser, actualBlobKey)
	}

	return nil
}

// GetBlobStatus returns the status of a blob with the given blob key.
func (c *disperserClient) GetBlobStatus(ctx context.Context, blobKey corev2.BlobKey) (*disperser_rpc.BlobStatusReply, error) {
	request := &disperser_rpc.BlobStatusRequest{
		BlobKey: blobKey[:],
	}
	reply, err := c.clientPool.GetClient().GetBlobStatus(ctx, request)
	if err != nil {
		return nil, fmt.Errorf("error while calling GetBlobStatus: %w", err)
	}
	return reply, nil
}

// GetPaymentState returns the payment state of the disperser client
func (c *disperserClient) GetPaymentState(ctx context.Context) (*disperser_rpc.GetPaymentStateReply, error) {
	accountID, err := c.signer.GetAccountID()
	if err != nil {
		return nil, fmt.Errorf("error getting signer's account ID: %w", err)
	}

	timestamp := uint64(time.Now().UnixNano())

	signature, err := c.signer.SignPaymentStateRequest(timestamp)
	if err != nil {
		return nil, fmt.Errorf("error signing payment state request: %w", err)
	}

	request := &disperser_rpc.GetPaymentStateRequest{
		AccountId: accountID.Hex(),
		Signature: signature,
		Timestamp: timestamp,
	}
	reply, err := c.clientPool.GetClient().GetPaymentState(ctx, request)
	if err != nil {
		return nil, fmt.Errorf("error while calling GetPaymentState: %w", err)
	}
	return reply, nil
}

// GetBlobCommitment is a utility method that calculates commitment for a blob payload.
// While the blob commitment can be calculated by anyone, it requires SRS points to
// be loaded. For service that does not have access to SRS points, this method can be
// used to calculate the blob commitment in blob header, which is required for dispersal.
func (c *disperserClient) GetBlobCommitment(ctx context.Context, data []byte) (*disperser_rpc.BlobCommitmentReply, error) {
	request := &disperser_rpc.BlobCommitmentRequest{
		Blob: data,
	}
	reply, err := c.clientPool.GetClient().GetBlobCommitment(ctx, request)
	if err != nil {
		return nil, fmt.Errorf("error while calling GetBlobCommitment: %w", err)
	}
	return reply, nil
}

<<<<<<< HEAD
=======
// initOnceGrpcConnection initializes the grpc connection and client if they are not already initialized.
// If initialization fails, it caches the error and will return it on every subsequent call.
func (c *disperserClient) initOnceGrpcConnection() error {
	var initErr error
	c.initOnceGrpc.Do(func() {
		addr := fmt.Sprintf("%v:%v", c.config.Hostname, c.config.Port)
		dialOptions := GetGrpcDialOptions(c.config.UseSecureGrpcFlag, 4*units.MiB)
		c.clientPool, initErr = common.NewGRPCClientPool(
			c.logger,
			disperser_rpc.NewDisperserClient,
			c.connectionCount,
			addr,
			dialOptions...)
	})
	if initErr != nil {
		return fmt.Errorf("initializing grpc connection: %w", initErr)
	}
	return nil
}

>>>>>>> 0552fdcf
// initOncePopulateAccountant initializes the accountant if it is not already initialized.
// If initialization fails, it caches the error and will return it on every subsequent call.
func (c *disperserClient) initOncePopulateAccountant(ctx context.Context) error {
	c.initOnceAccountant.Do(func() {
		err := c.PopulateAccountant(ctx)
		if err != nil {
			c.initOnceAccountantError = err
			return
		}
	})
	if c.initOnceAccountantError != nil {
		return fmt.Errorf("populating accountant: %w", c.initOnceAccountantError)
	}
	return nil
}<|MERGE_RESOLUTION|>--- conflicted
+++ resolved
@@ -52,28 +52,15 @@
 	GetBlobCommitment(ctx context.Context, data []byte) (*disperser_rpc.BlobCommitmentReply, error)
 }
 type disperserClient struct {
-<<<<<<< HEAD
+	logger                  logging.Logger
 	config                  *DisperserClientConfig
 	signer                  corev2.BlobRequestSigner
-	conn                    *grpc.ClientConn
-	client                  disperser_rpc.DisperserClient
+	clientPool              *common.GRPCClientPool[disperser_rpc.DisperserClient]
 	prover                  encoding.Prover
 	accountant              *Accountant
 	accountantLock          sync.Mutex
 	initOnceAccountant      sync.Once
 	initOnceAccountantError error
-=======
-	logger             logging.Logger
-	config             *DisperserClientConfig
-	signer             corev2.BlobRequestSigner
-	connectionCount    uint
-	initOnceGrpc       sync.Once
-	initOnceAccountant sync.Once
-	clientPool         *common.GRPCClientPool[disperser_rpc.DisperserClient]
-	prover             encoding.Prover
-	accountant         *Accountant
-	accountantLock     sync.Mutex
->>>>>>> 0552fdcf
 }
 
 var _ DisperserClient = &disperserClient{}
@@ -119,23 +106,6 @@
 		return nil, api.NewErrorInvalidArg("signer must be provided")
 	}
 
-<<<<<<< HEAD
-	addr := fmt.Sprintf("%v:%v", config.Hostname, config.Port)
-	dialOptions := GetGrpcDialOptions(config.UseSecureGrpcFlag, 4*units.MiB)
-	conn, err := grpc.NewClient(addr, dialOptions...)
-	if err != nil {
-		return nil, fmt.Errorf("new grpc client: %w", err)
-	}
-	client := disperser_rpc.NewDisperserClient(conn)
-
-	return &disperserClient{
-		config:     config,
-		signer:     signer,
-		prover:     prover,
-		accountant: accountant,
-		conn:       conn,
-		client:     client,
-=======
 	var connectionCount uint
 	if config.DisperserConnectionCount == 0 {
 		connectionCount = 1
@@ -144,15 +114,25 @@
 		connectionCount = maxNumberOfConnections
 	}
 
+	addr := fmt.Sprintf("%v:%v", config.Hostname, config.Port)
+	dialOptions := GetGrpcDialOptions(config.UseSecureGrpcFlag, 4*units.MiB)
+	clientPool, err := common.NewGRPCClientPool(
+		logger,
+		disperser_rpc.NewDisperserClient,
+		connectionCount,
+		addr,
+		dialOptions...)
+	if err != nil {
+		return nil, fmt.Errorf("new grpc client pool: %w", err)
+	}
+
 	return &disperserClient{
-		logger:          logger,
-		config:          config,
-		signer:          signer,
-		prover:          prover,
-		accountant:      accountant,
-		connectionCount: connectionCount,
-		// conn and client are initialized lazily
->>>>>>> 0552fdcf
+		logger:     logger,
+		config:     config,
+		signer:     signer,
+		clientPool: clientPool,
+		prover:     prover,
+		accountant: accountant,
 	}, nil
 }
 
@@ -421,29 +401,6 @@
 	return reply, nil
 }
 
-<<<<<<< HEAD
-=======
-// initOnceGrpcConnection initializes the grpc connection and client if they are not already initialized.
-// If initialization fails, it caches the error and will return it on every subsequent call.
-func (c *disperserClient) initOnceGrpcConnection() error {
-	var initErr error
-	c.initOnceGrpc.Do(func() {
-		addr := fmt.Sprintf("%v:%v", c.config.Hostname, c.config.Port)
-		dialOptions := GetGrpcDialOptions(c.config.UseSecureGrpcFlag, 4*units.MiB)
-		c.clientPool, initErr = common.NewGRPCClientPool(
-			c.logger,
-			disperser_rpc.NewDisperserClient,
-			c.connectionCount,
-			addr,
-			dialOptions...)
-	})
-	if initErr != nil {
-		return fmt.Errorf("initializing grpc connection: %w", initErr)
-	}
-	return nil
-}
-
->>>>>>> 0552fdcf
 // initOncePopulateAccountant initializes the accountant if it is not already initialized.
 // If initialization fails, it caches the error and will return it on every subsequent call.
 func (c *disperserClient) initOncePopulateAccountant(ctx context.Context) error {
