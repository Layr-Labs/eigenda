package clients

import (
	"context"
	"fmt"
	"sync"
	"time"

	"github.com/Layr-Labs/eigenda/api"
	disperser_rpc "github.com/Layr-Labs/eigenda/api/grpc/disperser/v2"
	"github.com/Layr-Labs/eigenda/common"
	"github.com/Layr-Labs/eigenda/core"
	"github.com/Layr-Labs/eigenda/core/meterer"
	corev2 "github.com/Layr-Labs/eigenda/core/v2"
	dispv2 "github.com/Layr-Labs/eigenda/disperser/common/v2"
	"github.com/Layr-Labs/eigenda/encoding"
	"github.com/Layr-Labs/eigenda/encoding/rs"
	"github.com/Layr-Labs/eigensdk-go/logging"
	"github.com/docker/go-units"
	gethcommon "github.com/ethereum/go-ethereum/common"
	"google.golang.org/grpc"
	"google.golang.org/grpc/codes"
	"google.golang.org/grpc/status"
)

type DisperserClientConfig struct {
	Hostname          string
	Port              string
	UseSecureGrpcFlag bool
	NtpServer         string
	NtpSyncInterval   time.Duration
}

// DisperserClient manages communication with the disperser server.
type DisperserClient interface {
	// Close closes the grpc connection to the disperser server.
	Close() error
	// DisperseBlob disperses a blob with the given data, blob version, and quorums.
	DisperseBlob(
		ctx context.Context,
		data []byte,
		blobVersion corev2.BlobVersion,
		quorums []core.QuorumID) (*dispv2.BlobStatus, corev2.BlobKey, error)
	// DisperseBlobWithProbe is similar to DisperseBlob, but also takes a SequenceProbe to capture metrics.
	// If the probe is nil, no metrics are captured.
	DisperseBlobWithProbe(
		ctx context.Context,
		data []byte,
		blobVersion corev2.BlobVersion,
		quorums []core.QuorumID,
		probe *common.SequenceProbe) (*dispv2.BlobStatus, corev2.BlobKey, error)
	// GetBlobStatus returns the status of a blob with the given blob key.
	GetBlobStatus(ctx context.Context, blobKey corev2.BlobKey) (*disperser_rpc.BlobStatusReply, error)
	// GetBlobCommitment returns the blob commitment for a given blob payload.
	GetBlobCommitment(ctx context.Context, data []byte) (*disperser_rpc.BlobCommitmentReply, error)
}
type disperserClient struct {
	config             *DisperserClientConfig
	signer             corev2.BlobRequestSigner
	initOnceGrpc       sync.Once
	initOnceAccountant sync.Once
	conn               *grpc.ClientConn
	client             disperser_rpc.DisperserClient
	prover             encoding.Prover
	accountant         *Accountant
	accountantLock     sync.Mutex
	ntpClock           *core.NTPSyncedClock
}

var _ DisperserClient = &disperserClient{}

// DisperserClient maintains a single underlying grpc connection to the disperser server,
// through which it sends requests to disperse blobs and get blob status.
// The connection is established lazily on the first method call. Don't forget to call Close(),
// which is safe to call even if the connection was never established.
//
// DisperserClient is safe to be used concurrently by multiple goroutines.
//
// Example usage:
//
//	client := NewDisperserClient(config, signer)
//	defer client.Close()
//
//	// The connection will be established on the first call
//	status, blobKey, err := client.DisperseBlob(ctx, data, blobHeader)
//	if err != nil {
//	    // Handle error
//	}
//
//	// Subsequent calls will use the existing connection
//	status2, blobKey2, err := client.DisperseBlob(ctx, data, blobHeader)
func NewDisperserClient(logger logging.Logger, config *DisperserClientConfig, signer corev2.BlobRequestSigner, prover encoding.Prover, accountant *Accountant) (*disperserClient, error) {
	if config == nil {
		return nil, api.NewErrorInvalidArg("config must be provided")
	}
	if config.Hostname == "" {
		return nil, api.NewErrorInvalidArg("hostname must be provided")
	}
	if config.Port == "" {
		return nil, api.NewErrorInvalidArg("port must be provided")
	}
	if signer == nil {
		return nil, api.NewErrorInvalidArg("signer must be provided")
	}

	// Set default NTP config if not provided
	if config.NtpServer == "" {
		config.NtpServer = "pool.ntp.org"
	}
	if config.NtpSyncInterval == 0 {
		config.NtpSyncInterval = 5 * time.Minute
	}

	// Initialize NTP synced clock
	ntpClock, err := core.NewNTPSyncedClock(context.Background(), config.NtpServer, config.NtpSyncInterval, logger.With("component", "DisperserClient"))
	if err != nil {
		return nil, fmt.Errorf("failed to create NTP clock: %w", err)
	}

	return &disperserClient{
		config:     config,
		signer:     signer,
		prover:     prover,
		accountant: accountant,
		ntpClock:   ntpClock,
		// conn and client are initialized lazily
	}, nil
}

// PopulateAccountant populates the accountant with the payment state from the disperser.
func (c *disperserClient) PopulateAccountant(ctx context.Context) error {
	if c.accountant == nil {
		accountId, err := c.signer.GetAccountID()
		if err != nil {
			return fmt.Errorf("error getting account ID: %w", err)
		}
		c.accountant = NewAccountant(accountId)
	}

	paymentStateProto, err := c.GetPaymentState(ctx)
	if err != nil {
		return fmt.Errorf("error getting payment state for initializing accountant: %w", err)
	}

	// Convert protobuf types to native Go types using meterer conversion function
	paymentVaultParams, reservations, cumulativePayment, onchainCumulativePayment, periodRecords, err := meterer.ConvertPaymentStateFromProtobuf(paymentStateProto)
	if err != nil {
		return fmt.Errorf("error converting payment state from protobuf: %w", err)
	}

	err = c.accountant.SetPaymentState(paymentVaultParams, reservations, cumulativePayment, onchainCumulativePayment, periodRecords)
	if err != nil {
		return fmt.Errorf("error setting payment state for accountant: %w", err)
	}

	return nil
}

// Close closes the grpc connection to the disperser server.
// It is thread safe and can be called multiple times.
func (c *disperserClient) Close() error {
	if c.conn != nil {
		err := c.conn.Close()
		c.conn = nil
		c.client = nil
		return err
	}
	return nil
}

func (c *disperserClient) DisperseBlob(
	ctx context.Context,
	data []byte,
	blobVersion corev2.BlobVersion,
	quorums []core.QuorumID,
) (*dispv2.BlobStatus, corev2.BlobKey, error) {
	return c.DisperseBlobWithProbe(ctx, data, blobVersion, quorums, nil)
}

// DisperseBlobWithProbe disperses a blob with the given data, blob version, and quorums. If sequenceProbe is not nil,
// the probe is used to capture metrics during the dispersal process.
func (c *disperserClient) DisperseBlobWithProbe(
	ctx context.Context,
	data []byte,
	blobVersion corev2.BlobVersion,
	quorums []core.QuorumID,
	probe *common.SequenceProbe,
) (*dispv2.BlobStatus, corev2.BlobKey, error) {

	if len(quorums) == 0 {
		return nil, [32]byte{}, api.NewErrorInvalidArg("quorum numbers must be provided")
	}
	if c.signer == nil {
		return nil, [32]byte{}, api.NewErrorInternal("uninitialized signer for authenticated dispersal")
	}
	for _, q := range quorums {
		if q > corev2.MaxQuorumID {
			return nil, [32]byte{}, api.NewErrorInvalidArg("quorum number must be less than 256")
		}
	}

	err := c.initOnceGrpcConnection()
	if err != nil {
		return nil, [32]byte{}, api.NewErrorFailover(err)
	}

	probe.SetStage("acquire_accountant_lock")
	c.accountantLock.Lock()

	probe.SetStage("accountant")

	err = c.initOncePopulateAccountant(ctx)
	if err != nil {
		c.accountantLock.Unlock()
		return nil, [32]byte{}, api.NewErrorFailover(err)
	}

	symbolLength := encoding.GetBlobLengthPowerOf2(uint(len(data)))
	payment, err := c.accountant.AccountBlob(c.ntpClock.Now().UnixNano(), uint64(symbolLength), quorums)
	if err != nil {
		c.accountantLock.Unlock()
		return nil, [32]byte{}, fmt.Errorf("error accounting blob: %w", err)
	}

	if payment.CumulativePayment == nil || payment.CumulativePayment.Sign() == 0 {
		// This request is using reserved bandwidth, no need to prevent parallel dispersal.
		c.accountantLock.Unlock()
	} else {
		// This request is using on-demand bandwidth, current implementation requires sequential dispersal.
		defer c.accountantLock.Unlock()
	}

	probe.SetStage("verify_field_element")

	// check every 32 bytes of data are within the valid range for a bn254 field element
	_, err = rs.ToFrArray(data)
	if err != nil {
		return nil, [32]byte{}, fmt.Errorf(
			"encountered an error to convert a 32-bytes into a valid field element, "+
				"please use the correct format where every 32bytes(big-endian) is less than "+
				"21888242871839275222246405745257275088548364400416034343698204186575808495617 %w", err)
	}

	probe.SetStage("get_commitments")

	var blobCommitments encoding.BlobCommitments
	if c.prover == nil {
		// if prover is not configured, get blob commitments from disperser
		commitments, err := c.GetBlobCommitment(ctx, data)
		if err != nil {
			return nil, [32]byte{}, fmt.Errorf("error getting blob commitments: %w", err)
		}
		deserialized, err := encoding.BlobCommitmentsFromProtobuf(commitments.GetBlobCommitment())
		if err != nil {
			return nil, [32]byte{}, fmt.Errorf("error deserializing blob commitments: %w", err)
		}
		blobCommitments = *deserialized

		// We need to check that the disperser used the correct length. Even once checking the commitment from the
		// disperser has been implemented, there is still an edge case where the disperser could truncate trailing 0s,
		// yielding the wrong blob length, but not causing commitment verification to fail. It is important that the
		// commitment doesn't report a blob length smaller than expected, since this could cause payload parsing to
		// fail, if the length claimed in the encoded payload header is larger than the blob length in the commitment.
		lengthFromCommitment := commitments.GetBlobCommitment().GetLength()
		if lengthFromCommitment != uint32(symbolLength) {
			return nil, [32]byte{}, fmt.Errorf(
				"blob commitment length (%d) from disperser doesn't match expected length (%d): %w",
				lengthFromCommitment, symbolLength, err)
		}
	} else {
		// if prover is configured, get commitments from prover

		blobCommitments, err = c.prover.GetCommitmentsForPaddedLength(data)
		if err != nil {
			return nil, [32]byte{}, fmt.Errorf("error getting blob commitments: %w", err)
		}
	}

	blobHeader := &corev2.BlobHeader{
		BlobVersion:     blobVersion,
		BlobCommitments: blobCommitments,
		QuorumNumbers:   quorums,
		PaymentMetadata: *payment,
	}

	probe.SetStage("sign_blob_request")

	sig, err := c.signer.SignBlobRequest(blobHeader)
	if err != nil {
		return nil, [32]byte{}, fmt.Errorf("error signing blob request: %w", err)
	}
	blobHeaderProto, err := blobHeader.ToProtobuf()
	if err != nil {
		return nil, [32]byte{}, fmt.Errorf("error converting blob header to protobuf: %w", err)
	}
	request := &disperser_rpc.DisperseBlobRequest{
		Blob:       data,
		Signature:  sig,
		BlobHeader: blobHeaderProto,
	}

	probe.SetStage("send_to_disperser")

	reply, err := c.client.DisperseBlob(ctx, request)
	if err != nil {
		// TODO: rollback payment for the accountant if the blob fails to disperse
		// because ondemand request hits global ratelimit.
		return nil, [32]byte{}, fmt.Errorf("error while calling DisperseBlob: %w", err)
	}

	blobStatus, err := dispv2.BlobStatusFromProtobuf(reply.GetResult())
	if err != nil {
		return nil, [32]byte{}, err
	}

	probe.SetStage("verify_blob_key")

	if verifyReceivedBlobKey(blobHeader, reply) != nil {
		return nil, [32]byte{}, fmt.Errorf("verify received blob key: %w", err)
	}

	return &blobStatus, corev2.BlobKey(reply.GetBlobKey()), nil
}

// verifyReceivedBlobKey computes the BlobKey from the BlobHeader which was sent to the disperser, and compares it with
// the BlobKey which was returned by the disperser in the DisperseBlobReply
//
// A successful verification guarantees that the disperser didn't make any modifications to the BlobHeader that it
// received from this client.
//
// This function returns nil if the verification succeeds, and otherwise returns an error describing the failure
func verifyReceivedBlobKey(
	// the blob header which was constructed locally and sent to the disperser
	blobHeader *corev2.BlobHeader,
	// the reply received back from the disperser
	disperserReply *disperser_rpc.DisperseBlobReply,
) error {

	actualBlobKey, err := blobHeader.BlobKey()
	if err != nil {
		// this shouldn't be possible, since the blob key has already been used when signing dispersal
		return fmt.Errorf("computing blob key: %w", err)
	}

	blobKeyFromDisperser, err := corev2.BytesToBlobKey(disperserReply.GetBlobKey())
	if err != nil {
		return fmt.Errorf("converting returned bytes to blob key: %w", err)
	}

	if actualBlobKey != blobKeyFromDisperser {
		return fmt.Errorf(
			"blob key returned by disperser (%v) doesn't match blob which was dispersed (%v)",
			blobKeyFromDisperser, actualBlobKey)
	}

	return nil
}

// GetBlobStatus returns the status of a blob with the given blob key.
func (c *disperserClient) GetBlobStatus(ctx context.Context, blobKey corev2.BlobKey) (*disperser_rpc.BlobStatusReply, error) {
	err := c.initOnceGrpcConnection()
	if err != nil {
		return nil, api.NewErrorInternal(err.Error())
	}

	request := &disperser_rpc.BlobStatusRequest{
		BlobKey: blobKey[:],
	}
	return c.client.GetBlobStatus(ctx, request)
}

// GetPaymentState returns the payment state of the disperser client
func (c *disperserClient) GetPaymentState(ctx context.Context) (*disperser_rpc.GetPaymentStateForAllQuorumsReply, error) {
	err := c.initOnceGrpcConnection()
	if err != nil {
		return nil, api.NewErrorInternal(err.Error())
	}

	accountID, err := c.signer.GetAccountID()
	if err != nil {
		return nil, fmt.Errorf("error getting signer's account ID: %w", err)
	}

	timestamp := uint64(time.Now().UnixNano())

	signature, err := c.signer.SignPaymentStateRequest(timestamp)
	if err != nil {
		return nil, fmt.Errorf("error signing payment state request: %w", err)
	}

	request := &disperser_rpc.GetPaymentStateForAllQuorumsRequest{
		AccountId: accountID.Hex(),
		Signature: signature,
		Timestamp: timestamp,
	}
	allQuorumsReply, err := c.client.GetPaymentStateForAllQuorums(ctx, request)
	if err != nil {
		// Check if error is "method not found" or "unimplemented"
		if isMethodNotFoundError(err) {
			// Fall back to old method
			return c.getPaymentStateFromLegacyAPI(ctx, accountID, signature, timestamp)
		}
		return nil, err
	}

	return allQuorumsReply, nil
}

// this is true if we are targeting a disperser that hasn't upgraded to the new API yet.
func isMethodNotFoundError(err error) bool {
	if st, ok := status.FromError(err); ok {
		return st.Code() == codes.Unimplemented
	}
	return false
}

// getPaymentStateFromLegacyAPI retrieves the payment state from the legacy GetPaymentState grpc method.
// It is needed until we have upgraded all dispersers (testnet and mainnet) to the new API.
// Check those endpoints for GetPaymentStateForAllQuorums using:
// `grpcurl disperser-testnet-holesky.eigenda.xyz:443 list disperser.v2.Disperser`
// `grpcurl disperser.eigenda.xyz:443 list disperser.v2.Disperser`
func (c *disperserClient) getPaymentStateFromLegacyAPI(
	ctx context.Context, accountID gethcommon.Address, signature []byte, timestamp uint64,
) (*disperser_rpc.GetPaymentStateForAllQuorumsReply, error) {
	oldRequest := &disperser_rpc.GetPaymentStateRequest{
		AccountId: accountID.Hex(),
		Signature: signature,
		Timestamp: timestamp,
	}

	oldResult, err := c.client.GetPaymentState(ctx, oldRequest)
	if err != nil {
		return nil, err
	}

	return convertLegacyPaymentStateToNew(oldResult)
}

// convertLegacyPaymentStateToNew converts the old GetPaymentStateReply to the new GetPaymentStateForAllQuorumsReply format
func convertLegacyPaymentStateToNew(legacyReply *disperser_rpc.GetPaymentStateReply) (*disperser_rpc.GetPaymentStateForAllQuorumsReply, error) {

	if legacyReply.PaymentGlobalParams == nil {
		return nil, fmt.Errorf("legacy payment state received from disperser does not contain global params")
	}
	// Convert PaymentGlobalParams to PaymentVaultParams
	var paymentVaultParams *disperser_rpc.PaymentVaultParams
	{
		paymentVaultParams = &disperser_rpc.PaymentVaultParams{
			QuorumPaymentConfigs:  make(map[uint32]*disperser_rpc.PaymentQuorumConfig),
			QuorumProtocolConfigs: make(map[uint32]*disperser_rpc.PaymentQuorumProtocolConfig),
			OnDemandQuorumNumbers: legacyReply.PaymentGlobalParams.OnDemandQuorumNumbers,
		}

		// Apply the global params to all quorums, both on-demand and reservation.
<<<<<<< HEAD
		onDemandQuorums := legacyReply.GetPaymentGlobalParams().OnDemandQuorumNumbers
=======
		onDemandQuorums := legacyReply.GetPaymentGlobalParams().GetOnDemandQuorumNumbers()
>>>>>>> a5acd932
		if len(onDemandQuorums) == 0 {
			// Disperser v0.9.0 has a bug where it does not return on-demand quorums: https://github.com/Layr-Labs/eigenda/pull/1699
			// Until we upgrade all dispersers, we will assume that on-demand quorums are 0 and 1.
			// TODO: this should instead return an error once we have upgraded all dispersers.
			onDemandQuorums = []uint32{0, 1}
		}
		reservationQuorums := legacyReply.GetReservation().GetQuorumNumbers()
		// There may be overlapping quorums but it doesn't matter since we will apply the same global params to all of them.
		allQuorums := append(reservationQuorums, onDemandQuorums...)

		for _, quorumID := range allQuorums {
			paymentVaultParams.QuorumPaymentConfigs[quorumID] = &disperser_rpc.PaymentQuorumConfig{
				ReservationSymbolsPerSecond: 0, // Not available in legacy format
				OnDemandSymbolsPerSecond:    legacyReply.PaymentGlobalParams.GlobalSymbolsPerSecond,
				OnDemandPricePerSymbol:      legacyReply.PaymentGlobalParams.PricePerSymbol,
			}

			paymentVaultParams.QuorumProtocolConfigs[quorumID] = &disperser_rpc.PaymentQuorumProtocolConfig{
				MinNumSymbols: legacyReply.PaymentGlobalParams.MinNumSymbols,
				// ReservationAdvanceWindow is not used offchain at the moment so it's okay to set to any value.
				ReservationAdvanceWindow:   0,
				ReservationRateLimitWindow: legacyReply.PaymentGlobalParams.ReservationWindow,
				OnDemandRateLimitWindow:    0, // Not available in legacy format
			}
		}

		for _, quorumID := range onDemandQuorums {
			paymentVaultParams.QuorumProtocolConfigs[quorumID].OnDemandEnabled = true
		}
	}

	// If no reservation is available, return early with only payment vault params and cumulative payment info.
	if legacyReply.Reservation == nil {
		return &disperser_rpc.GetPaymentStateForAllQuorumsReply{
			PaymentVaultParams:       paymentVaultParams,
			CumulativePayment:        legacyReply.CumulativePayment,
			OnchainCumulativePayment: legacyReply.OnchainCumulativePayment,
		}, nil
	}

	// Otherwise there is a reservation available, so we need to convert it to the per-quorum format.

	// We first make sure that the disperser returned valid data.
	if len(legacyReply.PeriodRecords) == 0 {
		return nil, fmt.Errorf("legacy payment state received from disperser does not contain period records")
	}
	if len(legacyReply.Reservation.QuorumNumbers) == 0 {
		return nil, fmt.Errorf("legacy payment state received from disperser does not contain reservation quorums")
	}

	reservations := make(map[uint32]*disperser_rpc.QuorumReservation)
	periodRecords := make(map[uint32]*disperser_rpc.PeriodRecords)

	// Apply the reservation to all reservationQuorums mentioned in the reservation
	for _, quorumID := range legacyReply.Reservation.QuorumNumbers {
		reservations[quorumID] = &disperser_rpc.QuorumReservation{
			SymbolsPerSecond: legacyReply.Reservation.SymbolsPerSecond,
			StartTimestamp:   legacyReply.Reservation.StartTimestamp,
			EndTimestamp:     legacyReply.Reservation.EndTimestamp,
		}
		periodRecords[quorumID] = &disperser_rpc.PeriodRecords{
			Records: legacyReply.PeriodRecords,
		}
	}

	return &disperser_rpc.GetPaymentStateForAllQuorumsReply{
		PaymentVaultParams:       paymentVaultParams,
		PeriodRecords:            periodRecords,
		Reservations:             reservations,
		CumulativePayment:        legacyReply.CumulativePayment,
		OnchainCumulativePayment: legacyReply.OnchainCumulativePayment,
	}, nil
}

// GetBlobCommitment is a utility method that calculates commitment for a blob payload.
// While the blob commitment can be calculated by anyone, it requires SRS points to
// be loaded. For service that does not have access to SRS points, this method can be
// used to calculate the blob commitment in blob header, which is required for dispersal.
func (c *disperserClient) GetBlobCommitment(ctx context.Context, data []byte) (*disperser_rpc.BlobCommitmentReply, error) {
	err := c.initOnceGrpcConnection()
	if err != nil {
		return nil, api.NewErrorInternal(err.Error())
	}

	request := &disperser_rpc.BlobCommitmentRequest{
		Blob: data,
	}
	return c.client.GetBlobCommitment(ctx, request)
}

// initOnceGrpcConnection initializes the grpc connection and client if they are not already initialized.
// If initialization fails, it caches the error and will return it on every subsequent call.
func (c *disperserClient) initOnceGrpcConnection() error {
	var initErr error
	c.initOnceGrpc.Do(func() {
		addr := fmt.Sprintf("%v:%v", c.config.Hostname, c.config.Port)
		dialOptions := GetGrpcDialOptions(c.config.UseSecureGrpcFlag, 4*units.MiB)
		conn, err := grpc.NewClient(addr, dialOptions...)
		if err != nil {
			initErr = err
			return
		}
		c.conn = conn
		c.client = disperser_rpc.NewDisperserClient(conn)
	})
	if initErr != nil {
		return fmt.Errorf("initializing grpc connection: %w", initErr)
	}
	return nil
}

// initOncePopulateAccountant initializes the accountant if it is not already initialized.
// If initialization fails, it caches the error and will return it on every subsequent call.
func (c *disperserClient) initOncePopulateAccountant(ctx context.Context) error {
	var initErr error
	c.initOnceAccountant.Do(func() {
		if c.accountant == nil {
			err := c.PopulateAccountant(ctx)
			if err != nil {
				initErr = err
				return
			}
		}
	})
	if initErr != nil {
		return fmt.Errorf("populating accountant: %w", initErr)
	}
	return nil
}<|MERGE_RESOLUTION|>--- conflicted
+++ resolved
@@ -330,9 +330,9 @@
 //
 // This function returns nil if the verification succeeds, and otherwise returns an error describing the failure
 func verifyReceivedBlobKey(
-	// the blob header which was constructed locally and sent to the disperser
+// the blob header which was constructed locally and sent to the disperser
 	blobHeader *corev2.BlobHeader,
-	// the reply received back from the disperser
+// the reply received back from the disperser
 	disperserReply *disperser_rpc.DisperseBlobReply,
 ) error {
 
@@ -452,11 +452,7 @@
 		}
 
 		// Apply the global params to all quorums, both on-demand and reservation.
-<<<<<<< HEAD
-		onDemandQuorums := legacyReply.GetPaymentGlobalParams().OnDemandQuorumNumbers
-=======
 		onDemandQuorums := legacyReply.GetPaymentGlobalParams().GetOnDemandQuorumNumbers()
->>>>>>> a5acd932
 		if len(onDemandQuorums) == 0 {
 			// Disperser v0.9.0 has a bug where it does not return on-demand quorums: https://github.com/Layr-Labs/eigenda/pull/1699
 			// Until we upgrade all dispersers, we will assume that on-demand quorums are 0 and 1.
