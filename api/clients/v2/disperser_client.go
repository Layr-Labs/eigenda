package clients

import (
	"context"
	"errors"
	"fmt"
	"strings"
	"sync"
	"time"

	"github.com/Layr-Labs/eigenda/api"
	"github.com/Layr-Labs/eigenda/api/clients/v2/metrics"
	disperser_rpc "github.com/Layr-Labs/eigenda/api/grpc/disperser/v2"
	"github.com/Layr-Labs/eigenda/common"
	"github.com/Layr-Labs/eigenda/core"
	corev2 "github.com/Layr-Labs/eigenda/core/v2"
	"github.com/Layr-Labs/eigenda/encoding"
	"github.com/Layr-Labs/eigenda/encoding/rs"
	"github.com/Layr-Labs/eigensdk-go/logging"
	"github.com/docker/go-units"
)

const maxNumberOfConnections = 32

type DisperserClientConfig struct {
	Hostname          string
	Port              string
	UseSecureGrpcFlag bool
	// The number of grpc connections to the disperser server. A value of 0 is treated as 1.
	DisperserConnectionCount uint
}

// DisperserClient manages communication with the disperser server.
<<<<<<< HEAD
type DisperserClient interface {
	// Close closes the grpc connection to the disperser server.
	Close() error
	// Disperses a blob with the given data, blob version, and quorums.
	DisperseBlob(
		ctx context.Context,
		data []byte,
		blobVersion corev2.BlobVersion,
		quorums []core.QuorumID,
		// if nil, no metrics are captured
		probe *common.SequenceProbe,
		// if nil, will be constructed with the legacy accountant
		paymentMetadata *core.PaymentMetadata) (*dispv2.BlobStatus, corev2.BlobKey, error)
	// GetBlobStatus returns the status of a blob with the given blob key.
	GetBlobStatus(ctx context.Context, blobKey corev2.BlobKey) (*disperser_rpc.BlobStatusReply, error)
	// GetBlobCommitment returns the blob commitment for a given blob payload.
	GetBlobCommitment(ctx context.Context, data []byte) (*disperser_rpc.BlobCommitmentReply, error)
	// GetPaymentState returns the payment state of the disperser client
	GetPaymentState(ctx context.Context) (*disperser_rpc.GetPaymentStateReply, error)
}
type disperserClient struct {
=======
type DisperserClient struct {
>>>>>>> f4576593
	logger                  logging.Logger
	config                  *DisperserClientConfig
	signer                  corev2.BlobRequestSigner
	clientPool              *common.GRPCClientPool[disperser_rpc.DisperserClient]
	prover                  encoding.Prover
	accountant              *Accountant
	accountantLock          sync.Mutex
	initOnceAccountant      sync.Once
	initOnceAccountantError error
	metrics                 metrics.DispersalMetricer
}

// DisperserClient maintains a single underlying grpc connection to the disperser server,
// through which it sends requests to disperse blobs and get blob status.
// The connection is established lazily on the first method call. Don't forget to call Close(),
// which is safe to call even if the connection was never established.
//
// DisperserClient is safe to be used concurrently by multiple goroutines.
//
// Example usage:
//
//	client := NewDisperserClient(config, signer)
//	defer client.Close()
//
//	// The connection will be established on the first call
//	status, blobKey, err := client.DisperseBlob(ctx, data, blobHeader)
//	if err != nil {
//	    // Handle error
//	}
//
//	// Subsequent calls will use the existing connection
//	status2, blobKey2, err := client.DisperseBlob(ctx, data, blobHeader)
func NewDisperserClient(
	logger logging.Logger,
	config *DisperserClientConfig,
	signer corev2.BlobRequestSigner,
	prover encoding.Prover,
	accountant *Accountant,
	metrics metrics.DispersalMetricer,
) (*DisperserClient, error) {
	if config == nil {
		return nil, fmt.Errorf("config must be provided")
	}
	if strings.TrimSpace(config.Hostname) == "" {
		return nil, fmt.Errorf("hostname must be provided")
	}
	if strings.TrimSpace(config.Port) == "" {
		return nil, fmt.Errorf("port must be provided")
	}
	if signer == nil {
		return nil, fmt.Errorf("signer must be provided")
	}
	if metrics == nil {
		return nil, fmt.Errorf("metrics must be provided")
	}

	var connectionCount uint
	if config.DisperserConnectionCount == 0 {
		connectionCount = 1
	}
	if config.DisperserConnectionCount > maxNumberOfConnections {
		connectionCount = maxNumberOfConnections
	}

	addr := fmt.Sprintf("%v:%v", config.Hostname, config.Port)
	dialOptions := GetGrpcDialOptions(config.UseSecureGrpcFlag, 4*units.MiB)
	clientPool, err := common.NewGRPCClientPool(
		logger,
		disperser_rpc.NewDisperserClient,
		connectionCount,
		addr,
		dialOptions...)
	if err != nil {
		return nil, fmt.Errorf("new grpc client pool: %w", err)
	}

	return &DisperserClient{
		logger:     logger,
		config:     config,
		signer:     signer,
		clientPool: clientPool,
		prover:     prover,
		accountant: accountant,
		metrics:    metrics,
	}, nil
}

// PopulateAccountant populates the accountant with the payment state from the disperser.
func (c *DisperserClient) PopulateAccountant(ctx context.Context) error {
	if c.accountant == nil {
		return fmt.Errorf("accountant is nil")
	}

	paymentState, err := c.GetPaymentState(ctx)
	if err != nil {
		return fmt.Errorf("error getting payment state for initializing accountant: %w", err)
	}

	err = c.accountant.SetPaymentState(paymentState)
	if err != nil {
		return fmt.Errorf("error setting payment state for accountant: %w", err)
	}

	return nil
}

// Close closes the grpc connection to the disperser server.
// It is thread safe and can be called multiple times.
func (c *DisperserClient) Close() error {
	if c.clientPool != nil {
		err := c.clientPool.Close()
		if err != nil {
			return fmt.Errorf("error closing client pool: %w", err)
		}
	}
	return nil
}

// Disperses a blob with the given data, blob version, and quorums.
<<<<<<< HEAD
func (c *disperserClient) DisperseBlob(
=======
//
// Returns the BlobHeader of the blob that was dispersed, and the DisperseBlobReply that was received from the
// disperser, if the dispersal was successful. Otherwise returns an error
func (c *DisperserClient) DisperseBlob(
>>>>>>> f4576593
	ctx context.Context,
	data []byte,
	blobVersion corev2.BlobVersion,
	quorums []core.QuorumID,
	probe *common.SequenceProbe,
	// if this is nil, that indicates we will use the legacy payment system to create the paymentMetadata
	paymentMetadata *core.PaymentMetadata,
<<<<<<< HEAD
) (*dispv2.BlobStatus, corev2.BlobKey, error) {
=======
) (*corev2.BlobHeader, *disperser_rpc.DisperseBlobReply, error) {
>>>>>>> f4576593
	if len(quorums) == 0 {
		//nolint:wrapcheck
		return nil, nil, api.NewErrorInvalidArg("quorum numbers must be provided")
	}
	if c.signer == nil {
		//nolint:wrapcheck
		return nil, nil, api.NewErrorInternal("uninitialized signer for authenticated dispersal")
	}
	for _, q := range quorums {
		if q > corev2.MaxQuorumID {
			//nolint:wrapcheck
			return nil, nil, api.NewErrorInvalidArg("quorum number must be less than 256")
		}
	}

<<<<<<< HEAD
	if paymentMetadata == nil && c.accountant == nil {
		return nil, [32]byte{}, errors.New("either payment metadata or accountant must be non nil")
	}

	if paymentMetadata != nil && c.accountant != nil {
		return nil, [32]byte{}, errors.New("if payment metadata is non nil, then the legacy accountant must be nil")
	}

	symbolLength := encoding.GetBlobLengthPowerOf2(uint(len(data)))

	if paymentMetadata == nil {
		// we are using the legacy payment system
		probe.SetStage("acquire_accountant_lock")
		c.accountantLock.Lock()

		probe.SetStage("accountant")
=======
	symbolLength := encoding.GetBlobLengthPowerOf2(uint(len(data)))

	if paymentMetadata == nil {
		// we are using the legacy payment system
		probe.SetStage("acquire_accountant_lock")
		c.accountantLock.Lock()
>>>>>>> f4576593

		probe.SetStage("accountant")

<<<<<<< HEAD
		paymentMetadata, err = c.accountant.AccountBlob(time.Now().UnixNano(), uint64(symbolLength), quorums)
		if err != nil {
			c.accountantLock.Unlock()
			return nil, [32]byte{}, fmt.Errorf("error accounting blob: %w", err)
		}

=======
		err := c.initOncePopulateAccountant(ctx)
		if err != nil {
			c.accountantLock.Unlock()
			return nil, nil, fmt.Errorf("error initializing accountant: %w", err)
		}

		paymentMetadata, err = c.accountant.AccountBlob(time.Now().UnixNano(), uint64(symbolLength), quorums)
		if err != nil {
			c.accountantLock.Unlock()
			return nil, nil, fmt.Errorf("error accounting blob: %w", err)
		}

>>>>>>> f4576593
		if paymentMetadata.CumulativePayment == nil || paymentMetadata.CumulativePayment.Sign() == 0 {
			// This request is using reserved bandwidth, no need to prevent parallel dispersal.
			c.accountantLock.Unlock()
		} else {
			// This request is using on-demand bandwidth, current implementation requires sequential dispersal.
			defer c.accountantLock.Unlock()
		}
	}

	probe.SetStage("verify_field_element")

	// check every 32 bytes of data are within the valid range for a bn254 field element
	_, err := rs.ToFrArray(data)
	if err != nil {
		return nil, nil, fmt.Errorf(
			"encountered an error to convert a 32-bytes into a valid field element, "+
				"please use the correct format where every 32bytes(big-endian) is less than "+
				"21888242871839275222246405745257275088548364400416034343698204186575808495617 %w", err)
	}

	probe.SetStage("get_commitments")

	var blobCommitments encoding.BlobCommitments
	if c.prover == nil {
		// if prover is not configured, get blob commitments from disperser
		commitments, err := c.GetBlobCommitment(ctx, data)
		if err != nil {
			// Failover worthy error because it means the disperser is not responsive.
			return nil, nil, api.NewErrorFailover(fmt.Errorf("GetBlobCommitment rpc: %w", err))
		}
		deserialized, err := encoding.BlobCommitmentsFromProtobuf(commitments.GetBlobCommitment())
		if err != nil {
			return nil, nil, fmt.Errorf("error deserializing blob commitments: %w", err)
		}
		blobCommitments = *deserialized

		// We need to check that the disperser used the correct length. Even once checking the commitment from the
		// disperser has been implemented, there is still an edge case where the disperser could truncate trailing 0s,
		// yielding the wrong blob length, but not causing commitment verification to fail. It is important that the
		// commitment doesn't report a blob length smaller than expected, since this could cause payload parsing to
		// fail, if the length claimed in the encoded payload header is larger than the blob length in the commitment.
		lengthFromCommitment := commitments.GetBlobCommitment().GetLength()
		if lengthFromCommitment != uint32(symbolLength) {
			return nil, nil, fmt.Errorf(
				"blob commitment length (%d) from disperser doesn't match expected length (%d): %w",
				lengthFromCommitment, symbolLength, err)
		}
	} else {
		// if prover is configured, get commitments from prover
		blobCommitments, err = c.prover.GetCommitmentsForPaddedLength(data)
		if err != nil {
			return nil, nil, fmt.Errorf("error getting blob commitments: %w", err)
		}
	}

	blobHeader := &corev2.BlobHeader{
		BlobVersion:     blobVersion,
		BlobCommitments: blobCommitments,
		QuorumNumbers:   quorums,
		PaymentMetadata: *paymentMetadata,
	}

	probe.SetStage("sign_blob_request")

	sig, err := c.signer.SignBlobRequest(blobHeader)
	if err != nil {
		return nil, nil, fmt.Errorf("error signing blob request: %w", err)
	}
	blobHeaderProto, err := blobHeader.ToProtobuf()
	if err != nil {
		return nil, nil, fmt.Errorf("error converting blob header to protobuf: %w", err)
	}
	request := &disperser_rpc.DisperseBlobRequest{
		Blob:       data,
		Signature:  sig,
		BlobHeader: blobHeaderProto,
	}

	probe.SetStage("send_to_disperser")

	reply, err := c.clientPool.GetClient().DisperseBlob(ctx, request)
	if err != nil {
		return nil, nil, api.NewErrorFailover(fmt.Errorf("DisperseBlob rpc: %w", err))
	}

	c.metrics.RecordBlobSizeBytes(len(data))

	return blobHeader, reply, nil
}

// GetBlobStatus returns the status of a blob with the given blob key.
func (c *DisperserClient) GetBlobStatus(
	ctx context.Context,
	blobKey corev2.BlobKey,
) (*disperser_rpc.BlobStatusReply, error) {
	request := &disperser_rpc.BlobStatusRequest{
		BlobKey: blobKey[:],
	}
	reply, err := c.clientPool.GetClient().GetBlobStatus(ctx, request)
	if err != nil {
		return nil, fmt.Errorf("error while calling GetBlobStatus: %w", err)
	}
	return reply, nil
}

// GetPaymentState returns the payment state of the disperser client
func (c *DisperserClient) GetPaymentState(ctx context.Context) (*disperser_rpc.GetPaymentStateReply, error) {
	accountID, err := c.signer.GetAccountID()
	if err != nil {
		return nil, fmt.Errorf("error getting signer's account ID: %w", err)
	}

	timestamp := uint64(time.Now().UnixNano())

	signature, err := c.signer.SignPaymentStateRequest(timestamp)
	if err != nil {
		return nil, fmt.Errorf("error signing payment state request: %w", err)
	}

	request := &disperser_rpc.GetPaymentStateRequest{
		AccountId: accountID.Hex(),
		Signature: signature,
		Timestamp: timestamp,
	}
	reply, err := c.clientPool.GetClient().GetPaymentState(ctx, request)
	if err != nil {
		return nil, fmt.Errorf("error while calling GetPaymentState: %w", err)
	}
	return reply, nil
}

// GetBlobCommitment is a utility method that calculates commitment for a blob payload.
// While the blob commitment can be calculated by anyone, it requires SRS points to
// be loaded. For service that does not have access to SRS points, this method can be
// used to calculate the blob commitment in blob header, which is required for dispersal.
func (c *DisperserClient) GetBlobCommitment(
	ctx context.Context,
	data []byte,
) (*disperser_rpc.BlobCommitmentReply, error) {
	request := &disperser_rpc.BlobCommitmentRequest{
		Blob: data,
	}
	reply, err := c.clientPool.GetClient().GetBlobCommitment(ctx, request)
	if err != nil {
		return nil, fmt.Errorf("error while calling GetBlobCommitment: %w", err)
	}
	return reply, nil
}

// initOncePopulateAccountant initializes the accountant if it is not already initialized.
// If initialization fails, it caches the error and will return it on every subsequent call.
func (c *DisperserClient) initOncePopulateAccountant(ctx context.Context) error {
	c.initOnceAccountant.Do(func() {
		err := c.PopulateAccountant(ctx)
		if err != nil {
			c.initOnceAccountantError = err
			return
		}
	})
	if c.initOnceAccountantError != nil {
		return fmt.Errorf("populating accountant: %w", c.initOnceAccountantError)
	}
	return nil
}<|MERGE_RESOLUTION|>--- conflicted
+++ resolved
@@ -31,31 +31,7 @@
 }
 
 // DisperserClient manages communication with the disperser server.
-<<<<<<< HEAD
-type DisperserClient interface {
-	// Close closes the grpc connection to the disperser server.
-	Close() error
-	// Disperses a blob with the given data, blob version, and quorums.
-	DisperseBlob(
-		ctx context.Context,
-		data []byte,
-		blobVersion corev2.BlobVersion,
-		quorums []core.QuorumID,
-		// if nil, no metrics are captured
-		probe *common.SequenceProbe,
-		// if nil, will be constructed with the legacy accountant
-		paymentMetadata *core.PaymentMetadata) (*dispv2.BlobStatus, corev2.BlobKey, error)
-	// GetBlobStatus returns the status of a blob with the given blob key.
-	GetBlobStatus(ctx context.Context, blobKey corev2.BlobKey) (*disperser_rpc.BlobStatusReply, error)
-	// GetBlobCommitment returns the blob commitment for a given blob payload.
-	GetBlobCommitment(ctx context.Context, data []byte) (*disperser_rpc.BlobCommitmentReply, error)
-	// GetPaymentState returns the payment state of the disperser client
-	GetPaymentState(ctx context.Context) (*disperser_rpc.GetPaymentStateReply, error)
-}
-type disperserClient struct {
-=======
 type DisperserClient struct {
->>>>>>> f4576593
 	logger                  logging.Logger
 	config                  *DisperserClientConfig
 	signer                  corev2.BlobRequestSigner
@@ -175,14 +151,10 @@
 }
 
 // Disperses a blob with the given data, blob version, and quorums.
-<<<<<<< HEAD
-func (c *disperserClient) DisperseBlob(
-=======
 //
 // Returns the BlobHeader of the blob that was dispersed, and the DisperseBlobReply that was received from the
 // disperser, if the dispersal was successful. Otherwise returns an error
 func (c *DisperserClient) DisperseBlob(
->>>>>>> f4576593
 	ctx context.Context,
 	data []byte,
 	blobVersion corev2.BlobVersion,
@@ -190,11 +162,7 @@
 	probe *common.SequenceProbe,
 	// if this is nil, that indicates we will use the legacy payment system to create the paymentMetadata
 	paymentMetadata *core.PaymentMetadata,
-<<<<<<< HEAD
-) (*dispv2.BlobStatus, corev2.BlobKey, error) {
-=======
 ) (*corev2.BlobHeader, *disperser_rpc.DisperseBlobReply, error) {
->>>>>>> f4576593
 	if len(quorums) == 0 {
 		//nolint:wrapcheck
 		return nil, nil, api.NewErrorInvalidArg("quorum numbers must be provided")
@@ -210,15 +178,6 @@
 		}
 	}
 
-<<<<<<< HEAD
-	if paymentMetadata == nil && c.accountant == nil {
-		return nil, [32]byte{}, errors.New("either payment metadata or accountant must be non nil")
-	}
-
-	if paymentMetadata != nil && c.accountant != nil {
-		return nil, [32]byte{}, errors.New("if payment metadata is non nil, then the legacy accountant must be nil")
-	}
-
 	symbolLength := encoding.GetBlobLengthPowerOf2(uint(len(data)))
 
 	if paymentMetadata == nil {
@@ -227,25 +186,7 @@
 		c.accountantLock.Lock()
 
 		probe.SetStage("accountant")
-=======
-	symbolLength := encoding.GetBlobLengthPowerOf2(uint(len(data)))
-
-	if paymentMetadata == nil {
-		// we are using the legacy payment system
-		probe.SetStage("acquire_accountant_lock")
-		c.accountantLock.Lock()
->>>>>>> f4576593
-
-		probe.SetStage("accountant")
-
-<<<<<<< HEAD
-		paymentMetadata, err = c.accountant.AccountBlob(time.Now().UnixNano(), uint64(symbolLength), quorums)
-		if err != nil {
-			c.accountantLock.Unlock()
-			return nil, [32]byte{}, fmt.Errorf("error accounting blob: %w", err)
-		}
-
-=======
+
 		err := c.initOncePopulateAccountant(ctx)
 		if err != nil {
 			c.accountantLock.Unlock()
@@ -258,7 +199,6 @@
 			return nil, nil, fmt.Errorf("error accounting blob: %w", err)
 		}
 
->>>>>>> f4576593
 		if paymentMetadata.CumulativePayment == nil || paymentMetadata.CumulativePayment.Sign() == 0 {
 			// This request is using reserved bandwidth, no need to prevent parallel dispersal.
 			c.accountantLock.Unlock()
