--- conflicted
+++ resolved
@@ -53,20 +53,6 @@
 	GetBlobCommitment(ctx context.Context, data []byte) (*disperser_rpc.BlobCommitmentReply, error)
 }
 type disperserClient struct {
-<<<<<<< HEAD
-	logger             logging.Logger
-	config             *DisperserClientConfig
-	signer             corev2.BlobRequestSigner
-	connectionCount    uint
-	initOnceGrpc       sync.Once
-	initOnceAccountant sync.Once
-	clientPool         *common.GRPCClientPool[disperser_rpc.DisperserClient]
-	prover             encoding.Prover
-	accountant         *Accountant
-	accountantLock     sync.Mutex
-
-	clientLedger *payments.ClientLedger
-=======
 	logger                  logging.Logger
 	config                  *DisperserClientConfig
 	signer                  corev2.BlobRequestSigner
@@ -76,7 +62,8 @@
 	accountantLock          sync.Mutex
 	initOnceAccountant      sync.Once
 	initOnceAccountantError error
->>>>>>> b85c2a5d
+
+	clientLedger *payments.ClientLedger
 }
 
 var _ DisperserClient = &disperserClient{}
@@ -143,23 +130,13 @@
 	}
 
 	return &disperserClient{
-<<<<<<< HEAD
-		logger:          logger,
-		config:          config,
-		signer:          signer,
-		prover:          prover,
-		accountant:      accountant,
-		clientLedger:    clientLedger,
-		connectionCount: connectionCount,
-		// conn and client are initialized lazily
-=======
-		logger:     logger,
-		config:     config,
-		signer:     signer,
-		clientPool: clientPool,
-		prover:     prover,
-		accountant: accountant,
->>>>>>> b85c2a5d
+		logger:       logger,
+		config:       config,
+		signer:       signer,
+		clientPool:   clientPool,
+		prover:       prover,
+		accountant:   accountant,
+		clientLedger: clientLedger,
 	}, nil
 }
 
@@ -225,35 +202,18 @@
 		}
 	}
 
-<<<<<<< HEAD
-	err := c.initOnceGrpcConnection()
-	if err != nil {
-		return nil, [32]byte{}, api.NewErrorFailover(err)
-	}
-
 	symbolLength := encoding.GetBlobLengthPowerOf2(uint(len(data)))
-=======
-	probe.SetStage("acquire_accountant_lock")
-	c.accountantLock.Lock()
->>>>>>> b85c2a5d
 
 	var paymentMetadata *core.PaymentMetadata
+	var err error
 	successfulDispersal := false
 
-<<<<<<< HEAD
 	if c.clientLedger != nil {
 		// TODO: set probe stages
 		paymentMetadata, err = c.clientLedger.Debit(ctx, uint32(symbolLength), quorums)
 		if err != nil {
 			return nil, [32]byte{}, fmt.Errorf("debit: %w", err)
 		}
-=======
-	err := c.initOncePopulateAccountant(ctx)
-	if err != nil {
-		c.accountantLock.Unlock()
-		return nil, [32]byte{}, api.NewErrorFailover(err)
-	}
->>>>>>> b85c2a5d
 
 		defer func() {
 			if successfulDispersal {
