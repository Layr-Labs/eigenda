package clients

import (
	"context"
	"fmt"
	"sync"
	"time"

	"github.com/Layr-Labs/eigenda/api"
	disperser_rpc "github.com/Layr-Labs/eigenda/api/grpc/disperser/v2"
	"github.com/Layr-Labs/eigenda/common"
	"github.com/Layr-Labs/eigenda/core"
	corev2 "github.com/Layr-Labs/eigenda/core/v2"
	dispv2 "github.com/Layr-Labs/eigenda/disperser/common/v2"
	"github.com/Layr-Labs/eigenda/encoding"
	"github.com/Layr-Labs/eigenda/encoding/rs"
	"github.com/Layr-Labs/eigensdk-go/logging"
	"github.com/docker/go-units"
)

const maxNumberOfConnections = 32

type DisperserClientConfig struct {
	Hostname          string
	Port              string
	UseSecureGrpcFlag bool
	// The number of grpc connections to the disperser server. A value of 0 is treated as 1.
	DisperserConnectionCount uint
}

// DisperserClient manages communication with the disperser server.
type DisperserClient interface {
	// Close closes the grpc connection to the disperser server.
	Close() error
	// DisperseBlob disperses a blob with the given data, blob version, and quorums.
	DisperseBlob(
		ctx context.Context,
		data []byte,
		blobVersion corev2.BlobVersion,
		quorums []core.QuorumID) (*dispv2.BlobStatus, corev2.BlobKey, error)
	// DisperseBlobWithProbe is similar to DisperseBlob, but also takes a SequenceProbe to capture metrics.
	// If the probe is nil, no metrics are captured.
	DisperseBlobWithProbe(
		ctx context.Context,
		data []byte,
		blobVersion corev2.BlobVersion,
		quorums []core.QuorumID,
		probe *common.SequenceProbe) (*dispv2.BlobStatus, corev2.BlobKey, error)
	// GetBlobStatus returns the status of a blob with the given blob key.
	GetBlobStatus(ctx context.Context, blobKey corev2.BlobKey) (*disperser_rpc.BlobStatusReply, error)
	// GetBlobCommitment returns the blob commitment for a given blob payload.
	GetBlobCommitment(ctx context.Context, data []byte) (*disperser_rpc.BlobCommitmentReply, error)
}
type disperserClient struct {
	logger             logging.Logger
	config             *DisperserClientConfig
	signer             corev2.BlobRequestSigner
	connectionCount    uint
	initOnceGrpc       sync.Once
	initOnceAccountant sync.Once
	clientPool         *common.GRPCClientPool[disperser_rpc.DisperserClient]
	prover             encoding.Prover
	accountant         *Accountant
	accountantLock     sync.Mutex
}

var _ DisperserClient = &disperserClient{}

// DisperserClient maintains a single underlying grpc connection to the disperser server,
// through which it sends requests to disperse blobs and get blob status.
// The connection is established lazily on the first method call. Don't forget to call Close(),
// which is safe to call even if the connection was never established.
//
// DisperserClient is safe to be used concurrently by multiple goroutines.
//
// Example usage:
//
//	client := NewDisperserClient(config, signer)
//	defer client.Close()
//
//	// The connection will be established on the first call
//	status, blobKey, err := client.DisperseBlob(ctx, data, blobHeader)
//	if err != nil {
//	    // Handle error
//	}
//
//	// Subsequent calls will use the existing connection
//	status2, blobKey2, err := client.DisperseBlob(ctx, data, blobHeader)
func NewDisperserClient(
<<<<<<< HEAD
	config *DisperserClientConfig, signer corev2.BlobRequestSigner, prover encoding.Prover, accountant *Accountant,
) (*disperserClient, error) {
=======
	logger logging.Logger,
	config *DisperserClientConfig,
	signer corev2.BlobRequestSigner,
	prover encoding.Prover,
	accountant *Accountant,
) (*disperserClient, error) {

>>>>>>> 9634cc52
	if config == nil {
		return nil, api.NewErrorInvalidArg("config must be provided")
	}
	if config.Hostname == "" {
		return nil, api.NewErrorInvalidArg("hostname must be provided")
	}
	if config.Port == "" {
		return nil, api.NewErrorInvalidArg("port must be provided")
	}
	if signer == nil {
		return nil, api.NewErrorInvalidArg("signer must be provided")
	}

	var connectionCount uint
	if config.DisperserConnectionCount == 0 {
		connectionCount = 1
	}
	if config.DisperserConnectionCount > maxNumberOfConnections {
		connectionCount = maxNumberOfConnections
	}

	return &disperserClient{
		logger:          logger,
		config:          config,
		signer:          signer,
		prover:          prover,
		accountant:      accountant,
		connectionCount: connectionCount,
		// conn and client are initialized lazily
	}, nil
}

// PopulateAccountant populates the accountant with the payment state from the disperser.
func (c *disperserClient) PopulateAccountant(ctx context.Context) error {
	if c.accountant == nil {
		return fmt.Errorf("accountant is nil")
	}

	paymentState, err := c.GetPaymentState(ctx)
	if err != nil {
		return fmt.Errorf("error getting payment state for initializing accountant: %w", err)
	}

	err = c.accountant.SetPaymentState(paymentState)
	if err != nil {
		return fmt.Errorf("error setting payment state for accountant: %w", err)
	}

	return nil
}

// Close closes the grpc connection to the disperser server.
// It is thread safe and can be called multiple times.
func (c *disperserClient) Close() error {
<<<<<<< HEAD
	if c.conn != nil {
		err := c.conn.Close()
		c.conn = nil
		c.client = nil
		return err //nolint: wrapcheck
=======
	if c.clientPool != nil {
		err := c.clientPool.Close()
		if err != nil {
			return fmt.Errorf("error closing client pool: %w", err)
		}
>>>>>>> 9634cc52
	}
	return nil
}

func (c *disperserClient) DisperseBlob(
	ctx context.Context,
	data []byte,
	blobVersion corev2.BlobVersion,
	quorums []core.QuorumID,
) (*dispv2.BlobStatus, corev2.BlobKey, error) {
	return c.DisperseBlobWithProbe(ctx, data, blobVersion, quorums, nil)
}

// DisperseBlobWithProbe disperses a blob with the given data, blob version, and quorums. If sequenceProbe is not nil,
// the probe is used to capture metrics during the dispersal process.
func (c *disperserClient) DisperseBlobWithProbe(
	ctx context.Context,
	data []byte,
	blobVersion corev2.BlobVersion,
	quorums []core.QuorumID,
	probe *common.SequenceProbe,
) (*dispv2.BlobStatus, corev2.BlobKey, error) {

	if len(quorums) == 0 {
		return nil, [32]byte{}, api.NewErrorInvalidArg("quorum numbers must be provided")
	}
	if c.signer == nil {
		return nil, [32]byte{}, api.NewErrorInternal("uninitialized signer for authenticated dispersal")
	}
	for _, q := range quorums {
		if q > corev2.MaxQuorumID {
			return nil, [32]byte{}, api.NewErrorInvalidArg("quorum number must be less than 256")
		}
	}

	err := c.initOnceGrpcConnection()
	if err != nil {
		return nil, [32]byte{}, api.NewErrorFailover(err)
	}

	probe.SetStage("acquire_accountant_lock")
	c.accountantLock.Lock()

	probe.SetStage("accountant")

	err = c.initOncePopulateAccountant(ctx)
	if err != nil {
		c.accountantLock.Unlock()
		return nil, [32]byte{}, api.NewErrorFailover(err)
	}

	symbolLength := encoding.GetBlobLengthPowerOf2(uint(len(data)))
	payment, err := c.accountant.AccountBlob(time.Now().UnixNano(), uint64(symbolLength), quorums)
	if err != nil {
		c.accountantLock.Unlock()
		return nil, [32]byte{}, fmt.Errorf("error accounting blob: %w", err)
	}

	if payment.CumulativePayment == nil || payment.CumulativePayment.Sign() == 0 {
		// This request is using reserved bandwidth, no need to prevent parallel dispersal.
		c.accountantLock.Unlock()
	} else {
		// This request is using on-demand bandwidth, current implementation requires sequential dispersal.
		defer c.accountantLock.Unlock()
	}

	probe.SetStage("verify_field_element")

	// check every 32 bytes of data are within the valid range for a bn254 field element
	_, err = rs.ToFrArray(data)
	if err != nil {
		return nil, [32]byte{}, fmt.Errorf(
			"encountered an error to convert a 32-bytes into a valid field element, "+
				"please use the correct format where every 32bytes(big-endian) is less than "+
				"21888242871839275222246405745257275088548364400416034343698204186575808495617 %w", err)
	}

	probe.SetStage("get_commitments")

	var blobCommitments encoding.BlobCommitments
	if c.prover == nil {
		// if prover is not configured, get blob commitments from disperser
		commitments, err := c.GetBlobCommitment(ctx, data)
		if err != nil {
			return nil, [32]byte{}, fmt.Errorf("error getting blob commitments: %w", err)
		}
		deserialized, err := encoding.BlobCommitmentsFromProtobuf(commitments.GetBlobCommitment())
		if err != nil {
			return nil, [32]byte{}, fmt.Errorf("error deserializing blob commitments: %w", err)
		}
		blobCommitments = *deserialized

		// We need to check that the disperser used the correct length. Even once checking the commitment from the
		// disperser has been implemented, there is still an edge case where the disperser could truncate trailing 0s,
		// yielding the wrong blob length, but not causing commitment verification to fail. It is important that the
		// commitment doesn't report a blob length smaller than expected, since this could cause payload parsing to
		// fail, if the length claimed in the encoded payload header is larger than the blob length in the commitment.
		lengthFromCommitment := commitments.GetBlobCommitment().GetLength()
		if lengthFromCommitment != uint32(symbolLength) {
			return nil, [32]byte{}, fmt.Errorf(
				"blob commitment length (%d) from disperser doesn't match expected length (%d): %w",
				lengthFromCommitment, symbolLength, err)
		}
	} else {
		// if prover is configured, get commitments from prover

		blobCommitments, err = c.prover.GetCommitmentsForPaddedLength(data)
		if err != nil {
			return nil, [32]byte{}, fmt.Errorf("error getting blob commitments: %w", err)
		}
	}

	blobHeader := &corev2.BlobHeader{
		BlobVersion:     blobVersion,
		BlobCommitments: blobCommitments,
		QuorumNumbers:   quorums,
		PaymentMetadata: *payment,
	}

	probe.SetStage("sign_blob_request")

	sig, err := c.signer.SignBlobRequest(blobHeader)
	if err != nil {
		return nil, [32]byte{}, fmt.Errorf("error signing blob request: %w", err)
	}
	blobHeaderProto, err := blobHeader.ToProtobuf()
	if err != nil {
		return nil, [32]byte{}, fmt.Errorf("error converting blob header to protobuf: %w", err)
	}
	request := &disperser_rpc.DisperseBlobRequest{
		Blob:       data,
		Signature:  sig,
		BlobHeader: blobHeaderProto,
	}

	probe.SetStage("send_to_disperser")

	reply, err := c.clientPool.GetClient().DisperseBlob(ctx, request)
	if err != nil {
		return nil, [32]byte{}, fmt.Errorf("error while calling DisperseBlob: %w", err)
	}

	blobStatus, err := dispv2.BlobStatusFromProtobuf(reply.GetResult())
	if err != nil {
		return nil, [32]byte{}, err
	}

	probe.SetStage("verify_blob_key")

	if verifyReceivedBlobKey(blobHeader, reply) != nil {
		return nil, [32]byte{}, fmt.Errorf("verify received blob key: %w", err)
	}

	return &blobStatus, corev2.BlobKey(reply.GetBlobKey()), nil
}

// verifyReceivedBlobKey computes the BlobKey from the BlobHeader which was sent to the disperser, and compares it with
// the BlobKey which was returned by the disperser in the DisperseBlobReply
//
// A successful verification guarantees that the disperser didn't make any modifications to the BlobHeader that it
// received from this client.
//
// This function returns nil if the verification succeeds, and otherwise returns an error describing the failure
func verifyReceivedBlobKey(
	// the blob header which was constructed locally and sent to the disperser
	blobHeader *corev2.BlobHeader,
	// the reply received back from the disperser
	disperserReply *disperser_rpc.DisperseBlobReply,
) error {

	actualBlobKey, err := blobHeader.BlobKey()
	if err != nil {
		// this shouldn't be possible, since the blob key has already been used when signing dispersal
		return fmt.Errorf("computing blob key: %w", err)
	}

	blobKeyFromDisperser, err := corev2.BytesToBlobKey(disperserReply.GetBlobKey())
	if err != nil {
		return fmt.Errorf("converting returned bytes to blob key: %w", err)
	}

	if actualBlobKey != blobKeyFromDisperser {
		return fmt.Errorf(
			"blob key returned by disperser (%v) doesn't match blob which was dispersed (%v)",
			blobKeyFromDisperser, actualBlobKey)
	}

	return nil
}

// GetBlobStatus returns the status of a blob with the given blob key.
func (c *disperserClient) GetBlobStatus(ctx context.Context, blobKey corev2.BlobKey) (*disperser_rpc.BlobStatusReply, error) {
	err := c.initOnceGrpcConnection()
	if err != nil {
		return nil, api.NewErrorInternal(err.Error())
	}

	request := &disperser_rpc.BlobStatusRequest{
		BlobKey: blobKey[:],
	}
<<<<<<< HEAD
	return c.client.GetBlobStatus(ctx, request) //nolint: wrapcheck
=======
	reply, err := c.clientPool.GetClient().GetBlobStatus(ctx, request)
	if err != nil {
		return nil, fmt.Errorf("error while calling GetBlobStatus: %w", err)
	}
	return reply, nil
>>>>>>> 9634cc52
}

// GetPaymentState returns the payment state of the disperser client
func (c *disperserClient) GetPaymentState(ctx context.Context) (*disperser_rpc.GetPaymentStateReply, error) {
	err := c.initOnceGrpcConnection()
	if err != nil {
		return nil, api.NewErrorInternal(err.Error())
	}

	accountID, err := c.signer.GetAccountID()
	if err != nil {
		return nil, fmt.Errorf("error getting signer's account ID: %w", err)
	}

	timestamp := uint64(time.Now().UnixNano())

	signature, err := c.signer.SignPaymentStateRequest(timestamp)
	if err != nil {
		return nil, fmt.Errorf("error signing payment state request: %w", err)
	}

	request := &disperser_rpc.GetPaymentStateRequest{
		AccountId: accountID.Hex(),
		Signature: signature,
		Timestamp: timestamp,
	}
<<<<<<< HEAD
	return c.client.GetPaymentState(ctx, request) //nolint: wrapcheck
=======
	reply, err := c.clientPool.GetClient().GetPaymentState(ctx, request)
	if err != nil {
		return nil, fmt.Errorf("error while calling GetPaymentState: %w", err)
	}
	return reply, nil
>>>>>>> 9634cc52
}

// GetBlobCommitment is a utility method that calculates commitment for a blob payload.
// While the blob commitment can be calculated by anyone, it requires SRS points to
// be loaded. For service that does not have access to SRS points, this method can be
// used to calculate the blob commitment in blob header, which is required for dispersal.
func (c *disperserClient) GetBlobCommitment(ctx context.Context, data []byte) (*disperser_rpc.BlobCommitmentReply, error) {
	err := c.initOnceGrpcConnection()
	if err != nil {
		return nil, api.NewErrorInternal(err.Error())
	}

	request := &disperser_rpc.BlobCommitmentRequest{
		Blob: data,
	}
<<<<<<< HEAD
	return c.client.GetBlobCommitment(ctx, request) //nolint: wrapcheck
=======
	reply, err := c.clientPool.GetClient().GetBlobCommitment(ctx, request)
	if err != nil {
		return nil, fmt.Errorf("error while calling GetBlobCommitment: %w", err)
	}
	return reply, nil
>>>>>>> 9634cc52
}

// initOnceGrpcConnection initializes the grpc connection and client if they are not already initialized.
// If initialization fails, it caches the error and will return it on every subsequent call.
func (c *disperserClient) initOnceGrpcConnection() error {
	var initErr error
	c.initOnceGrpc.Do(func() {
		addr := fmt.Sprintf("%v:%v", c.config.Hostname, c.config.Port)
		dialOptions := GetGrpcDialOptions(c.config.UseSecureGrpcFlag, 4*units.MiB)
		c.clientPool, initErr = common.NewGRPCClientPool(
			c.logger,
			disperser_rpc.NewDisperserClient,
			c.connectionCount,
			addr,
			dialOptions...)
	})
	if initErr != nil {
		return fmt.Errorf("initializing grpc connection: %w", initErr)
	}
	return nil
}

// initOncePopulateAccountant initializes the accountant if it is not already initialized.
// If initialization fails, it caches the error and will return it on every subsequent call.
func (c *disperserClient) initOncePopulateAccountant(ctx context.Context) error {
	var initErr error
	c.initOnceAccountant.Do(func() {
		err := c.PopulateAccountant(ctx)
		if err != nil {
			initErr = err
			return
		}
	})
	if initErr != nil {
		return fmt.Errorf("populating accountant: %w", initErr)
	}
	return nil
}<|MERGE_RESOLUTION|>--- conflicted
+++ resolved
@@ -87,10 +87,6 @@
 //	// Subsequent calls will use the existing connection
 //	status2, blobKey2, err := client.DisperseBlob(ctx, data, blobHeader)
 func NewDisperserClient(
-<<<<<<< HEAD
-	config *DisperserClientConfig, signer corev2.BlobRequestSigner, prover encoding.Prover, accountant *Accountant,
-) (*disperserClient, error) {
-=======
 	logger logging.Logger,
 	config *DisperserClientConfig,
 	signer corev2.BlobRequestSigner,
@@ -98,7 +94,6 @@
 	accountant *Accountant,
 ) (*disperserClient, error) {
 
->>>>>>> 9634cc52
 	if config == nil {
 		return nil, api.NewErrorInvalidArg("config must be provided")
 	}
@@ -153,19 +148,11 @@
 // Close closes the grpc connection to the disperser server.
 // It is thread safe and can be called multiple times.
 func (c *disperserClient) Close() error {
-<<<<<<< HEAD
-	if c.conn != nil {
-		err := c.conn.Close()
-		c.conn = nil
-		c.client = nil
-		return err //nolint: wrapcheck
-=======
 	if c.clientPool != nil {
 		err := c.clientPool.Close()
 		if err != nil {
 			return fmt.Errorf("error closing client pool: %w", err)
 		}
->>>>>>> 9634cc52
 	}
 	return nil
 }
@@ -366,15 +353,11 @@
 	request := &disperser_rpc.BlobStatusRequest{
 		BlobKey: blobKey[:],
 	}
-<<<<<<< HEAD
-	return c.client.GetBlobStatus(ctx, request) //nolint: wrapcheck
-=======
 	reply, err := c.clientPool.GetClient().GetBlobStatus(ctx, request)
 	if err != nil {
 		return nil, fmt.Errorf("error while calling GetBlobStatus: %w", err)
 	}
 	return reply, nil
->>>>>>> 9634cc52
 }
 
 // GetPaymentState returns the payment state of the disperser client
@@ -401,15 +384,11 @@
 		Signature: signature,
 		Timestamp: timestamp,
 	}
-<<<<<<< HEAD
-	return c.client.GetPaymentState(ctx, request) //nolint: wrapcheck
-=======
 	reply, err := c.clientPool.GetClient().GetPaymentState(ctx, request)
 	if err != nil {
 		return nil, fmt.Errorf("error while calling GetPaymentState: %w", err)
 	}
 	return reply, nil
->>>>>>> 9634cc52
 }
 
 // GetBlobCommitment is a utility method that calculates commitment for a blob payload.
@@ -425,15 +404,11 @@
 	request := &disperser_rpc.BlobCommitmentRequest{
 		Blob: data,
 	}
-<<<<<<< HEAD
-	return c.client.GetBlobCommitment(ctx, request) //nolint: wrapcheck
-=======
 	reply, err := c.clientPool.GetClient().GetBlobCommitment(ctx, request)
 	if err != nil {
 		return nil, fmt.Errorf("error while calling GetBlobCommitment: %w", err)
 	}
 	return reply, nil
->>>>>>> 9634cc52
 }
 
 // initOnceGrpcConnection initializes the grpc connection and client if they are not already initialized.
