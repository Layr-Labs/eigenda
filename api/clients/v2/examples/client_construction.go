package examples

import (
	"fmt"
	"io"
	"math/rand"
	"path/filepath"
	"time"

	"github.com/Layr-Labs/eigenda/api/clients/v2"
	"github.com/Layr-Labs/eigenda/api/clients/v2/metrics"
	"github.com/Layr-Labs/eigenda/api/clients/v2/payloaddispersal"
	"github.com/Layr-Labs/eigenda/api/clients/v2/payloadretrieval"
	"github.com/Layr-Labs/eigenda/api/clients/v2/relay"
	"github.com/Layr-Labs/eigenda/api/clients/v2/validator"
	"github.com/Layr-Labs/eigenda/api/clients/v2/verification"
	"github.com/Layr-Labs/eigenda/common"
	"github.com/Layr-Labs/eigenda/common/geth"
	auth "github.com/Layr-Labs/eigenda/core/auth/v2"
	"github.com/Layr-Labs/eigenda/core/eth"
	"github.com/Layr-Labs/eigenda/encoding"
	"github.com/Layr-Labs/eigenda/encoding/kzg"
	"github.com/Layr-Labs/eigenda/encoding/kzg/prover"
	"github.com/Layr-Labs/eigenda/encoding/kzg/verifier"
	"github.com/Layr-Labs/eigensdk-go/logging"
	gethcommon "github.com/ethereum/go-ethereum/common"
)

// These constants are specific to the EigenDA holesky testnet. To execute the provided examples on a different
// network, you will need to set these constants to the correct values, based on the chosen network.
const (
	ethRPCURL                  = "https://ethereum-holesky-rpc.publicnode.com"
	disperserHostname          = "disperser-testnet-holesky.eigenda.xyz"
	certVerifierRouterAddress  = "0x7F40A8e1B62aa1c8Afed23f6E8bAe0D340A4BC4e"
	registryCoordinatorAddress = "0x53012C69A189cfA2D9d29eb6F19B32e0A2EA3490"
	// These two addresses are no longer required for the Eth Client, but parameter is still being taken until we deprecate the flags
	eigenDAServiceManagerAddress = ""
	// operatorStateRetrieverAddress is still used for CertBuilder
	operatorStateRetrieverAddress = "0x003497Dd77E5B73C40e8aCbB562C8bb0410320E7"
)

func createPayloadDisperser(privateKey string) (*payloaddispersal.PayloadDisperser, error) {
	logger, err := createLogger()
	if err != nil {
		panic(fmt.Sprintf("create logger: %v", err))
	}

	kzgProver, err := createKzgProver()
	if err != nil {
		return nil, fmt.Errorf("create kzg prover: %v", err)
	}

	disperserClient, err := createDisperserClient(logger, privateKey, kzgProver)
	if err != nil {
		return nil, fmt.Errorf("create disperser client: %w", err)
	}

	certVerifier, err := createCertVerifier()
	if err != nil {
		return nil, fmt.Errorf("create cert verifier: %w", err)
	}

	certBuilder, err := createCertBuilder()
	if err != nil {
		return nil, fmt.Errorf("create cert builder: %w", err)
	}

	blockNumMonitor, err := createBlockNumberMonitor()
	if err != nil {
		return nil, fmt.Errorf("create block number monitor: %w", err)
	}

	payloadDisperserConfig := payloaddispersal.PayloadDisperserConfig{
		PayloadClientConfig:    *clients.GetDefaultPayloadClientConfig(),
		DisperseBlobTimeout:    30 * time.Second,
		BlobCompleteTimeout:    30 * time.Second,
		BlobStatusPollInterval: 1 * time.Second,
		ContractCallTimeout:    5 * time.Second,
	}

	return payloaddispersal.NewPayloadDisperser(
		logger,
		payloadDisperserConfig,
		disperserClient,
		blockNumMonitor,
		certBuilder,
		certVerifier,
		nil,
	)
}

func createRelayPayloadRetriever() (*payloadretrieval.RelayPayloadRetriever, error) {
	logger, err := createLogger()
	if err != nil {
		return nil, fmt.Errorf("create logger: %w", err)
	}

	ethClient, err := createEthClient(logger)
	if err != nil {
		return nil, fmt.Errorf("create eth client: %w", err)
	}

	reader, err := createEthReader(logger, ethClient)
	if err != nil {
		return nil, fmt.Errorf("create eth reader: %w", err)
	}

	relayClient, err := createRelayClient(logger, ethClient, reader.GetRelayRegistryAddress())
	if err != nil {
		return nil, fmt.Errorf("create relay client: %w", err)
	}

	kzgVerifier, err := createKzgVerifier()
	if err != nil {
		return nil, fmt.Errorf("create kzg verifier: %w", err)
	}

	relayPayloadRetrieverConfig := payloadretrieval.RelayPayloadRetrieverConfig{
		PayloadClientConfig: *clients.GetDefaultPayloadClientConfig(),
		RelayTimeout:        5 * time.Second,
	}

	return payloadretrieval.NewRelayPayloadRetriever(
		logger,
		rand.New(rand.NewSource(time.Now().UnixNano())),
		relayPayloadRetrieverConfig,
		relayClient,
		kzgVerifier.Srs.G1)
}

func createValidatorPayloadRetriever() (*payloadretrieval.ValidatorPayloadRetriever, error) {
	logger, err := createLogger()
	if err != nil {
		return nil, fmt.Errorf("create logger: %w", err)
	}

	// Create an EthClient for blockchain interaction
	ethClient, err := createEthClient(logger)
	if err != nil {
		return nil, fmt.Errorf("create eth client: %w", err)
	}

	// Create the eth reader
	ethReader, err := createEthReader(logger, ethClient)
	if err != nil {
		return nil, fmt.Errorf("create eth reader: %w", err)
	}

	chainState := eth.NewChainState(ethReader, ethClient)
	kzgVerifier, err := createKzgVerifier()
	if err != nil {
		return nil, fmt.Errorf("create kzg verifier: %w", err)
	}

	clientConfig := validator.DefaultClientConfig()

	// Create the retrieval client for fetching blobs from DA nodes
	retrievalClient := validator.NewValidatorClient(
		logger,
		ethReader,
		chainState,
		kzgVerifier,
		clientConfig,
		nil,
	)

	// Create the ValidatorPayloadRetriever config
	validatorPayloadRetrieverConfig := payloadretrieval.ValidatorPayloadRetrieverConfig{
		PayloadClientConfig: *clients.GetDefaultPayloadClientConfig(),
		RetrievalTimeout:    1 * time.Minute,
	}

	return payloadretrieval.NewValidatorPayloadRetriever(
		logger,
		validatorPayloadRetrieverConfig,
		retrievalClient,
		kzgVerifier.Srs.G1)
}

func createRelayClient(
	logger logging.Logger,
	ethClient common.EthClient,
	relayRegistryAddress gethcommon.Address,
) (relay.RelayClient, error) {
	config := &relay.RelayClientConfig{
		UseSecureGrpcFlag:  true,
		MaxGRPCMessageSize: 100 * 1024 * 1024, // 100 MB message size limit
	}

	relayUrlProvider, err := relay.NewRelayUrlProvider(ethClient, relayRegistryAddress)
	if err != nil {
		return nil, fmt.Errorf("create relay url provider: %w", err)
	}

	return relay.NewRelayClient(
		config,
		logger,
		relayUrlProvider)
}

func createDisperserClient(
	logger logging.Logger,
	privateKey string,
	kzgProver *prover.Prover,
) (clients.DisperserClient, error) {
	signer, err := auth.NewLocalBlobRequestSigner(privateKey)
	if err != nil {
		return nil, fmt.Errorf("create blob request signer: %w", err)
	}

	disperserClientConfig := &clients.DisperserClientConfig{
		Hostname:          disperserHostname,
		Port:              "443",
		UseSecureGrpcFlag: true,
	}

	return clients.NewDisperserClient(
		logger,
		disperserClientConfig,
		signer,
		kzgProver,
		nil,
<<<<<<< HEAD
		nil)
=======
		metrics.NoopDispersalMetrics)
>>>>>>> 0be6d84b
}

func createKzgVerifier() (*verifier.Verifier, error) {
	kzgConfig := createKzgConfig()
	kzgConfig.LoadG2Points = false
	blobVerifier, err := verifier.NewVerifier(&kzgConfig, nil)
	if err != nil {
		return nil, fmt.Errorf("create blob verifier: %w", err)
	}

	return blobVerifier, nil
}

func createKzgProver() (*prover.Prover, error) {
	kzgConfig := createKzgConfig()
	kzgProver, err := prover.NewProver(&kzgConfig, nil)
	if err != nil {
		return nil, err
	}

	return kzgProver, nil
}

func createCertVerifier() (*verification.CertVerifier, error) {
	logger, err := createLogger()
	if err != nil {
		return nil, fmt.Errorf("create logger: %v", err)
	}

	ethClient, err := createEthClient(logger)
	if err != nil {
		return nil, fmt.Errorf("create eth client: %w", err)
	}

	routerAddressProvider, err := verification.BuildRouterAddressProvider(
		gethcommon.HexToAddress(certVerifierRouterAddress),
		ethClient,
		logger,
	)
	if err != nil {
		return nil, fmt.Errorf("create router address provider: %w", err)
	}

	return verification.NewCertVerifier(
		logger,
		ethClient,
		routerAddressProvider,
	)
}

func createCertBuilder() (*clients.CertBuilder, error) {
	logger, err := createLogger()
	if err != nil {
		return nil, fmt.Errorf("create logger: %v", err)
	}

	ethClient, err := createEthClient(logger)
	if err != nil {
		return nil, fmt.Errorf("create eth client: %w", err)
	}

	return clients.NewCertBuilder(
		logger,
		gethcommon.HexToAddress(operatorStateRetrieverAddress),
		gethcommon.HexToAddress(registryCoordinatorAddress),
		ethClient,
	)
}

func createBlockNumberMonitor() (*verification.BlockNumberMonitor, error) {
	logger, err := createLogger()
	if err != nil {
		return nil, fmt.Errorf("create logger: %v", err)
	}

	ethClient, err := createEthClient(logger)
	if err != nil {
		return nil, fmt.Errorf("create eth client: %w", err)
	}

	return verification.NewBlockNumberMonitor(
		logger,
		ethClient,
		1*time.Second,
	)
}

func createEthClient(logger logging.Logger) (*geth.EthClient, error) {
	ethClientConfig := geth.EthClientConfig{
		RPCURLs:          []string{ethRPCURL},
		NumConfirmations: 0,
		NumRetries:       3,
	}

	return geth.NewClient(
		ethClientConfig,
		gethcommon.Address{},
		0,
		logger)
}

func createKzgConfig() kzg.KzgConfig {
	srsPath := "../../../../resources/srs"
	return kzg.KzgConfig{
		LoadG2Points:    true,
		G1Path:          filepath.Join(srsPath, "g1.point"),
		G2Path:          filepath.Join(srsPath, "g2.point"),
		G2TrailingPath:  filepath.Join(srsPath, "g2.trailing.point"),
		CacheDir:        filepath.Join(srsPath, "SRSTables"),
		SRSOrder:        268435456, // must always be this constant, which was used during eigenDA SRS generation
		SRSNumberToLoad: uint64(1<<13) / encoding.BYTES_PER_SYMBOL,
		NumWorker:       4,
	}
}

func createEthReader(logger logging.Logger, ethClient common.EthClient) (*eth.Reader, error) {
	ethReader, err := eth.NewReader(
		logger,
		ethClient,
		operatorStateRetrieverAddress,
		eigenDAServiceManagerAddress,
	)
	if err != nil {
		return nil, fmt.Errorf("new reader: %w", err)
	}

	return ethReader, nil
}

func createLogger() (logging.Logger, error) {
	config := common.DefaultLoggerConfig()
	config.OutputWriter = io.Discard // Send logs to /dev/null
	logger, err := common.NewLogger(config)
	if err != nil {
		return nil, fmt.Errorf("create new logger: %w", err)
	}

	return logger, nil
}<|MERGE_RESOLUTION|>--- conflicted
+++ resolved
@@ -220,11 +220,8 @@
 		signer,
 		kzgProver,
 		nil,
-<<<<<<< HEAD
-		nil)
-=======
+		nil,
 		metrics.NoopDispersalMetrics)
->>>>>>> 0be6d84b
 }
 
 func createKzgVerifier() (*verifier.Verifier, error) {
