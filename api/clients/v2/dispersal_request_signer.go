--- conflicted
+++ resolved
@@ -23,15 +23,9 @@
 }
 
 type DispersalRequestSignerConfig struct {
-<<<<<<< HEAD
-	// KeyID is the AWS KMS key identifier used for signing requests.
-	KeyID string
-	// Region is the AWS region where the KMS key is located (e.g., "us-east-1"). Default is "us-east-1".
-=======
 	// KeyID is the AWS KMS key identifier used for signing requests. Required.
 	KeyID string
 	// Region is the AWS region where the KMS key is located (e.g., "us-east-1"). Required.
->>>>>>> d01c9c9f
 	Region string
 	// Endpoint is an optional custom AWS KMS endpoint URL. If empty, the standard AWS KMS endpoint is used.
 	// This is primarily useful for testing with LocalStack or other custom KMS implementations. Default is empty.
@@ -52,12 +46,9 @@
 	if c.KeyID == "" {
 		return errors.New("KeyID is required")
 	}
-<<<<<<< HEAD
-=======
 	if c.Region == "" {
 		return errors.New("Region is required")
 	}
->>>>>>> d01c9c9f
 
 	return nil
 }
@@ -76,20 +67,7 @@
 	config DispersalRequestSignerConfig,
 ) (DispersalRequestSigner, error) {
 	if err := config.Verify(); err != nil {
-<<<<<<< HEAD
-		return nil, fmt.Errorf("invalid configuration: %w", err)
-	}
-
-	// Load the AWS SDK configuration, which will automatically detect credentials
-	// from environment variables, IAM roles, or AWS config files
-	cfg, err := awsconfig.LoadDefaultConfig(ctx,
-		awsconfig.WithRegion(config.Region),
-	)
-	if err != nil {
-		return nil, fmt.Errorf("failed to load AWS config: %w", err)
-=======
 		return nil, fmt.Errorf("invalid config: %w", err)
->>>>>>> d01c9c9f
 	}
 
 	var kmsClient *kms.Client
@@ -99,8 +77,6 @@
 			BaseEndpoint: aws.String(config.Endpoint),
 		})
 	} else {
-<<<<<<< HEAD
-=======
 		// Load the AWS SDK configuration, which will automatically detect credentials
 		// from environment variables, IAM roles, or AWS config files
 		cfg, err := awsconfig.LoadDefaultConfig(ctx,
@@ -109,7 +85,6 @@
 		if err != nil {
 			return nil, fmt.Errorf("failed to load AWS config: %w", err)
 		}
->>>>>>> d01c9c9f
 		kmsClient = kms.NewFromConfig(cfg)
 	}
 
