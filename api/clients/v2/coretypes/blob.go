package coretypes

import (
	"fmt"

	"github.com/Layr-Labs/eigenda/api/clients/codecs"
	"github.com/Layr-Labs/eigenda/encoding"
	"github.com/Layr-Labs/eigenda/encoding/rs"
	"github.com/consensys/gnark-crypto/ecc/bn254/fr"
)

// Blob is data that is dispersed on eigenDA.
//
// A Blob is represented under the hood by an array of field elements (symbols),
// which represent a polynomial in coefficient form.
// A Blob must have a length (in symbols) that is a power of two. In particular, blobs of length 0 are not allowed.
// A Blob's length must match the blobLength in the BlobHeader's [encoding.BlobCommitments.Length].
type Blob struct {
	coeffPolynomial []fr.Element
}

// DeserializeBlob initializes a Blob from bytes.
// blobLengthSymbols is the length of the blob, which is present in the BlobHeader's [encoding.BlobCommitments.Length].
// The bytes passed in will be appended with zeros to match the blobLengthSymbols if they are shorter than that length,
// or an error will be returned if they are longer than that length.
func DeserializeBlob(bytes []byte, blobLengthSymbols uint32) (*Blob, error) {
	blobLengthBytes := blobLengthSymbols * encoding.BYTES_PER_SYMBOL
<<<<<<< HEAD
	// we check that length of bytes is <= blob length, rather than checking for equality, because it's possible
	// that the bytes being deserialized have had trailing 0s truncated.
	if !encoding.IsPowerOfTwo(blobLengthSymbols) {
		return nil, ErrBlobLengthSymbolsNotPowerOf2
	}
=======
>>>>>>> 0be6d84b
	if uint32(len(bytes)) > blobLengthBytes {
		return nil, fmt.Errorf(
			"length (%d bytes) is greater than claimed blob length (%d bytes)",
			len(bytes),
			blobLengthBytes)
	}
	// We pad with 0s up to blobLengthSymbols in case the bytes being deserialized have had trailing 0s truncated, as
	// illustrated by the following example: imagine a user disperses a very small blob, only 64 bytes, and the last 40
	// bytes are trailing zeros. When a different user fetches the blob from a relay, it's possible that the relay could
	// truncate the trailing zeros since that doesn't affect the KZG commitment. If we were to say that
	// blobLengthSymbols = nextPowerOf2(len(bytes)), then the user fetching and reconstructing this blob would determine
	// that the blob length is 1 symbol, when it's actually 2.
	if uint32(len(bytes)) < blobLengthBytes {
		bytes = append(bytes, make([]byte, blobLengthBytes-uint32(len(bytes)))...)
	}

	coeffPolynomial, err := rs.ToFrArray(bytes)
	if err != nil {
		return nil, fmt.Errorf("bytes to field elements: %w", err)
	}

	return blobFromCoefficients(coeffPolynomial)
}

// LenSymbols returns the number of coefficient symbols in the Blob.
func (b *Blob) LenSymbols() uint32 {
	return uint32(len(b.coeffPolynomial))
}

// LenBytes returns the number of bytes in the Blob.
func (b *Blob) LenBytes() uint32 {
	return uint32(len(b.coeffPolynomial) * encoding.BYTES_PER_SYMBOL)
}

// Serialize gets the raw bytes of the Blob
func (b *Blob) Serialize() []byte {
	return rs.SerializeFieldElements(b.coeffPolynomial)
}

// ToPayload converts the Blob into a Payload
//
// The payloadForm indicates how payloads are interpreted. The way that payloads are interpreted dictates what
// conversion, if any, must be performed when creating a payload from the blob.
func (b *Blob) ToPayload(payloadForm codecs.PolynomialForm) (Payload, error) {
	encodedPayload := b.ToEncodedPayloadUnchecked(payloadForm)

	payload, err := encodedPayload.Decode()
	if err != nil {
		return Payload{}, fmt.Errorf("decode payload: %w", err)
	}
	return payload, nil
}

// ToEncodedPayloadUnchecked creates an EncodedPayload from the blob.
//
// This method does not perform any validation on the blob or the resulting EncodedPayload.
// Most users should call [Blob.ToPayload] directly instead, but this method is exposed
// since some secure integrations require decoding the Payload (and checking the invariants)
// inside a fraud proof VM.
//
// The payloadForm indicates how payloads are interpreted. The way that payloads are interpreted dictates what
// conversion, if any, must be performed when creating an encoded payload from the blob.
func (b *Blob) ToEncodedPayloadUnchecked(payloadForm codecs.PolynomialForm) *EncodedPayload {
	var encodedPayloadElements []fr.Element
	switch payloadForm {
	case codecs.PolynomialFormCoeff:
		// the payload is interpreted as coefficients of the polynomial, so no conversion needs to be done, given that
		// eigenda also interprets blobs as coefficients
		encodedPayloadElements = b.coeffPolynomial
	case codecs.PolynomialFormEval:
		// the payload is interpreted as evaluations of the polynomial, so the coefficient representation contained
		// in the blob must be converted to the evaluation form
		encodedPayloadElements = b.toEvalPoly()
	default:
		panic(fmt.Sprintf("invalid codecs.PolynomialForm enum value: %d", payloadForm))
	}

	return DeserializeEncodedPayloadUnchecked(rs.SerializeFieldElements(encodedPayloadElements))

}

// toEvalPoly converts a blob's coeffPoly to an evalPoly, using the FFT operation
func (b *Blob) toEvalPoly() []fr.Element {
	// TODO (litt3): this could conceivably be optimized, so that multiple objects share an instance of FFTSettings,
	//  which has enough roots of unity for general use. If the following construction of FFTSettings ever proves
	//  to present a computational burden, consider making this change.
	fftSettings := fftSettingsFromBlobLengthSymbols(uint32(len(b.coeffPolynomial)))

	// the FFT method pads to the next power of 2, so we don't need to do that manually
	fftedElements, err := fftSettings.FFT(b.coeffPolynomial, false)
	if err != nil {
		panic("bug: FFT only returns an error if we don't have enough roots of unity, " +
			"which is impossible because we already checked it above")
	}
	return fftedElements
}

// blobFromCoefficients creates a blob from the coefficients of a polynomial.
// The passed coefficients slice will be used as is (no copying), and should have a power of 2 len,
// otherwise an error will be returned.
func blobFromCoefficients(coefficients []fr.Element) (*Blob, error) {
	if !encoding.IsPowerOfTwo(len(coefficients)) {
		return nil, fmt.Errorf("blob must have a power of 2 coefficients, but got %d coefficients", len(coefficients))
	}
	return &Blob{
		coeffPolynomial: coefficients,
	}, nil
}<|MERGE_RESOLUTION|>--- conflicted
+++ resolved
@@ -24,15 +24,13 @@
 // The bytes passed in will be appended with zeros to match the blobLengthSymbols if they are shorter than that length,
 // or an error will be returned if they are longer than that length.
 func DeserializeBlob(bytes []byte, blobLengthSymbols uint32) (*Blob, error) {
-	blobLengthBytes := blobLengthSymbols * encoding.BYTES_PER_SYMBOL
-<<<<<<< HEAD
 	// we check that length of bytes is <= blob length, rather than checking for equality, because it's possible
 	// that the bytes being deserialized have had trailing 0s truncated.
 	if !encoding.IsPowerOfTwo(blobLengthSymbols) {
 		return nil, ErrBlobLengthSymbolsNotPowerOf2
 	}
-=======
->>>>>>> 0be6d84b
+
+	blobLengthBytes := blobLengthSymbols * encoding.BYTES_PER_SYMBOL
 	if uint32(len(bytes)) > blobLengthBytes {
 		return nil, fmt.Errorf(
 			"length (%d bytes) is greater than claimed blob length (%d bytes)",
