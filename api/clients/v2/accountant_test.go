--- conflicted
+++ resolved
@@ -195,13 +195,6 @@
 	quorums := []uint8{0, 1}
 	baseTime := time.Now().UnixNano()
 
-<<<<<<< HEAD
-	expectedPayment := meterer.PaymentCharged(numSymbols, pricePerSymbol)
-	assert.NotEqual(t, uint64(0), header.Timestamp)
-	assert.Equal(t, expectedPayment, header.CumulativePayment)
-	assert.Equal(t, isRotation([]uint64{0, 0, 0}, mapRecordUsage(accountant.periodRecords)), true)
-	assert.Equal(t, expectedPayment, accountant.cumulativePayment)
-=======
 	tests := []accountBlobOnDemandTest{
 		{
 			name:         "Use on-demand payment",
@@ -242,7 +235,6 @@
 	symbolLength uint64
 	expectError  bool
 	errorMessage string
->>>>>>> c2297486
 }
 
 func TestAccountBlob_InsufficientOnDemand(t *testing.T) {
@@ -260,11 +252,6 @@
 	accountant := NewAccountant(accountId, reservation, onDemand, reservationWindow, pricePerSymbol, minNumSymbols, numBins)
 
 	quorums := []uint8{0, 1}
-<<<<<<< HEAD
-	now := time.Now().UnixNano()
-	_, err = accountant.AccountBlob(ctx, now, numSymbols, quorums)
-	assert.Contains(t, err.Error(), "cannot create payment infomation for reservation or on-demand. ")
-=======
 	baseTime := time.Now().UnixNano()
 
 	tests := []accountBlobInsufficientOnDemandTest{
@@ -272,7 +259,7 @@
 			name:         "Insufficient on-demand payment",
 			symbolLength: 2000,
 			expectError:  true,
-			errorMessage: "invalid payments",
+			errorMessage: "insufficient ondemand payment",
 		},
 	}
 
@@ -297,7 +284,6 @@
 	expectedState  periodRecordState
 	expectError    bool
 	errorMessage   string
->>>>>>> c2297486
 }
 
 func TestAccountBlobCallSeries(t *testing.T) {
@@ -367,7 +353,7 @@
 			name:         "Fourth call - Insufficient on-demand",
 			symbolLength: 600,
 			expectError:  true,
-			errorMessage: "invalid payments",
+			errorMessage: "insufficient ondemand payment",
 		},
 	}
 
@@ -376,20 +362,6 @@
 			now := baseTime
 			header, err := accountant.AccountBlob(now, tt.symbolLength, quorums)
 
-<<<<<<< HEAD
-	// Third call: Use on-demand
-	now = time.Now().UnixNano()
-	header, err = accountant.AccountBlob(ctx, now, 500, quorums)
-	assert.NoError(t, err)
-	assert.NotEqual(t, uint64(0), header.Timestamp)
-	assert.Equal(t, big.NewInt(500), header.CumulativePayment)
-
-	// Fourth call: Insufficient on-demand
-	now = time.Now().UnixNano()
-	_, err = accountant.AccountBlob(ctx, now, 600, quorums)
-	assert.Error(t, err)
-	assert.Contains(t, err.Error(), "cannot create payment infomation for reservation or on-demand. ")
-=======
 			if tt.expectError {
 				assert.Error(t, err)
 				assert.Contains(t, err.Error(), tt.errorMessage)
@@ -414,7 +386,6 @@
 	symbolLength   uint64
 	expectedHeader *core.PaymentMetadata
 	expectedState  periodRecordState
->>>>>>> c2297486
 }
 
 func TestAccountBlob_BinRotation(t *testing.T) {
@@ -927,7 +898,7 @@
 
 			if tt.name == "New window 2 - current bin at limit, on-demand used up, cannot serve" {
 				assert.Error(t, err)
-				assert.Contains(t, err.Error(), "invalid payments")
+				assert.Contains(t, err.Error(), "insufficient ondemand payment")
 			} else {
 				assert.NoError(t, err)
 				assert.NotEqual(t, uint64(0), header.Timestamp)
