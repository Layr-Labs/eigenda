package clients

import (
	"context"
	"errors"
	"fmt"
	"math/rand"

	"github.com/Layr-Labs/eigenda/api/clients/codecs"
	"github.com/Layr-Labs/eigenda/api/clients/v2/verification"
<<<<<<< HEAD
	"github.com/Layr-Labs/eigenda/common/geth"
=======
	verifiercontract "github.com/Layr-Labs/eigenda/contracts/bindings/EigenDACertVerifier"
>>>>>>> d0f49e9a
	core "github.com/Layr-Labs/eigenda/core/v2"
	"github.com/Layr-Labs/eigensdk-go/logging"
	"github.com/consensys/gnark-crypto/ecc/bn254"
)

// RelayPayloadRetriever provides the ability to get payloads from the relay subsystem.
//
// This struct is goroutine safe.
type RelayPayloadRetriever struct {
	log logging.Logger
	// random doesn't need to be cryptographically secure, as it's only used to distribute load across relays.
	// Not all methods on Rand are guaranteed goroutine safe: if additional usages of random are added, they
	// must be evaluated for thread safety.
	random      *rand.Rand
	config      RelayPayloadRetrieverConfig
	codec       codecs.BlobCodec
	relayClient RelayClient
	g1Srs       []bn254.G1Affine
}

var _ PayloadRetriever = &RelayPayloadRetriever{}

// BuildRelayPayloadRetriever builds a RelayPayloadRetriever from config structs.
func BuildRelayPayloadRetriever(
	log logging.Logger,
	relayPayloadRetrieverConfig RelayPayloadRetrieverConfig,
	relayClientConfig *RelayClientConfig,
	g1Srs []bn254.G1Affine) (*RelayPayloadRetriever, error) {

	err := relayPayloadRetrieverConfig.checkAndSetDefaults()
	if err != nil {
		return nil, fmt.Errorf("check and set RelayPayloadRetrieverConfig config: %w", err)
	}

	relayClient, err := NewRelayClient(relayClientConfig, log)
	if err != nil {
		return nil, fmt.Errorf("new relay client: %w", err)
	}

	codec, err := codecs.CreateCodec(
		relayPayloadRetrieverConfig.PayloadPolynomialForm,
		relayPayloadRetrieverConfig.BlobEncodingVersion)
	if err != nil {
		return nil, err
	}

	return NewRelayPayloadRetriever(
		log,
		rand.New(rand.NewSource(rand.Int63())),
		relayPayloadRetrieverConfig,
		relayClient,
		codec,
		g1Srs)
}

// NewRelayPayloadRetriever assembles a RelayPayloadRetriever from subcomponents that have already been constructed and
// initialized.
func NewRelayPayloadRetriever(
	log logging.Logger,
	random *rand.Rand,
	relayPayloadRetrieverConfig RelayPayloadRetrieverConfig,
	relayClient RelayClient,
	codec codecs.BlobCodec,
	g1Srs []bn254.G1Affine) (*RelayPayloadRetriever, error) {

	err := relayPayloadRetrieverConfig.checkAndSetDefaults()
	if err != nil {
		return nil, fmt.Errorf("check and set RelayPayloadRetrieverConfig config: %w", err)
	}

	return &RelayPayloadRetriever{
		log:         log,
		random:      random,
		config:      relayPayloadRetrieverConfig,
		codec:       codec,
		relayClient: relayClient,
		g1Srs:       g1Srs,
	}, nil
}

// GetPayload iteratively attempts to fetch a given blob with key blobKey from relays that have it, as claimed by the
// blob certificate. The relays are attempted in random order.
//
<<<<<<< HEAD
// If the blob is successfully retrieved, then the blob verified against the EigenDACert. If the verification succeeds,
// the blob is decoded to yield the payload (the original user data, with no padding or any modification), and the
// payload is returned.
=======
// If the blob is successfully retrieved, then the blob is verified against the certificate. If the verification
// succeeds, the blob is decoded to yield the payload (the original user data, with no padding or any modification),
// and the payload is returned.
//
// This method does NOT verify the eigenDACert on chain: it is assumed that the input eigenDACert has already been
// verified prior to calling this method.
>>>>>>> d0f49e9a
func (pr *RelayPayloadRetriever) GetPayload(
	ctx context.Context,
	eigenDACert *verification.EigenDACert) ([]byte, error) {

	blobKey, err := eigenDACert.ComputeBlobKey()
	if err != nil {
		return nil, fmt.Errorf("compute blob key: %w", err)
	}

	relayKeys := eigenDACert.BlobInclusionInfo.BlobCertificate.RelayKeys
	relayKeyCount := len(relayKeys)
	if relayKeyCount == 0 {
		return nil, errors.New("relay key count is zero")
	}

	blobCommitments, err := verification.BlobCommitmentsBindingToInternal(
		&eigenDACert.BlobInclusionInfo.BlobCertificate.BlobHeader.Commitment)

	if err != nil {
		return nil, fmt.Errorf("blob commitments binding to internal: %w", err)
	}

	// create a randomized array of indices, so that it isn't always the first relay in the list which gets hit
	indices := pr.random.Perm(relayKeyCount)

	// TODO (litt3): consider creating a utility which deprioritizes relays that fail to respond (or respond maliciously),
	//  and prioritizes relays with lower latencies.

	// iterate over relays in random order, until we are able to get the blob from someone
	for _, val := range indices {
		relayKey := relayKeys[val]

		blob, err := pr.getBlobWithTimeout(ctx, relayKey, blobKey)
		// if GetBlob returned an error, try calling a different relay
		if err != nil {
			pr.log.Warn(
				"blob couldn't be retrieved from relay",
				"blobKey", blobKey.Hex(),
				"relayKey", relayKey,
				"error", err)
			continue
		}

		err = verification.CheckBlobLength(blob, blobCommitments.Length)
		if err != nil {
			pr.log.Warn("check blob length", "blobKey", blobKey.Hex(), "relayKey", relayKey, "error", err)
			continue
		}

		valid, err := verification.GenerateAndCompareBlobCommitment(pr.g1Srs, blob, blobCommitments.Commitment)
		if err != nil {
			pr.log.Warn(
				"generate and compare blob commitment",
				"blobKey", blobKey.Hex(), "relayKey", relayKey, "error", err)
			continue
		}
		if !valid {
			pr.log.Warn("cert is invalid", "blobKey", blobKey.Hex(), "relayKey", relayKey)
			continue
		}

		payload, err := pr.codec.DecodeBlob(blob)
		if err != nil {
			pr.log.Error(
				`Cert verification was successful, but decode blob failed!
					This is likely a problem with the local blob codec configuration,
					but could potentially indicate a maliciously generated blob certificate.
					It should not be possible for an honestly generated certificate to verify
					for an invalid blob!`,
				"blobKey", blobKey.Hex(), "relayKey", relayKey, "eigenDACert", eigenDACert, "error", err)
			return nil, fmt.Errorf("decode blob: %w", err)
		}

		return payload, nil
	}

	return nil, fmt.Errorf("unable to retrieve blob %v from any relay. relay count: %d", blobKey.Hex(), relayKeyCount)
}

// getBlobWithTimeout attempts to get a blob from a given relay, and times out based on config.FetchTimeout
func (pr *RelayPayloadRetriever) getBlobWithTimeout(
	ctx context.Context,
	relayKey core.RelayKey,
	blobKey *core.BlobKey) ([]byte, error) {

	timeoutCtx, cancel := context.WithTimeout(ctx, pr.config.RelayTimeout)
	defer cancel()

	return pr.relayClient.GetBlob(timeoutCtx, relayKey, *blobKey)
}

<<<<<<< HEAD
// verifyCertWithTimeout verifies an EigenDACert by making a call to VerifyCertV2.
//
// This method times out after the duration configured in RelayPayloadRetrieverConfig.ContractCallTimeout
func (pr *RelayPayloadRetriever) verifyCertWithTimeout(
	ctx context.Context,
	eigenDACert *verification.EigenDACert,
) error {
	timeoutCtx, cancel := context.WithTimeout(ctx, pr.config.ContractCallTimeout)
	defer cancel()

	return pr.certVerifier.VerifyCertV2(timeoutCtx, eigenDACert)
}

=======
>>>>>>> d0f49e9a
// Close is responsible for calling close on all internal clients. This method will do its best to close all internal
// clients, even if some closes fail.
//
// Any and all errors returned from closing internal clients will be joined and returned.
//
// This method should only be called once.
func (pr *RelayPayloadRetriever) Close() error {
	err := pr.relayClient.Close()
	if err != nil {
		return fmt.Errorf("close relay client: %w", err)
	}

	return nil
}<|MERGE_RESOLUTION|>--- conflicted
+++ resolved
@@ -8,11 +8,6 @@
 
 	"github.com/Layr-Labs/eigenda/api/clients/codecs"
 	"github.com/Layr-Labs/eigenda/api/clients/v2/verification"
-<<<<<<< HEAD
-	"github.com/Layr-Labs/eigenda/common/geth"
-=======
-	verifiercontract "github.com/Layr-Labs/eigenda/contracts/bindings/EigenDACertVerifier"
->>>>>>> d0f49e9a
 	core "github.com/Layr-Labs/eigenda/core/v2"
 	"github.com/Layr-Labs/eigensdk-go/logging"
 	"github.com/consensys/gnark-crypto/ecc/bn254"
@@ -96,18 +91,12 @@
 // GetPayload iteratively attempts to fetch a given blob with key blobKey from relays that have it, as claimed by the
 // blob certificate. The relays are attempted in random order.
 //
-<<<<<<< HEAD
-// If the blob is successfully retrieved, then the blob verified against the EigenDACert. If the verification succeeds,
-// the blob is decoded to yield the payload (the original user data, with no padding or any modification), and the
-// payload is returned.
-=======
 // If the blob is successfully retrieved, then the blob is verified against the certificate. If the verification
 // succeeds, the blob is decoded to yield the payload (the original user data, with no padding or any modification),
 // and the payload is returned.
 //
 // This method does NOT verify the eigenDACert on chain: it is assumed that the input eigenDACert has already been
 // verified prior to calling this method.
->>>>>>> d0f49e9a
 func (pr *RelayPayloadRetriever) GetPayload(
 	ctx context.Context,
 	eigenDACert *verification.EigenDACert) ([]byte, error) {
@@ -199,22 +188,6 @@
 	return pr.relayClient.GetBlob(timeoutCtx, relayKey, *blobKey)
 }
 
-<<<<<<< HEAD
-// verifyCertWithTimeout verifies an EigenDACert by making a call to VerifyCertV2.
-//
-// This method times out after the duration configured in RelayPayloadRetrieverConfig.ContractCallTimeout
-func (pr *RelayPayloadRetriever) verifyCertWithTimeout(
-	ctx context.Context,
-	eigenDACert *verification.EigenDACert,
-) error {
-	timeoutCtx, cancel := context.WithTimeout(ctx, pr.config.ContractCallTimeout)
-	defer cancel()
-
-	return pr.certVerifier.VerifyCertV2(timeoutCtx, eigenDACert)
-}
-
-=======
->>>>>>> d0f49e9a
 // Close is responsible for calling close on all internal clients. This method will do its best to close all internal
 // clients, even if some closes fail.
 //
