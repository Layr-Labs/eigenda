--- conflicted
+++ resolved
@@ -70,42 +70,32 @@
 	numSymbols uint64,
 	quorumNumbers []uint8,
 	timestamp int64) (*big.Int, error) {
-<<<<<<< HEAD
 
 	symbolUsage := meterer.SymbolsCharged(numSymbols, a.minNumSymbols)
 
 	// Always try to use reservation first
-	payment, err := a.ReservationUsage(symbolUsage, quorumNumbers, timestamp)
+	payment, err := a.reservationUsage(symbolUsage, quorumNumbers, timestamp)
 	if err == nil {
 		return payment, nil
 	}
 
 	// Fall back to on-demand payment if reservation fails
-	return a.OnDemandUsage(symbolUsage, quorumNumbers)
-}
-
-// ReservationUsage attempts to use the reservation for the given request.
+	return a.onDemandUsage(symbolUsage, quorumNumbers)
+}
+
+// reservationUsage attempts to use the reservation for the given request.
 // Returns (0, nil) if successful, or (nil, error) if reservation cannot be used.
-func (a *Accountant) ReservationUsage(
+func (a *Accountant) reservationUsage(
 	symbolUsage uint64,
 	quorumNumbers []uint8,
 	timestamp int64) (*big.Int, error) {
 
-	currentReservationPeriod := meterer.GetReservationPeriodByNanosecond(timestamp, a.reservationWindow)
-
-	a.usageLock.Lock()
-	defer a.usageLock.Unlock()
-
-	relativePeriodRecord := a.GetRelativePeriodRecord(currentReservationPeriod)
-=======
 	reservationWindow := a.reservationWindow
 	currentReservationPeriod := meterer.GetReservationPeriodByNanosecond(timestamp, reservationWindow)
-	symbolUsage := a.symbolsCharged(numSymbols)
 
 	a.usageLock.Lock()
 	defer a.usageLock.Unlock()
 	relativePeriodRecord := a.getOrRefreshRelativePeriodRecord(currentReservationPeriod, reservationWindow)
->>>>>>> c2297486
 	relativePeriodRecord.Usage += symbolUsage
 
 	// Check if we can use the reservation within the bin limit
@@ -117,13 +107,8 @@
 		return big.NewInt(0), nil
 	}
 
-<<<<<<< HEAD
-	// Try to use overflow bin if available
-	overflowPeriodRecord := a.GetRelativePeriodRecord(currentReservationPeriod + 2)
-=======
 	overflowPeriodRecord := a.getOrRefreshRelativePeriodRecord(currentReservationPeriod+2*reservationWindow, reservationWindow)
 	// Allow one overflow when the overflow bin is empty, the current usage and new length are both less than the limit
->>>>>>> c2297486
 	if overflowPeriodRecord.Usage == 0 && relativePeriodRecord.Usage-symbolUsage < binLimit && symbolUsage <= binLimit {
 		if err := meterer.ValidateQuorum(quorumNumbers, a.reservation.QuorumNumbers); err != nil {
 			return nil, err
@@ -134,18 +119,14 @@
 
 	// Reservation not sufficient for the request, rollback the usage
 	relativePeriodRecord.Usage -= symbolUsage
-<<<<<<< HEAD
 	return nil, fmt.Errorf("insufficient reservation")
 }
 
-// OnDemandUsage attempts to use on-demand payment for the given request.
+// onDemandUsage attempts to use on-demand payment for the given request.
 // Returns the cumulative payment if successful, or an error if on-demand cannot be used.
-func (a *Accountant) OnDemandUsage(
+func (a *Accountant) onDemandUsage(
 	symbolUsage uint64,
 	quorumNumbers []uint8) (*big.Int, error) {
-=======
-	incrementRequired := big.NewInt(int64(a.paymentCharged(numSymbols)))
->>>>>>> c2297486
 
 	incrementRequired := meterer.PaymentCharged(symbolUsage, a.pricePerSymbol)
 	resultingPayment := big.NewInt(0)
@@ -158,14 +139,8 @@
 		a.cumulativePayment.Add(a.cumulativePayment, incrementRequired)
 		return a.cumulativePayment, nil
 	}
-<<<<<<< HEAD
 
 	return nil, fmt.Errorf("insufficient ondemand payment")
-=======
-	return big.NewInt(0), fmt.Errorf(
-		"invalid payments: no available bandwidth reservation found for account %s, and current cumulativePayment balance insufficient "+
-			"to make an on-demand dispersal. Consider increasing reservation or cumulative payment on-chain. For more details, see https://docs.eigenda.xyz/core-concepts/payments#disperser-client-requirements", a.accountID.Hex())
->>>>>>> c2297486
 }
 
 // AccountBlob accountant provides and records payment information
@@ -186,27 +161,6 @@
 	}
 
 	return pm, nil
-}
-
-<<<<<<< HEAD
-func (a *Accountant) GetRelativePeriodRecord(index uint64) *PeriodRecord {
-	relativeIndex := uint32(index % uint64(a.numBins))
-	if a.periodRecords[relativeIndex].Index != uint32(index) {
-=======
-// TODO: paymentCharged and symbolsCharged copied from meterer, should be refactored
-// paymentCharged returns the chargeable price for a given data length
-func (a *Accountant) paymentCharged(numSymbols uint64) uint64 {
-	return a.symbolsCharged(numSymbols) * a.pricePerSymbol
-}
-
-// symbolsCharged returns the number of symbols charged for a given data length
-// being at least MinNumSymbols or the nearest rounded-up multiple of MinNumSymbols.
-func (a *Accountant) symbolsCharged(numSymbols uint64) uint64 {
-	if numSymbols <= a.minNumSymbols {
-		return a.minNumSymbols
-	}
-	// Round up to the nearest multiple of MinNumSymbols
-	return core.RoundUpDivide(numSymbols, a.minNumSymbols) * a.minNumSymbols
 }
 
 // getOrRefreshRelativePeriodRecord returns the period record for the given index (which is in seconds and is the multiple of the reservation window),
@@ -217,7 +171,6 @@
 		panic(fmt.Sprintf("relativeIndex %d is greater than the number of bins %d cached", relativeIndex, len(a.periodRecords)))
 	}
 	if a.periodRecords[relativeIndex].Index < uint32(index) {
->>>>>>> c2297486
 		a.periodRecords[relativeIndex] = PeriodRecord{
 			Index: uint32(index),
 			Usage: 0,
