package clients

import (
	"context"
	"fmt"
	"time"

	"github.com/Layr-Labs/eigenda/api/clients/codecs"
	"github.com/Layr-Labs/eigenda/api/clients/v2/verification"
	dispgrpc "github.com/Layr-Labs/eigenda/api/grpc/disperser/v2"
	"github.com/Layr-Labs/eigenda/common/geth"
	auth "github.com/Layr-Labs/eigenda/core/auth/v2"
	core "github.com/Layr-Labs/eigenda/core/v2"
	"github.com/Layr-Labs/eigenda/encoding"
	"github.com/Layr-Labs/eigenda/encoding/kzg"
	"github.com/Layr-Labs/eigenda/encoding/kzg/prover"
	"github.com/Layr-Labs/eigensdk-go/logging"
	gethcommon "github.com/ethereum/go-ethereum/common"
)

// PayloadDisperser provides the ability to disperse payloads to EigenDA via a Disperser grpc service.
//
// This struct is goroutine safe.
type PayloadDisperser struct {
	logger          logging.Logger
	config          PayloadDisperserConfig
	codec           codecs.BlobCodec
	disperserClient DisperserClient
	certVerifier    verification.ICertVerifier
}

// BuildPayloadDisperser builds a PayloadDisperser from config structs.
func BuildPayloadDisperser(log logging.Logger, payloadDispCfg PayloadDisperserConfig,
	dispClientCfg *DisperserClientConfig,
	ethCfg *geth.EthClientConfig,
	kzgConfig *kzg.KzgConfig, encoderCfg *encoding.Config) (*PayloadDisperser, error) {

	// 1 - verify key semantics and create signer
	signer, err := auth.NewLocalBlobRequestSigner(payloadDispCfg.SignerPaymentKey)
	if err != nil {
		return nil, fmt.Errorf("new local blob request signer: %w", err)
	}

	// 2 - create prover (if applicable)

	var kzgProver encoding.Prover
	if kzgConfig != nil {
		if encoderCfg == nil {
			encoderCfg = encoding.DefaultConfig()
		}

		kzgProver, err = prover.NewProver(kzgConfig, encoderCfg)
		if err != nil {
			return nil, fmt.Errorf("new kzg prover: %w", err)
		}
	} else {
		log.Warn("No prover provided, using disperser for blob commitment generation")
	}

	// 3 - create disperser client & set accountant to nil
	// to then populate using signer field via in-place method
	// which queries disperser directly for payment states
	disperserClient, err := NewDisperserClient(dispClientCfg, signer, kzgProver, nil)
	if err != nil {
		return nil, fmt.Errorf("new disperser client: %w", err)
	}

	err = disperserClient.PopulateAccountant(context.Background())
	if err != nil {
		return nil, fmt.Errorf("populating accountant in disperser client: %w", err)
	}

	// 4 - construct eth client to wire up cert verifier
	ethClient, err := geth.NewClient(*ethCfg, gethcommon.Address{}, 0, log)
	if err != nil {
		return nil, fmt.Errorf("new eth client: %w", err)
	}

	certVerifier, err := verification.NewCertVerifier(
		log,
		ethClient,
		payloadDispCfg.BlockNumberPollInterval,
	)

	if err != nil {
		return nil, fmt.Errorf("new cert verifier: %w", err)
	}

	// 5 - create codec
	codec, err := codecs.CreateCodec(payloadDispCfg.PayloadPolynomialForm, payloadDispCfg.PayloadEncodingVersion)
	if err != nil {
		return nil, err
	}

	return NewPayloadDisperser(log, payloadDispCfg, codec, disperserClient, certVerifier)
}

// NewPayloadDisperser creates a PayloadDisperser from subcomponents that have already been constructed and initialized.
func NewPayloadDisperser(
	logger logging.Logger,
	payloadDisperserConfig PayloadDisperserConfig,
	codec codecs.BlobCodec,
	// IMPORTANT: it is permissible for the disperserClient to be configured without a prover, but operating with this
	// configuration puts a trust assumption on the disperser. With a nil prover, the disperser is responsible for computing
	// the commitments to a blob, and the PayloadDisperser doesn't have a mechanism to verify these commitments.
	//
	// TODO: In the future, an optimized method of commitment verification using fiat shamir transformation will
	//  be implemented. This feature will allow a PayloadDisperser to offload commitment generation onto the
	//  disperser, but the disperser's commitments will be verifiable without needing a full-fledged prover
	disperserClient DisperserClient,
	certVerifier verification.ICertVerifier,
) (*PayloadDisperser, error) {

	err := payloadDisperserConfig.checkAndSetDefaults()
	if err != nil {
		return nil, fmt.Errorf("check and set PayloadDisperserConfig defaults: %w", err)
	}

	return &PayloadDisperser{
		logger:          logger,
		config:          payloadDisperserConfig,
		codec:           codec,
		disperserClient: disperserClient,
		certVerifier:    certVerifier,
	}, nil
}

// SendPayload executes the dispersal of a payload, with these steps:
//
//  1. Encode payload into a blob
//  2. Disperse the blob
//  3. Poll the disperser with GetBlobStatus until a terminal status is reached, or until the polling timeout is reached
//  4. Construct an EigenDACert if dispersal is successful
//  5. Verify the constructed cert with an eth_call to the EigenDACertVerifier contract
//  6. Return the valid cert
func (pd *PayloadDisperser) SendPayload(
	ctx context.Context,
	certVerifierAddress string,
	// payload is the raw data to be stored on eigenDA
	payload []byte,
) (*verification.EigenDACert, error) {

	blobBytes, err := pd.codec.EncodeBlob(payload)
	if err != nil {
		return nil, fmt.Errorf("encode payload to blob: %w", err)
	}
	pd.logger.Debug("Payload encoded to blob")

	timeoutCtx, cancel := context.WithTimeout(ctx, pd.config.DisperseBlobTimeout)
	defer cancel()
	blobStatus, blobKey, err := pd.disperserClient.DisperseBlob(
		timeoutCtx,
		blobBytes,
		pd.config.BlobVersion,
		pd.config.Quorums,
	)
	if err != nil {
		return nil, fmt.Errorf("disperse blob: %w", err)
	}
	pd.logger.Debug("Successful DisperseBlob", "blobStatus", blobStatus.String(), "blobKey", blobKey.Hex())

	timeoutCtx, cancel = context.WithTimeout(ctx, pd.config.BlobCertifiedTimeout)
	defer cancel()
	blobStatusReply, err := pd.pollBlobStatusUntilCertified(timeoutCtx, blobKey, blobStatus.ToProfobuf())
	if err != nil {
		return nil, fmt.Errorf("poll blob status until certified: %w", err)
	}
	pd.logger.Debug("Blob status CERTIFIED", "blobKey", blobKey.Hex())

	eigenDACert, err := pd.buildEigenDACert(ctx, certVerifierAddress, blobKey, blobStatusReply)
	if err != nil {
		// error returned from method is sufficiently descriptive
		return nil, err
	}

	timeoutCtx, cancel = context.WithTimeout(ctx, pd.config.ContractCallTimeout)
	defer cancel()
	err = pd.certVerifier.VerifyCertV2(timeoutCtx, certVerifierAddress, eigenDACert)
	if err != nil {
		return nil, fmt.Errorf("verify cert for blobKey %v: %w", blobKey.Hex(), err)
	}
	pd.logger.Debug("EigenDACert verified", "blobKey", blobKey.Hex())

	return eigenDACert, nil
}

// Close is responsible for calling close on all internal clients. This method will do its best to close all internal
// clients, even if some closes fail.
//
// Any and all errors returned from closing internal clients will be joined and returned.
//
// This method should only be called once.
func (pd *PayloadDisperser) Close() error {
	err := pd.disperserClient.Close()
	if err != nil {
		return fmt.Errorf("close disperser client: %w", err)
	}

	return nil
}

// pollBlobStatusUntilCertified polls the disperser for the status of a blob that has been dispersed
//
// This method will only return a non-nil BlobStatusReply if the blob is reported to be CERTIFIED prior to the timeout.
// In all other cases, this method will return a nil BlobStatusReply, along with an error describing the failure.
func (pd *PayloadDisperser) pollBlobStatusUntilCertified(
	ctx context.Context,
	blobKey core.BlobKey,
	initialStatus dispgrpc.BlobStatus,
) (*dispgrpc.BlobStatusReply, error) {

	previousStatus := initialStatus

	ticker := time.NewTicker(pd.config.BlobStatusPollInterval)
	defer ticker.Stop()

	for {
		select {
		case <-ctx.Done():
			return nil, fmt.Errorf(
				"timed out waiting for %v blob status, final status was %v: %w",
				dispgrpc.BlobStatus_COMPLETE.String(),
				previousStatus.String(),
				ctx.Err())
		case <-ticker.C:
			// This call to the disperser doesn't have a dedicated timeout configured.
			// If this call fails to return in a timely fashion, the timeout configured for the poll loop will trigger
			blobStatusReply, err := pd.disperserClient.GetBlobStatus(ctx, blobKey)
			if err != nil {
				pd.logger.Warn("get blob status", "err", err, "blobKey", blobKey.Hex())
				continue
			}

			newStatus := blobStatusReply.Status
			if newStatus != previousStatus {
				pd.logger.Debug(
					"Blob status changed",
					"blob key", blobKey.Hex(),
					"previous status", previousStatus.String(),
					"new status", newStatus.String())
				previousStatus = newStatus
			}

			// TODO: we'll need to add more in-depth response status processing to derive failover errors
			switch newStatus {
			case dispgrpc.BlobStatus_COMPLETE:
				return blobStatusReply, nil
			case dispgrpc.BlobStatus_QUEUED, dispgrpc.BlobStatus_ENCODED, dispgrpc.BlobStatus_GATHERING_SIGNATURES:
				// TODO (litt): check signing percentage when we are gathering signatures, potentially break
				//  out of this loop early if we have enough signatures
				continue
			default:
				return nil, fmt.Errorf(
					"terminal dispersal failure for blobKey %v. blob status: %v",
					blobKey.Hex(),
					newStatus.String())
			}
		}
	}
}

// buildEigenDACert makes a call to the getNonSignerStakesAndSignature view function on the EigenDACertVerifier
// contract, and then assembles an EigenDACert
func (pd *PayloadDisperser) buildEigenDACert(
	ctx context.Context,
	certVerifierAddress string,
	blobKey core.BlobKey,
	blobStatusReply *dispgrpc.BlobStatusReply,
) (*verification.EigenDACert, error) {

	timeoutCtx, cancel := context.WithTimeout(ctx, pd.config.ContractCallTimeout)
	defer cancel()
<<<<<<< HEAD

	// TODO (litt3): @reviewers I think this method (buildEigenDACert) is the main end user of GetNonSignerStakesAndSignature,
	//  and we are just discarding the signedQuorumNumbers returned from GetNonSignerStakesAndSignature. IMO this points
	//  to returning signedQuorumNumbers being the wrong API choice
	nonSignerStakesAndSignature, _, err := pd.certVerifier.GetNonSignerStakesAndSignature(
		timeoutCtx, blobStatusReply.GetSignedBatch())
=======
	nonSignerStakesAndSignature, err := pd.certVerifier.GetNonSignerStakesAndSignature(
		timeoutCtx, certVerifierAddress, blobStatusReply.GetSignedBatch())
>>>>>>> 02070001
	if err != nil {
		return nil, fmt.Errorf("get non signer stake and signature: %w", err)
	}
	pd.logger.Debug("Retrieved NonSignerStakesAndSignature", "blobKey", blobKey.Hex())

	eigenDACert, err := verification.BuildEigenDACert(blobStatusReply, nonSignerStakesAndSignature)
	if err != nil {
		return nil, fmt.Errorf("build eigen da cert: %w", err)
	}
	pd.logger.Debug("Constructed EigenDACert", "blobKey", blobKey.Hex())

	return eigenDACert, nil
}<|MERGE_RESOLUTION|>--- conflicted
+++ resolved
@@ -270,17 +270,8 @@
 
 	timeoutCtx, cancel := context.WithTimeout(ctx, pd.config.ContractCallTimeout)
 	defer cancel()
-<<<<<<< HEAD
-
-	// TODO (litt3): @reviewers I think this method (buildEigenDACert) is the main end user of GetNonSignerStakesAndSignature,
-	//  and we are just discarding the signedQuorumNumbers returned from GetNonSignerStakesAndSignature. IMO this points
-	//  to returning signedQuorumNumbers being the wrong API choice
-	nonSignerStakesAndSignature, _, err := pd.certVerifier.GetNonSignerStakesAndSignature(
-		timeoutCtx, blobStatusReply.GetSignedBatch())
-=======
 	nonSignerStakesAndSignature, err := pd.certVerifier.GetNonSignerStakesAndSignature(
 		timeoutCtx, certVerifierAddress, blobStatusReply.GetSignedBatch())
->>>>>>> 02070001
 	if err != nil {
 		return nil, fmt.Errorf("get non signer stake and signature: %w", err)
 	}
