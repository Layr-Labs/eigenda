--- conflicted
+++ resolved
@@ -175,7 +175,8 @@
 // numbers are the quorum numbers that directly match the quorum numbers in the SignedBatch.Attestation.
 //
 // TODO (litt3): I don't like that we are simply returning a portion of the input parameter here. I think it's a
-//  potential source of confusion. @reviewers, please consider this structure and opine
+//
+//	potential source of confusion. @reviewers, please consider this structure and opine
 //
 // Before getting the NonSignerStakesAndSignature, this method will wait for the internal client to advance to a
 // sufficient block height. This wait will time out if the duration exceeds the timeout configured for the input ctx
@@ -187,12 +188,7 @@
 	// the hex address of the EigenDACertVerifier contract
 	certVerifierAddress string,
 	signedBatch *disperser.SignedBatch,
-<<<<<<< HEAD
-) (*verifierBindings.NonSignerStakesAndSignature, []uint8, error) {
-
-=======
 ) (*verifierBindings.NonSignerStakesAndSignature, error) {
->>>>>>> 02070001
 	signedBatchBinding, err := SignedBatchProtoToBinding(signedBatch)
 	if err != nil {
 		return nil, nil, fmt.Errorf("convert signed batch: %w", err)
@@ -203,9 +199,6 @@
 		return nil, nil, fmt.Errorf("wait for block number: %w", err)
 	}
 
-<<<<<<< HEAD
-	nonSignerStakesAndSignature, signedQuorumNumbers, err := cv.certVerifierCaller.GetNonSignerStakesAndSignature(
-=======
 	certVerifierCaller, err := verifierBindings.NewContractEigenDACertVerifierCaller(
 		gethcommon.HexToAddress(certVerifierAddress),
 		cv.ethClient)
@@ -214,7 +207,6 @@
 	}
 
 	nonSignerStakesAndSignature, err := certVerifierCaller.GetNonSignerStakesAndSignature(
->>>>>>> 02070001
 		&bind.CallOpts{Context: ctx},
 		*signedBatchBinding)
 
