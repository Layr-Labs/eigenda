package verification

import (
	"context"
	"fmt"

	"github.com/Layr-Labs/eigenda/common/geth"

	disperser "github.com/Layr-Labs/eigenda/api/grpc/disperser/v2"
	verifierBindings "github.com/Layr-Labs/eigenda/contracts/bindings/EigenDACertVerifier"
	"github.com/ethereum/go-ethereum/accounts/abi/bind"
	gethcommon "github.com/ethereum/go-ethereum/common"
)

// ICertVerifier is the interface representing a CertVerifier
//
// This interface exists in order to allow verification mocking in unit tests.
type ICertVerifier interface {
	VerifyCertV2(
		ctx context.Context,
		eigenDACert *EigenDACert,
	) error

	GetNonSignerStakesAndSignature(
		ctx context.Context,
		signedBatch *disperser.SignedBatch,
	) (*verifierBindings.NonSignerStakesAndSignature, error)
}

// CertVerifier is responsible for making eth calls against the CertVerifier contract to ensure cryptographic and
// structural integrity of V2 certificates
//
// The cert verifier contract is located at https://github.com/Layr-Labs/eigenda/blob/master/contracts/src/core/EigenDACertVerifier.sol
type CertVerifier struct {
	// go binding around the EigenDACertVerifier ethereum contract
	certVerifierCaller *verifierBindings.ContractEigenDACertVerifierCaller
}

var _ ICertVerifier = &CertVerifier{}

// NewCertVerifier constructs a CertVerifier
func NewCertVerifier(
<<<<<<< HEAD
	ethClient *geth.EthClient,  // the eth client, which should already be set up
=======
	ethClient geth.EthClient, // the eth client, which should already be set up
>>>>>>> 89b42a20
	certVerifierAddress string, // the hex address of the EigenDACertVerifier contract
) (*CertVerifier, error) {

	verifierCaller, err := verifierBindings.NewContractEigenDACertVerifierCaller(
		gethcommon.HexToAddress(certVerifierAddress),
		ethClient)

	if err != nil {
		return nil, fmt.Errorf("bind to verifier contract at %s: %w", certVerifierAddress, err)
	}

	return &CertVerifier{
		certVerifierCaller: verifierCaller,
	}, nil
}

// VerifyCertV2FromSignedBatch calls the verifyCertV2FromSignedBatch view function on the EigenDACertVerifier contract
//
// This method returns nil if the cert is successfully verified. Otherwise, it returns an error.
func (cv *CertVerifier) VerifyCertV2FromSignedBatch(
	ctx context.Context,
	// The signed batch that contains the blob whose cert is being verified. This is obtained from the disperser, and
	// is used to verify that the described blob actually exists in a valid batch.
	signedBatch *disperser.SignedBatch,
	// Contains all necessary information about the blob, so that the cert can be verified.
	blobInclusionInfo *disperser.BlobInclusionInfo,
) error {
	convertedSignedBatch, err := SignedBatchProtoToBinding(signedBatch)
	if err != nil {
		return fmt.Errorf("convert signed batch: %w", err)
	}

	convertedBlobInclusionInfo, err := InclusionInfoProtoToBinding(blobInclusionInfo)
	if err != nil {
		return fmt.Errorf("convert blob inclusion info: %w", err)
	}

	err = cv.certVerifierCaller.VerifyDACertV2FromSignedBatch(
		&bind.CallOpts{Context: ctx},
		*convertedSignedBatch,
		*convertedBlobInclusionInfo)

	if err != nil {
		return fmt.Errorf("verify cert v2 from signed batch: %w", err)
	}

	return nil
}

// VerifyCertV2 calls the VerifyCertV2 view function on the EigenDACertVerifier contract
//
// This method returns nil if the cert is successfully verified. Otherwise, it returns an error.
func (cv *CertVerifier) VerifyCertV2(
	ctx context.Context,
	eigenDACert *EigenDACert,
) error {
	err := cv.certVerifierCaller.VerifyDACertV2(
		&bind.CallOpts{Context: ctx},
		eigenDACert.BatchHeader,
		eigenDACert.BlobInclusionInfo,
		eigenDACert.NonSignerStakesAndSignature)

	if err != nil {
		return fmt.Errorf("verify cert v2: %w", err)
	}

	return nil
}

// GetNonSignerStakesAndSignature calls the getNonSignerStakesAndSignature view function on the EigenDACertVerifier
// contract, and returns the resulting NonSignerStakesAndSignature object.
func (cv *CertVerifier) GetNonSignerStakesAndSignature(
	ctx context.Context,
	signedBatch *disperser.SignedBatch,
) (*verifierBindings.NonSignerStakesAndSignature, error) {

	signedBatchBinding, err := SignedBatchProtoToBinding(signedBatch)
	if err != nil {
		return nil, fmt.Errorf("convert signed batch: %w", err)
	}

	nonSignerStakesAndSignature, err := cv.certVerifierCaller.GetNonSignerStakesAndSignature(
		&bind.CallOpts{Context: ctx},
		*signedBatchBinding)

	if err != nil {
		return nil, fmt.Errorf("get non signer stakes and signature: %w", err)
	}

	return &nonSignerStakesAndSignature, nil
}<|MERGE_RESOLUTION|>--- conflicted
+++ resolved
@@ -40,11 +40,7 @@
 
 // NewCertVerifier constructs a CertVerifier
 func NewCertVerifier(
-<<<<<<< HEAD
-	ethClient *geth.EthClient,  // the eth client, which should already be set up
-=======
 	ethClient geth.EthClient, // the eth client, which should already be set up
->>>>>>> 89b42a20
 	certVerifierAddress string, // the hex address of the EigenDACertVerifier contract
 ) (*CertVerifier, error) {
 
