--- conflicted
+++ resolved
@@ -3,11 +3,8 @@
 import (
 	"context"
 	"fmt"
-<<<<<<< HEAD
 	"time"
 
-=======
->>>>>>> db414406
 	disperser "github.com/Layr-Labs/eigenda/api/grpc/disperser/v2"
 	"github.com/Layr-Labs/eigenda/common/geth"
 	verifierBindings "github.com/Layr-Labs/eigenda/contracts/bindings/EigenDACertVerifier"
@@ -85,16 +82,12 @@
 	}, nil
 }
 
-<<<<<<< HEAD
-// VerifyCertV2FromSignedBatch calls the verifyCertV2FromSignedBatch view function on the EigenDACertVerifier contract.
+// VerifyCertV2FromSignedBatch calls the verifyDACertV2FromSignedBatch view function on the EigenDACertVerifier contract.
 //
 // Before verifying the cert, this method will wait for the internal client to advance to a sufficient block height.
 // This wait will time out if the duration exceeds the timeout configured for the input ctx parameter. If
 // CertVerifier.pollInterval is configured to be <= 0, then this method will *not* wait for the internal client to
 // advance, and will instead simply fail verification if the internal client is behind.
-=======
-// VerifyCertV2FromSignedBatch calls the verifyDACertV2FromSignedBatch view function on the EigenDACertVerifier contract
->>>>>>> db414406
 //
 // This method returns nil if the cert is successfully verified. Otherwise, it returns an error.
 func (cv *CertVerifier) VerifyCertV2FromSignedBatch(
