package verification

import (
	"errors"
	"fmt"
<<<<<<< HEAD
	"strings"

	"github.com/Layr-Labs/eigenda/api/clients/v2/coretypes"
	"github.com/ethereum/go-ethereum/rpc"
=======
>>>>>>> f5848708
)

// CertVerifierInternalError represents a 5xx-like error (unexpected, internal, infra, etc.)
//
// Our recommendation is to always retry Internal errors in case they were due to a temporary (network) issue.
// TODO: we would want to distinguish temporary vs permanent errors here, to inform the client
// as to whether its worth retrying the request. However, this is currently not possible because the
// underlying geth binding library does not provide this information. For example, a Call()
// does a bunch of things before the actual call, like abi encoding the inputs, which can fail,
// and geth itself does not provide temporary/retryable semantics on its returned errors.
// See https://github.com/ethereum/go-ethereum/blob/a9523b6428238a762e1a1e55e46ead47630c3a23/accounts/abi/bind/base.go#L169
// It seems incredibly difficult in golang (maybe due to golang's laxity with error handling) to distinguish temporary errors.
// See the net package for exampple, which deprecated its Temporary() method: https://pkg.go.dev/net#Error
type CertVerifierInternalError struct {
	Msg string
	// Err is optional and only present if an underlying error is available.
	// Note that we only provide this as a convenience for logging and debugging.
	// Error is NOT part of our public API, so don't match on internal errors,
	// as these errors may change in the future.
	Err error
}

func (e *CertVerifierInternalError) Error() string {
	if e.Err != nil {
		return e.Msg + ": " + e.Err.Error()
	}
	return e.Msg
}

// CertVerifierInvalidCertError is returned when cert verification fails:
// [coretypes.VerificationStatusCode] != (StatusSuccess or StatusNullError).
// StatusNullError returns a [CertVerifierInternalError] instead as it is a contract bug
// that should never happen.
type CertVerifierInvalidCertError struct {
	StatusCode CheckDACertStatusCode
	Msg        string
}

func (e *CertVerifierInvalidCertError) Error() string {
	return fmt.Sprintf("invalid cert: call to CertVerifier failed with status code %d: %s", e.StatusCode, e.Msg)
}

// IsEVMOutOfGasError tries detecting an EVM out-of-gas error. This assumes the RPC provider
// returns a standard error message and does not malform the EVM return data in transit.
func IsEVMOutOfGasError(err error) bool {
	if err == nil {
		return false
	}

	// Try to catch go-ethereum's RPC error (might be wrapped or modified based on provider)
	var rerr rpc.Error
	if errors.As(err, &rerr) {
		msg := strings.ToLower(rerr.Error())
		if containsOOGMessage(msg) {
			return true
		}
	}

	// Fallback to lain error text (covers bindings that rewrap)
	return containsOOGMessage(strings.ToLower(err.Error()))
}

// containsOOGMessage returns true if the error message includes a known
// go-ethereum or client variant string indicating insufficient gas.
// Some messages originate outside strict EVM execution, but are included
// for coverage of custom RPC provider behaviors.
func containsOOGMessage(msg string) bool {
	return strings.Contains(msg, "out of gas") ||
		strings.Contains(msg, "gas required exceeds allowance") ||
		strings.Contains(msg, "intrinsic gas too low")
}<|MERGE_RESOLUTION|>--- conflicted
+++ resolved
@@ -3,13 +3,9 @@
 import (
 	"errors"
 	"fmt"
-<<<<<<< HEAD
 	"strings"
 
-	"github.com/Layr-Labs/eigenda/api/clients/v2/coretypes"
 	"github.com/ethereum/go-ethereum/rpc"
-=======
->>>>>>> f5848708
 )
 
 // CertVerifierInternalError represents a 5xx-like error (unexpected, internal, infra, etc.)
