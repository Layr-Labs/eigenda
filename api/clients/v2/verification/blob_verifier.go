package verification

import (
	"context"
	"fmt"

	"github.com/Layr-Labs/eigenda/common/geth"

	disperser "github.com/Layr-Labs/eigenda/api/grpc/disperser/v2"
	verifierBindings "github.com/Layr-Labs/eigenda/contracts/bindings/EigenDABlobVerifier"
	"github.com/ethereum/go-ethereum/accounts/abi/bind"
	gethcommon "github.com/ethereum/go-ethereum/common"
)

// IBlobVerifier is the interface representing a BlobVerifier
//
// This interface exists in order to allow verification mocking in unit tests.
type IBlobVerifier interface {
	VerifyBlobV2(
		ctx context.Context,
		eigenDACert *EigenDACert,
	) error
}

// BlobVerifier is responsible for making eth calls against the BlobVerifier contract to ensure cryptographic and
// structural integrity of V2 certificates
//
// The blob verifier contract is located at https://github.com/Layr-Labs/eigenda/blob/master/contracts/src/core/EigenDABlobVerifier.sol
type BlobVerifier struct {
	// go binding around the EigenDABlobVerifier ethereum contract
	blobVerifierCaller *verifierBindings.ContractEigenDABlobVerifierCaller
}

// NewBlobVerifier constructs a BlobVerifier
func NewBlobVerifier(
	ethClient *geth.EthClient,  // the eth client, which should already be set up
	blobVerifierAddress string, // the hex address of the EigenDABlobVerifier contract
) (*BlobVerifier, error) {

	verifierCaller, err := verifierBindings.NewContractEigenDABlobVerifierCaller(
		gethcommon.HexToAddress(blobVerifierAddress),
		*ethClient)

	if err != nil {
		return nil, fmt.Errorf("bind to verifier contract at %s: %s", blobVerifierAddress, err)
	}

	return &BlobVerifier{
		blobVerifierCaller: verifierCaller,
	}, nil
}

// VerifyBlobV2FromSignedBatch calls the verifyBlobV2FromSignedBatch view function on the EigenDABlobVerifier contract
//
// This method returns nil if the blob is successfully verified. Otherwise, it returns an error.
func (v *BlobVerifier) VerifyBlobV2FromSignedBatch(
	ctx context.Context,
	// The signed batch that contains the blob being verified. This is obtained from the disperser, and is used
	// to verify that the described blob actually exists in a valid batch.
	signedBatch *disperser.SignedBatch,
	// Contains all necessary information about the blob, so that it can be verified.
	blobVerificationProof *disperser.BlobInclusionInfo,
) error {
	convertedSignedBatch, err := SignedBatchProtoToBinding(signedBatch)
	if err != nil {
		return fmt.Errorf("convert signed batch: %s", err)
	}

	convertedBlobVerificationProof, err := VerificationProofProtoToBinding(blobVerificationProof)
	if err != nil {
		return fmt.Errorf("convert blob verification proof: %s", err)
	}

	err = v.blobVerifierCaller.VerifyBlobV2FromSignedBatch(
		&bind.CallOpts{Context: ctx},
		*convertedSignedBatch,
		*convertedBlobVerificationProof)

	if err != nil {
		return fmt.Errorf("verify blob v2 from signed batch: %s", err)
	}

	return nil
}

// VerifyBlobV2 calls the VerifyBlobV2 view function on the EigenDABlobVerifier contract
//
// This method returns nil if the blob is successfully verified. Otherwise, it returns an error.
func (v *BlobVerifier) VerifyBlobV2(
	ctx context.Context,
<<<<<<< HEAD
	eigenDACert *EigenDACert,
=======
	// The header of the batch that the blob is contained in
	batchHeader *commonv2.BatchHeader,
	// Contains data pertaining to the blob's inclusion in the batch
	blobVerificationProof *disperser.BlobInclusionInfo,
	// Contains data that can be used to verify that the blob actually exists in the claimed batch
	nonSignerStakesAndSignature verifierBindings.NonSignerStakesAndSignature,
>>>>>>> d2f0be3c
) error {
	err := v.blobVerifierCaller.VerifyBlobV2(
		&bind.CallOpts{Context: ctx},
		eigenDACert.BatchHeader,
		eigenDACert.BlobVerificationProof,
		eigenDACert.NonSignerStakesAndSignature)

	if err != nil {
		return fmt.Errorf("verify blob v2: %s", err)
	}

	return nil
}<|MERGE_RESOLUTION|>--- conflicted
+++ resolved
@@ -33,7 +33,7 @@
 
 // NewBlobVerifier constructs a BlobVerifier
 func NewBlobVerifier(
-	ethClient *geth.EthClient,  // the eth client, which should already be set up
+	ethClient *geth.EthClient, // the eth client, which should already be set up
 	blobVerifierAddress string, // the hex address of the EigenDABlobVerifier contract
 ) (*BlobVerifier, error) {
 
@@ -88,16 +88,7 @@
 // This method returns nil if the blob is successfully verified. Otherwise, it returns an error.
 func (v *BlobVerifier) VerifyBlobV2(
 	ctx context.Context,
-<<<<<<< HEAD
 	eigenDACert *EigenDACert,
-=======
-	// The header of the batch that the blob is contained in
-	batchHeader *commonv2.BatchHeader,
-	// Contains data pertaining to the blob's inclusion in the batch
-	blobVerificationProof *disperser.BlobInclusionInfo,
-	// Contains data that can be used to verify that the blob actually exists in the claimed batch
-	nonSignerStakesAndSignature verifierBindings.NonSignerStakesAndSignature,
->>>>>>> d2f0be3c
 ) error {
 	err := v.blobVerifierCaller.VerifyBlobV2(
 		&bind.CallOpts{Context: ctx},
