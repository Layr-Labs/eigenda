--- conflicted
+++ resolved
@@ -111,17 +111,6 @@
 
 			if polling {
 				blockNumber, err := bnm.ethClient.BlockNumber(ctx)
-<<<<<<< HEAD
-				if err != nil {
-					err := fmt.Errorf("get block number from eth client: %w", err)
-					span.RecordError(err)
-					span.SetStatus(codes.Error, "failed to get block number")
-					return err
-				}
-
-				bnm.latestBlockNumber.Store(blockNumber)
-				span.SetAttributes(attribute.Int64("actual_block_number", int64(blockNumber)))
-=======
 
 				if err != nil {
 					bnm.logger.Debug(
@@ -133,9 +122,9 @@
 					// tolerate some failures here. if failure continues for too long, it will be caught by the timeout
 					continue
 				}
->>>>>>> 749b3330
 
 				bnm.latestBlockNumber.Store(blockNumber)
+				span.SetAttributes(attribute.Int64("actual_block_number", int64(blockNumber)))
 
 				if blockNumber >= targetBlockNumber {
 					span.SetStatus(codes.Ok, "block number reached")
