--- conflicted
+++ resolved
@@ -17,29 +17,20 @@
 
 type AccountantMetricer interface {
 	RecordCumulativePayment(accountID string, wei *big.Int)
-<<<<<<< HEAD
 	RecordOnDemandTotalDeposits(accountID string, wei *big.Int)
 
-	RecordReservationPayment(accountID string, remainingCapacity float64)
+	RecordReservationPayment(remainingCapacity float64)
 	RecordReservationBucketCapacity(accountID string, bucketSize float64)
-=======
-	RecordReservationPayment(remainingCapacity float64)
->>>>>>> 798463f5
 
 	Document() []metrics.DocumentedMetric
 }
 
 type AccountantMetrics struct {
-<<<<<<< HEAD
 	CumulativePayment     *prometheus.GaugeVec
 	OnDemandTotalDeposits *prometheus.GaugeVec
 
-	ReservationRemainingCapacity *prometheus.GaugeVec
+	ReservationRemainingCapacity prometheus.Gauge
 	ReservationBucketCapacity    *prometheus.GaugeVec
-=======
-	CumulativePayment            *prometheus.GaugeVec
-	ReservationRemainingCapacity prometheus.Gauge
->>>>>>> 798463f5
 
 	factory *metrics.Documentor
 }
@@ -60,7 +51,6 @@
 		}, []string{
 			"account_id",
 		}),
-<<<<<<< HEAD
 		OnDemandTotalDeposits: factory.NewGaugeVec(prometheus.GaugeOpts{
 			Name:      "ondemand_total_deposits",
 			Namespace: namespace,
@@ -69,17 +59,11 @@
 		}, []string{
 			"account_id",
 		}),
-		ReservationRemainingCapacity: factory.NewGaugeVec(prometheus.GaugeOpts{
-=======
 		ReservationRemainingCapacity: factory.NewGauge(prometheus.GaugeOpts{
->>>>>>> 798463f5
 			Name:      "reservation_remaining_capacity",
 			Namespace: namespace,
 			Subsystem: accountantSubsystem,
 			Help:      "Remaining capacity in reservation bucket (symbols)",
-<<<<<<< HEAD
-		}, []string{
-			"account_id",
 		}),
 		ReservationBucketCapacity: factory.NewGaugeVec(prometheus.GaugeOpts{
 			Name:      "reservation_bucket_size",
@@ -88,8 +72,6 @@
 			Help:      "Total reservation bucket size (symbols)",
 		}, []string{
 			"account_id",
-=======
->>>>>>> 798463f5
 		}),
 		factory: factory,
 	}
@@ -105,23 +87,18 @@
 	m.CumulativePayment.WithLabelValues(accountID).Set(gweiFloat64)
 }
 
-<<<<<<< HEAD
 func (m *AccountantMetrics) RecordOnDemandTotalDeposits(accountID string, wei *big.Int) {
 	gwei := new(big.Float).Quo(new(big.Float).SetInt(wei), big.NewFloat(gweiFactor))
 	gweiFloat64, _ := gwei.Float64()
 	m.OnDemandTotalDeposits.WithLabelValues(accountID).Set(gweiFloat64)
 }
 
-func (m *AccountantMetrics) RecordReservationPayment(accountID string, remainingCapacity float64) {
-	m.ReservationRemainingCapacity.WithLabelValues(accountID).Set(remainingCapacity)
+func (m *AccountantMetrics) RecordReservationPayment(remainingCapacity float64) {
+	m.ReservationRemainingCapacity.Set(remainingCapacity)
 }
 
 func (m *AccountantMetrics) RecordReservationBucketCapacity(accountID string, bucketCapacity float64) {
 	m.ReservationBucketCapacity.WithLabelValues(accountID).Set(bucketCapacity)
-=======
-func (m *AccountantMetrics) RecordReservationPayment(remainingCapacity float64) {
-	m.ReservationRemainingCapacity.Set(remainingCapacity)
->>>>>>> 798463f5
 }
 
 func (m *AccountantMetrics) Document() []metrics.DocumentedMetric {
@@ -136,17 +113,13 @@
 func (n *noopAccountantMetricer) RecordCumulativePayment(_ string, _ *big.Int) {
 }
 
-<<<<<<< HEAD
 func (n *noopAccountantMetricer) RecordOnDemandTotalDeposits(_ string, _ *big.Int) {
 }
 
-func (n *noopAccountantMetricer) RecordReservationPayment(_ string, _ float64) {
+func (n *noopAccountantMetricer) RecordReservationPayment(_ float64) {
 }
 
 func (n *noopAccountantMetricer) RecordReservationBucketCapacity(_ string, _ float64) {
-=======
-func (n *noopAccountantMetricer) RecordReservationPayment(_ float64) {
->>>>>>> 798463f5
 }
 
 func (n *noopAccountantMetricer) Document() []metrics.DocumentedMetric {
