package metrics

import (
	"github.com/Layr-Labs/eigenda/common/metrics"
	"github.com/prometheus/client_golang/prometheus"
)

const (
	dispersalSubsystem = "dispersal"
)

type DispersalMetricer interface {
<<<<<<< HEAD
	RecordBlobSize(size uint)
	RecordSymbolLength(length uint)

	Document() []metrics.DocumentedMetric
}

type DispersalMetrics struct {
	BlobSize     *prometheus.HistogramVec
	SymbolLength *prometheus.HistogramVec

	factory *metrics.Documentor
=======
	RecordBlobSizeBytes(size uint)
}

type DispersalMetrics struct {
	BlobSize *prometheus.HistogramVec
>>>>>>> a5753adc
}

func NewDispersalMetrics(registry *prometheus.Registry) DispersalMetricer {
	if registry == nil {
		return NoopDispersalMetrics
	}

	factory := metrics.With(registry)
	// Define size buckets for payload and blob size measurements
	// Starting from 0 up to 16MiB
	sizeBuckets := []float64{
		0,
		131072,   // 128KiB
		262144,   // 256KiB
		524288,   // 512KiB
		1048576,  // 1MiB
		2097152,  // 2MiB
		4194304,  // 4MiB
		8388608,  // 8MiB
		16777216, // 16MiB
	}

	return &DispersalMetrics{
		BlobSize: factory.NewHistogramVec(prometheus.HistogramOpts{
			Name:      "blob_size_bytes",
			Namespace: namespace,
			Subsystem: dispersalSubsystem,
			Help:      "Size of blobs created from payloads in bytes",
			Buckets:   sizeBuckets,
		}, []string{}),
<<<<<<< HEAD
		SymbolLength: factory.NewHistogramVec(prometheus.HistogramOpts{
			Name:      "blob_size_symbols",
			Namespace: namespace,
			Subsystem: dispersalSubsystem,
			Help:      "Size of blobs created from payloads in symbols",
			Buckets:   sizeBuckets,
		}, []string{}),
		factory: factory,
=======
>>>>>>> a5753adc
	}
}

func (m *DispersalMetrics) RecordBlobSizeBytes(size uint) {
	m.BlobSize.WithLabelValues().Observe(float64(size))
}

<<<<<<< HEAD
func (m *DispersalMetrics) RecordSymbolLength(length uint) {
	m.SymbolLength.WithLabelValues().Observe(float64(length))
}

func (m *DispersalMetrics) Document() []metrics.DocumentedMetric {
	return m.factory.Document()
}

=======
>>>>>>> a5753adc
type noopDispersalMetricer struct {
}

var NoopDispersalMetrics DispersalMetricer = new(noopDispersalMetricer)

<<<<<<< HEAD
func (n *noopDispersalMetricer) RecordBlobSize(_ uint) {
}

func (n *noopDispersalMetricer) RecordSymbolLength(_ uint) {
}

func (n *noopDispersalMetricer) Document() []metrics.DocumentedMetric {
	return []metrics.DocumentedMetric{}
=======
func (n *noopDispersalMetricer) RecordBlobSizeBytes(_ uint) {
>>>>>>> a5753adc
}<|MERGE_RESOLUTION|>--- conflicted
+++ resolved
@@ -10,25 +10,15 @@
 )
 
 type DispersalMetricer interface {
-<<<<<<< HEAD
-	RecordBlobSize(size uint)
-	RecordSymbolLength(length uint)
+	RecordBlobSizeBytes(size uint)
 
 	Document() []metrics.DocumentedMetric
 }
 
 type DispersalMetrics struct {
 	BlobSize     *prometheus.HistogramVec
-	SymbolLength *prometheus.HistogramVec
-
-	factory *metrics.Documentor
-=======
-	RecordBlobSizeBytes(size uint)
-}
-
-type DispersalMetrics struct {
-	BlobSize *prometheus.HistogramVec
->>>>>>> a5753adc
+  
+  factory *metrics.Documentor
 }
 
 func NewDispersalMetrics(registry *prometheus.Registry) DispersalMetricer {
@@ -59,17 +49,6 @@
 			Help:      "Size of blobs created from payloads in bytes",
 			Buckets:   sizeBuckets,
 		}, []string{}),
-<<<<<<< HEAD
-		SymbolLength: factory.NewHistogramVec(prometheus.HistogramOpts{
-			Name:      "blob_size_symbols",
-			Namespace: namespace,
-			Subsystem: dispersalSubsystem,
-			Help:      "Size of blobs created from payloads in symbols",
-			Buckets:   sizeBuckets,
-		}, []string{}),
-		factory: factory,
-=======
->>>>>>> a5753adc
 	}
 }
 
@@ -77,32 +56,18 @@
 	m.BlobSize.WithLabelValues().Observe(float64(size))
 }
 
-<<<<<<< HEAD
-func (m *DispersalMetrics) RecordSymbolLength(length uint) {
-	m.SymbolLength.WithLabelValues().Observe(float64(length))
-}
-
 func (m *DispersalMetrics) Document() []metrics.DocumentedMetric {
 	return m.factory.Document()
 }
 
-=======
->>>>>>> a5753adc
 type noopDispersalMetricer struct {
 }
 
 var NoopDispersalMetrics DispersalMetricer = new(noopDispersalMetricer)
 
-<<<<<<< HEAD
-func (n *noopDispersalMetricer) RecordBlobSize(_ uint) {
-}
-
-func (n *noopDispersalMetricer) RecordSymbolLength(_ uint) {
+func (n *noopDispersalMetricer) RecordBlobSizeBytes(_ uint) {
 }
 
 func (n *noopDispersalMetricer) Document() []metrics.DocumentedMetric {
 	return []metrics.DocumentedMetric{}
-=======
-func (n *noopDispersalMetricer) RecordBlobSizeBytes(_ uint) {
->>>>>>> a5753adc
 }