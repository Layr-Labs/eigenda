<!DOCTYPE html>

<html>
  <head>
    <title>Protocol Documentation</title>
    <meta charset="UTF-8">
    <link rel="stylesheet" type="text/css" href="https://fonts.googleapis.com/css?family=Ubuntu:400,700,400italic"/>
    <style>
      body {
        width: 60em;
        margin: 1em auto;
        color: #222;
        font-family: "Ubuntu", sans-serif;
        padding-bottom: 4em;
      }

      h1 {
        font-weight: normal;
        border-bottom: 1px solid #aaa;
        padding-bottom: 0.5ex;
      }

      h2 {
        border-bottom: 1px solid #aaa;
        padding-bottom: 0.5ex;
        margin: 1.5em 0;
      }

      h3 {
        font-weight: normal;
        border-bottom: 1px solid #aaa;
        padding-bottom: 0.5ex;
      }

      a {
        text-decoration: none;
        color: #567e25;
      }

      table {
        width: 100%;
        font-size: 80%;
        border-collapse: collapse;
      }

      thead {
        font-weight: 700;
        background-color: #dcdcdc;
      }

      tbody tr:nth-child(even) {
        background-color: #fbfbfb;
      }

      td {
        border: 1px solid #ccc;
        padding: 0.5ex 2ex;
      }

      td p {
        text-indent: 1em;
        margin: 0;
      }

      td p:nth-child(1) {
        text-indent: 0;  
      }

       
      .field-table td:nth-child(1) {  
        width: 10em;
      }
      .field-table td:nth-child(2) {  
        width: 10em;
      }
      .field-table td:nth-child(3) {  
        width: 6em;
      }
      .field-table td:nth-child(4) {  
        width: auto;
      }

       
      .extension-table td:nth-child(1) {  
        width: 10em;
      }
      .extension-table td:nth-child(2) {  
        width: 10em;
      }
      .extension-table td:nth-child(3) {  
        width: 10em;
      }
      .extension-table td:nth-child(4) {  
        width: 5em;
      }
      .extension-table td:nth-child(5) {  
        width: auto;
      }

       
      .enum-table td:nth-child(1) {  
        width: 10em;
      }
      .enum-table td:nth-child(2) {  
        width: 10em;
      }
      .enum-table td:nth-child(3) {  
        width: auto;
      }

       
      .scalar-value-types-table tr {
        height: 3em;
      }

       
      #toc-container ul {
        list-style-type: none;
        padding-left: 1em;
        line-height: 180%;
        margin: 0;
      }
      #toc > li > a {
        font-weight: bold;
      }

       
      .file-heading {
        width: 100%;
        display: table;
        border-bottom: 1px solid #aaa;
        margin: 4em 0 1.5em 0;
      }
      .file-heading h2 {
        border: none;
        display: table-cell;
      }
      .file-heading a {
        text-align: right;
        display: table-cell;
      }

       
      .badge {
        width: 1.6em;
        height: 1.6em;
        display: inline-block;

        line-height: 1.6em;
        text-align: center;
        font-weight: bold;
        font-size: 60%;

        color: #89ba48;
        background-color: #dff0c8;

        margin: 0.5ex 1em 0.5ex -1em;
        border: 1px solid #fbfbfb;
        border-radius: 1ex;
      }
    </style>

    
    <link rel="stylesheet" type="text/css" href="stylesheet.css"/>
  </head>

  <body>

    <h1 id="title">Protocol Documentation</h1>

    <h2>Table of Contents</h2>

    <div id="toc-container">
      <ul id="toc">
        
          
          <li>
            <a href="#common%2fcommon.proto">common/common.proto</a>
            <ul>
              
                <li>
                  <a href="#common.BlobCommitment"><span class="badge">M</span>BlobCommitment</a>
                </li>
              
                <li>
                  <a href="#common.G1Commitment"><span class="badge">M</span>G1Commitment</a>
                </li>
              
                <li>
                  <a href="#common.PaymentHeader"><span class="badge">M</span>PaymentHeader</a>
                </li>
              
              
              
              
            </ul>
          </li>
        
        <li><a href="#scalar-value-types">Scalar Value Types</a></li>
      </ul>
    </div>

    
      
      <div class="file-heading">
        <h2 id="common/common.proto">common/common.proto</h2><a href="#title">Top</a>
      </div>
      <p></p>

      
        <h3 id="common.BlobCommitment">BlobCommitment</h3>
        <p>BlobCommitment represents commitment of a specific blob, containing its</p><p>KZG commitment, degree proof, the actual degree, and data length in number of symbols.</p>

        
          <table class="field-table">
            <thead>
              <tr><td>Field</td><td>Type</td><td>Label</td><td>Description</td></tr>
            </thead>
            <tbody>
              
                <tr>
                  <td>commitment</td>
                  <td><a href="#bytes">bytes</a></td>
                  <td></td>
                  <td><p> </p></td>
                </tr>
              
                <tr>
                  <td>length_commitment</td>
                  <td><a href="#bytes">bytes</a></td>
                  <td></td>
                  <td><p> </p></td>
                </tr>
              
                <tr>
                  <td>length_proof</td>
                  <td><a href="#bytes">bytes</a></td>
                  <td></td>
                  <td><p> </p></td>
                </tr>
              
                <tr>
                  <td>length</td>
                  <td><a href="#uint32">uint32</a></td>
                  <td></td>
                  <td><p> </p></td>
                </tr>
              
            </tbody>
          </table>

          

        
      
        <h3 id="common.G1Commitment">G1Commitment</h3>
        <p></p>

        
          <table class="field-table">
            <thead>
              <tr><td>Field</td><td>Type</td><td>Label</td><td>Description</td></tr>
            </thead>
            <tbody>
              
                <tr>
                  <td>x</td>
                  <td><a href="#bytes">bytes</a></td>
                  <td></td>
<<<<<<< HEAD
                  <td><p>blob_header is the header of the blob </p></td>
                </tr>
              
                <tr>
                  <td>relays</td>
                  <td><a href="#uint32">uint32</a></td>
                  <td>repeated</td>
                  <td><p>relays is the list of relays that are in custody of the blob </p></td>
=======
                  <td><p>The X coordinate of the KZG commitment. This is the raw byte representation of the field element. </p></td>
                </tr>
              
                <tr>
                  <td>y</td>
                  <td><a href="#bytes">bytes</a></td>
                  <td></td>
                  <td><p>The Y coordinate of the KZG commitment. This is the raw byte representation of the field element. </p></td>
>>>>>>> 3d1d2bf1
                </tr>
              
            </tbody>
          </table>

          

        
      
<<<<<<< HEAD
        <h3 id="common.v2.BlobHeader">BlobHeader</h3>
        <p>BlobHeader is the header of a blob</p>
=======
        <h3 id="common.PaymentHeader">PaymentHeader</h3>
        <p></p>
>>>>>>> 3d1d2bf1

        
          <table class="field-table">
            <thead>
              <tr><td>Field</td><td>Type</td><td>Label</td><td>Description</td></tr>
            </thead>
            <tbody>
              
                <tr>
                  <td>account_id</td>
                  <td><a href="#string">string</a></td>
                  <td></td>
                  <td><p>The account ID of the disperser client. This should be a hex-encoded string of the ECSDA public key
corresponding to the key used by the client to sign the BlobHeader. </p></td>
                </tr>
              
                <tr>
                  <td>reservation_period</td>
                  <td><a href="#uint32">uint32</a></td>
<<<<<<< HEAD
                  <td>repeated</td>
                  <td><p>quorum_numbers is the list of quorum numbers that the blob is part of </p></td>
                </tr>
              
                <tr>
                  <td>commitment</td>
                  <td><a href="#common.BlobCommitment">common.BlobCommitment</a></td>
                  <td></td>
                  <td><p>commitment is the KZG commitment of the blob </p></td>
=======
                  <td></td>
                  <td><p>The reservation period of the dispersal request. </p></td>
>>>>>>> 3d1d2bf1
                </tr>
              
                <tr>
                  <td>cumulative_payment</td>
                  <td><a href="#bytes">bytes</a></td>
                  <td></td>
<<<<<<< HEAD
                  <td><p>payment_header contains payment information for the blob </p></td>
=======
                  <td><p>The cumulative payment of the dispersal request. </p></td>
>>>>>>> 3d1d2bf1
                </tr>
              
                <tr>
                  <td>salt</td>
                  <td><a href="#uint32">uint32</a></td>
                  <td></td>
                  <td><p>The salt of the disperser request. This is used to ensure that the payment header is intentionally unique. </p></td>
                </tr>
              
            </tbody>
          </table>

          

        
      

      

      

      
    

    <h2 id="scalar-value-types">Scalar Value Types</h2>
    <table class="scalar-value-types-table">
      <thead>
        <tr><td>.proto Type</td><td>Notes</td><td>C++</td><td>Java</td><td>Python</td><td>Go</td><td>C#</td><td>PHP</td><td>Ruby</td></tr>
      </thead>
      <tbody>
        
          <tr id="double">
            <td>double</td>
            <td></td>
            <td>double</td>
            <td>double</td>
            <td>float</td>
            <td>float64</td>
            <td>double</td>
            <td>float</td>
            <td>Float</td>
          </tr>
        
          <tr id="float">
            <td>float</td>
            <td></td>
            <td>float</td>
            <td>float</td>
            <td>float</td>
            <td>float32</td>
            <td>float</td>
            <td>float</td>
            <td>Float</td>
          </tr>
        
          <tr id="int32">
            <td>int32</td>
            <td>Uses variable-length encoding. Inefficient for encoding negative numbers – if your field is likely to have negative values, use sint32 instead.</td>
            <td>int32</td>
            <td>int</td>
            <td>int</td>
            <td>int32</td>
            <td>int</td>
            <td>integer</td>
            <td>Bignum or Fixnum (as required)</td>
          </tr>
        
          <tr id="int64">
            <td>int64</td>
            <td>Uses variable-length encoding. Inefficient for encoding negative numbers – if your field is likely to have negative values, use sint64 instead.</td>
            <td>int64</td>
            <td>long</td>
            <td>int/long</td>
            <td>int64</td>
            <td>long</td>
            <td>integer/string</td>
            <td>Bignum</td>
          </tr>
        
          <tr id="uint32">
            <td>uint32</td>
            <td>Uses variable-length encoding.</td>
            <td>uint32</td>
            <td>int</td>
            <td>int/long</td>
            <td>uint32</td>
            <td>uint</td>
            <td>integer</td>
            <td>Bignum or Fixnum (as required)</td>
          </tr>
        
          <tr id="uint64">
            <td>uint64</td>
            <td>Uses variable-length encoding.</td>
            <td>uint64</td>
            <td>long</td>
            <td>int/long</td>
            <td>uint64</td>
            <td>ulong</td>
            <td>integer/string</td>
            <td>Bignum or Fixnum (as required)</td>
          </tr>
        
          <tr id="sint32">
            <td>sint32</td>
            <td>Uses variable-length encoding. Signed int value. These more efficiently encode negative numbers than regular int32s.</td>
            <td>int32</td>
            <td>int</td>
            <td>int</td>
            <td>int32</td>
            <td>int</td>
            <td>integer</td>
            <td>Bignum or Fixnum (as required)</td>
          </tr>
        
          <tr id="sint64">
            <td>sint64</td>
            <td>Uses variable-length encoding. Signed int value. These more efficiently encode negative numbers than regular int64s.</td>
            <td>int64</td>
            <td>long</td>
            <td>int/long</td>
            <td>int64</td>
            <td>long</td>
            <td>integer/string</td>
            <td>Bignum</td>
          </tr>
        
          <tr id="fixed32">
            <td>fixed32</td>
            <td>Always four bytes. More efficient than uint32 if values are often greater than 2^28.</td>
            <td>uint32</td>
            <td>int</td>
            <td>int</td>
            <td>uint32</td>
            <td>uint</td>
            <td>integer</td>
            <td>Bignum or Fixnum (as required)</td>
          </tr>
        
          <tr id="fixed64">
            <td>fixed64</td>
            <td>Always eight bytes. More efficient than uint64 if values are often greater than 2^56.</td>
            <td>uint64</td>
            <td>long</td>
            <td>int/long</td>
            <td>uint64</td>
            <td>ulong</td>
            <td>integer/string</td>
            <td>Bignum</td>
          </tr>
        
          <tr id="sfixed32">
            <td>sfixed32</td>
            <td>Always four bytes.</td>
            <td>int32</td>
            <td>int</td>
            <td>int</td>
            <td>int32</td>
            <td>int</td>
            <td>integer</td>
            <td>Bignum or Fixnum (as required)</td>
          </tr>
        
          <tr id="sfixed64">
            <td>sfixed64</td>
            <td>Always eight bytes.</td>
            <td>int64</td>
            <td>long</td>
            <td>int/long</td>
            <td>int64</td>
            <td>long</td>
            <td>integer/string</td>
            <td>Bignum</td>
          </tr>
        
          <tr id="bool">
            <td>bool</td>
            <td></td>
            <td>bool</td>
            <td>boolean</td>
            <td>boolean</td>
            <td>bool</td>
            <td>bool</td>
            <td>boolean</td>
            <td>TrueClass/FalseClass</td>
          </tr>
        
          <tr id="string">
            <td>string</td>
            <td>A string must always contain UTF-8 encoded or 7-bit ASCII text.</td>
            <td>string</td>
            <td>String</td>
            <td>str/unicode</td>
            <td>string</td>
            <td>string</td>
            <td>string</td>
            <td>String (UTF-8)</td>
          </tr>
        
          <tr id="bytes">
            <td>bytes</td>
            <td>May contain any arbitrary sequence of bytes.</td>
            <td>string</td>
            <td>ByteString</td>
            <td>str</td>
            <td>[]byte</td>
            <td>ByteString</td>
            <td>string</td>
            <td>String (ASCII-8BIT)</td>
          </tr>
        
      </tbody>
    </table>
  </body>
</html>
<|MERGE_RESOLUTION|>--- conflicted
+++ resolved
@@ -222,28 +222,28 @@
                   <td>commitment</td>
                   <td><a href="#bytes">bytes</a></td>
                   <td></td>
-                  <td><p> </p></td>
+                  <td><p>A commitment to the blob data. </p></td>
                 </tr>
               
                 <tr>
                   <td>length_commitment</td>
                   <td><a href="#bytes">bytes</a></td>
                   <td></td>
-                  <td><p> </p></td>
+                  <td><p>A commitment to the degree of the polynomial used to generate the blob commitment. </p></td>
                 </tr>
               
                 <tr>
                   <td>length_proof</td>
                   <td><a href="#bytes">bytes</a></td>
                   <td></td>
-                  <td><p> </p></td>
+                  <td><p>A proof that the degree of the polynomial used to generate the blob commitment is valid. </p></td>
                 </tr>
               
                 <tr>
                   <td>length</td>
                   <td><a href="#uint32">uint32</a></td>
                   <td></td>
-                  <td><p> </p></td>
+                  <td><p>The degree of the polynomial used to generate the blob commitment. Must be a power of 2. </p></td>
                 </tr>
               
             </tbody>
@@ -254,7 +254,7 @@
         
       
         <h3 id="common.G1Commitment">G1Commitment</h3>
-        <p></p>
+        <p>A KZG commitment to a G1 point.</p>
 
         
           <table class="field-table">
@@ -267,16 +267,6 @@
                   <td>x</td>
                   <td><a href="#bytes">bytes</a></td>
                   <td></td>
-<<<<<<< HEAD
-                  <td><p>blob_header is the header of the blob </p></td>
-                </tr>
-              
-                <tr>
-                  <td>relays</td>
-                  <td><a href="#uint32">uint32</a></td>
-                  <td>repeated</td>
-                  <td><p>relays is the list of relays that are in custody of the blob </p></td>
-=======
                   <td><p>The X coordinate of the KZG commitment. This is the raw byte representation of the field element. </p></td>
                 </tr>
               
@@ -285,7 +275,6 @@
                   <td><a href="#bytes">bytes</a></td>
                   <td></td>
                   <td><p>The Y coordinate of the KZG commitment. This is the raw byte representation of the field element. </p></td>
->>>>>>> 3d1d2bf1
                 </tr>
               
             </tbody>
@@ -295,13 +284,8 @@
 
         
       
-<<<<<<< HEAD
-        <h3 id="common.v2.BlobHeader">BlobHeader</h3>
-        <p>BlobHeader is the header of a blob</p>
-=======
         <h3 id="common.PaymentHeader">PaymentHeader</h3>
-        <p></p>
->>>>>>> 3d1d2bf1
+        <p>PaymentHeader contains payment information for a blob.</p>
 
         
           <table class="field-table">
@@ -321,31 +305,15 @@
                 <tr>
                   <td>reservation_period</td>
                   <td><a href="#uint32">uint32</a></td>
-<<<<<<< HEAD
-                  <td>repeated</td>
-                  <td><p>quorum_numbers is the list of quorum numbers that the blob is part of </p></td>
-                </tr>
-              
-                <tr>
-                  <td>commitment</td>
-                  <td><a href="#common.BlobCommitment">common.BlobCommitment</a></td>
-                  <td></td>
-                  <td><p>commitment is the KZG commitment of the blob </p></td>
-=======
                   <td></td>
                   <td><p>The reservation period of the dispersal request. </p></td>
->>>>>>> 3d1d2bf1
                 </tr>
               
                 <tr>
                   <td>cumulative_payment</td>
                   <td><a href="#bytes">bytes</a></td>
                   <td></td>
-<<<<<<< HEAD
-                  <td><p>payment_header contains payment information for the blob </p></td>
-=======
                   <td><p>The cumulative payment of the dispersal request. </p></td>
->>>>>>> 3d1d2bf1
                 </tr>
               
                 <tr>
