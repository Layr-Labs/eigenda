<!DOCTYPE html>

<html>
  <head>
    <title>Protocol Documentation</title>
    <meta charset="UTF-8">
    <link rel="stylesheet" type="text/css" href="https://fonts.googleapis.com/css?family=Ubuntu:400,700,400italic"/>
    <style>
      body {
        width: 60em;
        margin: 1em auto;
        color: #222;
        font-family: "Ubuntu", sans-serif;
        padding-bottom: 4em;
      }

      h1 {
        font-weight: normal;
        border-bottom: 1px solid #aaa;
        padding-bottom: 0.5ex;
      }

      h2 {
        border-bottom: 1px solid #aaa;
        padding-bottom: 0.5ex;
        margin: 1.5em 0;
      }

      h3 {
        font-weight: normal;
        border-bottom: 1px solid #aaa;
        padding-bottom: 0.5ex;
      }

      a {
        text-decoration: none;
        color: #567e25;
      }

      table {
        width: 100%;
        font-size: 80%;
        border-collapse: collapse;
      }

      thead {
        font-weight: 700;
        background-color: #dcdcdc;
      }

      tbody tr:nth-child(even) {
        background-color: #fbfbfb;
      }

      td {
        border: 1px solid #ccc;
        padding: 0.5ex 2ex;
      }

      td p {
        text-indent: 1em;
        margin: 0;
      }

      td p:nth-child(1) {
        text-indent: 0;  
      }

       
      .field-table td:nth-child(1) {  
        width: 10em;
      }
      .field-table td:nth-child(2) {  
        width: 10em;
      }
      .field-table td:nth-child(3) {  
        width: 6em;
      }
      .field-table td:nth-child(4) {  
        width: auto;
      }

       
      .extension-table td:nth-child(1) {  
        width: 10em;
      }
      .extension-table td:nth-child(2) {  
        width: 10em;
      }
      .extension-table td:nth-child(3) {  
        width: 10em;
      }
      .extension-table td:nth-child(4) {  
        width: 5em;
      }
      .extension-table td:nth-child(5) {  
        width: auto;
      }

       
      .enum-table td:nth-child(1) {  
        width: 10em;
      }
      .enum-table td:nth-child(2) {  
        width: 10em;
      }
      .enum-table td:nth-child(3) {  
        width: auto;
      }

       
      .scalar-value-types-table tr {
        height: 3em;
      }

       
      #toc-container ul {
        list-style-type: none;
        padding-left: 1em;
        line-height: 180%;
        margin: 0;
      }
      #toc > li > a {
        font-weight: bold;
      }

       
      .file-heading {
        width: 100%;
        display: table;
        border-bottom: 1px solid #aaa;
        margin: 4em 0 1.5em 0;
      }
      .file-heading h2 {
        border: none;
        display: table-cell;
      }
      .file-heading a {
        text-align: right;
        display: table-cell;
      }

       
      .badge {
        width: 1.6em;
        height: 1.6em;
        display: inline-block;

        line-height: 1.6em;
        text-align: center;
        font-weight: bold;
        font-size: 60%;

        color: #89ba48;
        background-color: #dff0c8;

        margin: 0.5ex 1em 0.5ex -1em;
        border: 1px solid #fbfbfb;
        border-radius: 1ex;
      }
    </style>

    
    <link rel="stylesheet" type="text/css" href="stylesheet.css"/>
  </head>

  <body>

    <h1 id="title">Protocol Documentation</h1>

    <h2>Table of Contents</h2>

    <div id="toc-container">
      <ul id="toc">
        
          
          <li>
            <a href="#retriever%2fretriever.proto">retriever/retriever.proto</a>
            <ul>
              
                <li>
                  <a href="#retriever.BlobReply"><span class="badge">M</span>BlobReply</a>
                </li>
              
                <li>
                  <a href="#retriever.BlobRequest"><span class="badge">M</span>BlobRequest</a>
                </li>
              
              
              
              
                <li>
                  <a href="#retriever.Retriever"><span class="badge">S</span>Retriever</a>
                </li>
              
            </ul>
          </li>
        
        <li><a href="#scalar-value-types">Scalar Value Types</a></li>
      </ul>
    </div>

    
      
      <div class="file-heading">
        <h2 id="retriever/retriever.proto">retriever/retriever.proto</h2><a href="#title">Top</a>
      </div>
      <p></p>

      
<<<<<<< HEAD
        <h3 id="retriever.v2.BlobReply">BlobReply</h3>
        <p>A reply to a RetrieveBlob() request.</p>
=======
        <h3 id="retriever.BlobReply">BlobReply</h3>
        <p></p>
>>>>>>> 3d1d2bf1

        
          <table class="field-table">
            <thead>
              <tr><td>Field</td><td>Type</td><td>Label</td><td>Description</td></tr>
            </thead>
            <tbody>
              
                <tr>
                  <td>data</td>
                  <td><a href="#bytes">bytes</a></td>
                  <td></td>
                  <td><p>The blob retrieved and reconstructed from the EigenDA Nodes per BlobRequest. </p></td>
                </tr>
              
            </tbody>
          </table>

          

        
      
<<<<<<< HEAD
        <h3 id="retriever.v2.BlobRequest">BlobRequest</h3>
        <p>A request to retrieve a blob from the EigenDA Nodes via RetrieveBlob().</p>
=======
        <h3 id="retriever.BlobRequest">BlobRequest</h3>
        <p></p>
>>>>>>> 3d1d2bf1

        
          <table class="field-table">
            <thead>
              <tr><td>Field</td><td>Type</td><td>Label</td><td>Description</td></tr>
            </thead>
            <tbody>
              
                <tr>
                  <td>batch_header_hash</td>
                  <td><a href="#bytes">bytes</a></td>
                  <td></td>
                  <td><p>The hash of the ReducedBatchHeader defined onchain, see:
https://github.com/Layr-Labs/eigenda/blob/master/contracts/src/interfaces/IEigenDAServiceManager.sol#L43
This identifies the batch that this blob belongs to. </p></td>
                </tr>
              
                <tr>
                  <td>blob_index</td>
                  <td><a href="#uint32">uint32</a></td>
                  <td></td>
                  <td><p>Which blob in the batch this is requesting for (note: a batch is logically an
ordered list of blobs). </p></td>
                </tr>
              
                <tr>
                  <td>reference_block_number</td>
                  <td><a href="#uint32">uint32</a></td>
                  <td></td>
                  <td><p>The Ethereum block number at which the batch for this blob was constructed. </p></td>
                </tr>
              
                <tr>
                  <td>quorum_id</td>
                  <td><a href="#uint32">uint32</a></td>
                  <td></td>
                  <td><p>Which quorum of the blob this is requesting for (note a blob can participate in
multiple quorums). </p></td>
                </tr>
              
            </tbody>
          </table>

          

        
      

      

      

      
        <h3 id="retriever.Retriever">Retriever</h3>
        <p>The Retriever is a service for retrieving chunks corresponding to a blob from</p><p>the EigenDA operator nodes and reconstructing the original blob from the chunks.</p><p>This is a client-side library that the users are supposed to operationalize.</p><p>Note: Users generally have two ways to retrieve a blob from EigenDA:</p><p>1) Retrieve from the Disperser that the user initially used for dispersal: the API</p><p>is Disperser.RetrieveBlob() as defined in api/proto/disperser/disperser.proto</p><p>2) Retrieve directly from the EigenDA Nodes, which is supported by this Retriever.</p><p>The Disperser.RetrieveBlob() (the 1st approach) is generally faster and cheaper as the</p><p>Disperser manages the blobs that it has processed, whereas the Retriever.RetrieveBlob()</p><p>(the 2nd approach here) removes the need to trust the Disperser, with the downside of</p><p>worse cost and performance.</p>
        <table class="enum-table">
          <thead>
            <tr><td>Method Name</td><td>Request Type</td><td>Response Type</td><td>Description</td></tr>
          </thead>
          <tbody>
            
              <tr>
                <td>RetrieveBlob</td>
                <td><a href="#retriever.BlobRequest">BlobRequest</a></td>
                <td><a href="#retriever.BlobReply">BlobReply</a></td>
                <td><p>This fans out request to EigenDA Nodes to retrieve the chunks and returns the
reconstructed original blob in response.</p></td>
              </tr>
            
          </tbody>
        </table>

        
    

    <h2 id="scalar-value-types">Scalar Value Types</h2>
    <table class="scalar-value-types-table">
      <thead>
        <tr><td>.proto Type</td><td>Notes</td><td>C++</td><td>Java</td><td>Python</td><td>Go</td><td>C#</td><td>PHP</td><td>Ruby</td></tr>
      </thead>
      <tbody>
        
          <tr id="double">
            <td>double</td>
            <td></td>
            <td>double</td>
            <td>double</td>
            <td>float</td>
            <td>float64</td>
            <td>double</td>
            <td>float</td>
            <td>Float</td>
          </tr>
        
          <tr id="float">
            <td>float</td>
            <td></td>
            <td>float</td>
            <td>float</td>
            <td>float</td>
            <td>float32</td>
            <td>float</td>
            <td>float</td>
            <td>Float</td>
          </tr>
        
          <tr id="int32">
            <td>int32</td>
            <td>Uses variable-length encoding. Inefficient for encoding negative numbers – if your field is likely to have negative values, use sint32 instead.</td>
            <td>int32</td>
            <td>int</td>
            <td>int</td>
            <td>int32</td>
            <td>int</td>
            <td>integer</td>
            <td>Bignum or Fixnum (as required)</td>
          </tr>
        
          <tr id="int64">
            <td>int64</td>
            <td>Uses variable-length encoding. Inefficient for encoding negative numbers – if your field is likely to have negative values, use sint64 instead.</td>
            <td>int64</td>
            <td>long</td>
            <td>int/long</td>
            <td>int64</td>
            <td>long</td>
            <td>integer/string</td>
            <td>Bignum</td>
          </tr>
        
          <tr id="uint32">
            <td>uint32</td>
            <td>Uses variable-length encoding.</td>
            <td>uint32</td>
            <td>int</td>
            <td>int/long</td>
            <td>uint32</td>
            <td>uint</td>
            <td>integer</td>
            <td>Bignum or Fixnum (as required)</td>
          </tr>
        
          <tr id="uint64">
            <td>uint64</td>
            <td>Uses variable-length encoding.</td>
            <td>uint64</td>
            <td>long</td>
            <td>int/long</td>
            <td>uint64</td>
            <td>ulong</td>
            <td>integer/string</td>
            <td>Bignum or Fixnum (as required)</td>
          </tr>
        
          <tr id="sint32">
            <td>sint32</td>
            <td>Uses variable-length encoding. Signed int value. These more efficiently encode negative numbers than regular int32s.</td>
            <td>int32</td>
            <td>int</td>
            <td>int</td>
            <td>int32</td>
            <td>int</td>
            <td>integer</td>
            <td>Bignum or Fixnum (as required)</td>
          </tr>
        
          <tr id="sint64">
            <td>sint64</td>
            <td>Uses variable-length encoding. Signed int value. These more efficiently encode negative numbers than regular int64s.</td>
            <td>int64</td>
            <td>long</td>
            <td>int/long</td>
            <td>int64</td>
            <td>long</td>
            <td>integer/string</td>
            <td>Bignum</td>
          </tr>
        
          <tr id="fixed32">
            <td>fixed32</td>
            <td>Always four bytes. More efficient than uint32 if values are often greater than 2^28.</td>
            <td>uint32</td>
            <td>int</td>
            <td>int</td>
            <td>uint32</td>
            <td>uint</td>
            <td>integer</td>
            <td>Bignum or Fixnum (as required)</td>
          </tr>
        
          <tr id="fixed64">
            <td>fixed64</td>
            <td>Always eight bytes. More efficient than uint64 if values are often greater than 2^56.</td>
            <td>uint64</td>
            <td>long</td>
            <td>int/long</td>
            <td>uint64</td>
            <td>ulong</td>
            <td>integer/string</td>
            <td>Bignum</td>
          </tr>
        
          <tr id="sfixed32">
            <td>sfixed32</td>
            <td>Always four bytes.</td>
            <td>int32</td>
            <td>int</td>
            <td>int</td>
            <td>int32</td>
            <td>int</td>
            <td>integer</td>
            <td>Bignum or Fixnum (as required)</td>
          </tr>
        
          <tr id="sfixed64">
            <td>sfixed64</td>
            <td>Always eight bytes.</td>
            <td>int64</td>
            <td>long</td>
            <td>int/long</td>
            <td>int64</td>
            <td>long</td>
            <td>integer/string</td>
            <td>Bignum</td>
          </tr>
        
          <tr id="bool">
            <td>bool</td>
            <td></td>
            <td>bool</td>
            <td>boolean</td>
            <td>boolean</td>
            <td>bool</td>
            <td>bool</td>
            <td>boolean</td>
            <td>TrueClass/FalseClass</td>
          </tr>
        
          <tr id="string">
            <td>string</td>
            <td>A string must always contain UTF-8 encoded or 7-bit ASCII text.</td>
            <td>string</td>
            <td>String</td>
            <td>str/unicode</td>
            <td>string</td>
            <td>string</td>
            <td>string</td>
            <td>String (UTF-8)</td>
          </tr>
        
          <tr id="bytes">
            <td>bytes</td>
            <td>May contain any arbitrary sequence of bytes.</td>
            <td>string</td>
            <td>ByteString</td>
            <td>str</td>
            <td>[]byte</td>
            <td>ByteString</td>
            <td>string</td>
            <td>String (ASCII-8BIT)</td>
          </tr>
        
      </tbody>
    </table>
  </body>
</html>
<|MERGE_RESOLUTION|>--- conflicted
+++ resolved
@@ -208,13 +208,8 @@
       <p></p>
 
       
-<<<<<<< HEAD
-        <h3 id="retriever.v2.BlobReply">BlobReply</h3>
-        <p>A reply to a RetrieveBlob() request.</p>
-=======
         <h3 id="retriever.BlobReply">BlobReply</h3>
         <p></p>
->>>>>>> 3d1d2bf1
 
         
           <table class="field-table">
@@ -237,13 +232,8 @@
 
         
       
-<<<<<<< HEAD
-        <h3 id="retriever.v2.BlobRequest">BlobRequest</h3>
-        <p>A request to retrieve a blob from the EigenDA Nodes via RetrieveBlob().</p>
-=======
         <h3 id="retriever.BlobRequest">BlobRequest</h3>
         <p></p>
->>>>>>> 3d1d2bf1
 
         
           <table class="field-table">
