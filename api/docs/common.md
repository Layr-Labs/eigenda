--- conflicted
+++ resolved
@@ -28,10 +28,10 @@
 
 | Field | Type | Label | Description |
 | ----- | ---- | ----- | ----------- |
-| commitment | [bytes](#bytes) |  |  |
-| length_commitment | [bytes](#bytes) |  |  |
-| length_proof | [bytes](#bytes) |  |  |
-| length | [uint32](#uint32) |  |  |
+| commitment | [bytes](#bytes) |  | A commitment to the blob data. |
+| length_commitment | [bytes](#bytes) |  | A commitment to the degree of the polynomial used to generate the blob commitment. |
+| length_proof | [bytes](#bytes) |  | A proof that the degree of the polynomial used to generate the blob commitment is valid. |
+| length | [uint32](#uint32) |  | The degree of the polynomial used to generate the blob commitment. Must be a power of 2. |
 
 
 
@@ -41,18 +41,13 @@
 <a name="common-G1Commitment"></a>
 
 ### G1Commitment
-
+A KZG commitment to a G1 point.
 
 
 | Field | Type | Label | Description |
 | ----- | ---- | ----- | ----------- |
-<<<<<<< HEAD
-| blob_header | [BlobHeader](#common-v2-BlobHeader) |  | blob_header is the header of the blob |
-| relays | [uint32](#uint32) | repeated | relays is the list of relays that are in custody of the blob |
-=======
 | x | [bytes](#bytes) |  | The X coordinate of the KZG commitment. This is the raw byte representation of the field element. |
 | y | [bytes](#bytes) |  | The Y coordinate of the KZG commitment. This is the raw byte representation of the field element. |
->>>>>>> 3d1d2bf1
 
 
 
@@ -61,29 +56,16 @@
 
 <a name="common-PaymentHeader"></a>
 
-<<<<<<< HEAD
-### BlobHeader
-BlobHeader is the header of a blob
-=======
 ### PaymentHeader
-
->>>>>>> 3d1d2bf1
+PaymentHeader contains payment information for a blob.
 
 
 | Field | Type | Label | Description |
 | ----- | ---- | ----- | ----------- |
-<<<<<<< HEAD
-| version | [uint32](#uint32) |  | Blob version |
-| quorum_numbers | [uint32](#uint32) | repeated | quorum_numbers is the list of quorum numbers that the blob is part of |
-| commitment | [common.BlobCommitment](#common-BlobCommitment) |  | commitment is the KZG commitment of the blob |
-| payment_header | [common.PaymentHeader](#common-PaymentHeader) |  | payment_header contains payment information for the blob |
-| signature | [bytes](#bytes) |  | signature over keccak hash of the blob_header that can be verified by blob_header.account_id |
-=======
 | account_id | [string](#string) |  | The account ID of the disperser client. This should be a hex-encoded string of the ECSDA public key corresponding to the key used by the client to sign the BlobHeader. |
 | reservation_period | [uint32](#uint32) |  | The reservation period of the dispersal request. |
 | cumulative_payment | [bytes](#bytes) |  | The cumulative payment of the dispersal request. |
 | salt | [uint32](#uint32) |  | The salt of the disperser request. This is used to ensure that the payment header is intentionally unique. |
->>>>>>> 3d1d2bf1
 
 
 
