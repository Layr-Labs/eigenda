--- conflicted
+++ resolved
@@ -2015,40 +2015,6 @@
 
         
       
-<<<<<<< HEAD
-        <h3 id="disperser.v2.BinRecord">BinRecord</h3>
-        <p>BinRecord is the usage record of an account in a bin. The API should return the active bin</p><p>record and the subsequent two records that contains potential overflows.</p>
-
-        
-          <table class="field-table">
-            <thead>
-              <tr><td>Field</td><td>Type</td><td>Label</td><td>Description</td></tr>
-            </thead>
-            <tbody>
-              
-                <tr>
-                  <td>index</td>
-                  <td><a href="#uint32">uint32</a></td>
-                  <td></td>
-                  <td><p>Period index of the reservation </p></td>
-                </tr>
-              
-                <tr>
-                  <td>usage</td>
-                  <td><a href="#uint64">uint64</a></td>
-                  <td></td>
-                  <td><p>symbol usage recorded </p></td>
-                </tr>
-              
-            </tbody>
-          </table>
-
-          
-
-        
-      
-=======
->>>>>>> db463a87
         <h3 id="disperser.v2.BlobCommitmentReply">BlobCommitmentReply</h3>
         <p>The result of a BlobCommitmentRequest().</p>
 
@@ -2406,7 +2372,7 @@
         
       
         <h3 id="disperser.v2.PeriodRecord">PeriodRecord</h3>
-        <p>PeriodRecord is the usage record of an account in a bin. The API should return the active bin </p><p>record and the subsequent two records that contains potential overflows.</p>
+        <p>PeriodRecord is the usage record of an account in a bin. The API should return the active bin</p><p>record and the subsequent two records that contains potential overflows.</p>
 
         
           <table class="field-table">
@@ -2419,14 +2385,14 @@
                   <td>index</td>
                   <td><a href="#uint32">uint32</a></td>
                   <td></td>
-                  <td><p> </p></td>
+                  <td><p>Period index of the reservation </p></td>
                 </tr>
               
                 <tr>
                   <td>usage</td>
                   <td><a href="#uint64">uint64</a></td>
                   <td></td>
-                  <td><p> </p></td>
+                  <td><p>symbol usage recorded </p></td>
                 </tr>
               
             </tbody>
