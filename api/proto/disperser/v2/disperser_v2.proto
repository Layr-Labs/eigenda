--- conflicted
+++ resolved
@@ -198,16 +198,10 @@
   repeated uint32 quorum_splits = 5;
 }
 
-<<<<<<< HEAD
-// BinRecord is the usage record of an account in a bin. The API should return the active bin
-// record and the subsequent two records that contains potential overflows.
-message BinRecord {
-  // Period index of the reservation
-=======
-// PeriodRecord is the usage record of an account in a bin. The API should return the active bin 
+// PeriodRecord is the usage record of an account in a bin. The API should return the active bin
 // record and the subsequent two records that contains potential overflows.
 message PeriodRecord {
->>>>>>> db463a87
+  // Period index of the reservation
   uint32 index = 1;
   // symbol usage recorded
   uint64 usage = 2;
