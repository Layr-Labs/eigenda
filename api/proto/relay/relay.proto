syntax = "proto3";
package node;
option go_package = "github.com/Layr-Labs/eigenda/api/grpc/relay";

/////////////////////////////////////////////////////////////////////////////////////
// Experimental: the following definitions are experimental and subject to change. //
/////////////////////////////////////////////////////////////////////////////////////

// Relay is a service that provides access to public relay functionality.
service Relay {
  // GetBlob retrieves a blob stored by the relay.
  rpc GetBlob(GetBlobRequest) returns (GetBlobReply) {}

  // GetChunks retrieves chunks from blobs stored by the relay.
  rpc GetChunks(GetChunksRequest) returns (GetChunksReply) {}
}

// A request to fetch one or more blobs.
message GetBlobRequest {
  // The key of the blob to fetch.
  bytes blob_key = 1;
}

// The reply to a GetBlobs request.
message GetBlobReply {
  // The blob requested.
  bytes blob = 1;
}

// Request chunks from blobs stored by this relay.
message GetChunksRequest {

  // Request chunks from each blob in this list.
  repeated bytes blob_keys = 1;

  // A description of which chunks to request from each blob.
  oneof request {
    // Request chunks by their individual indices.
    ChunkRequestByIndex by_index = 2;
    // Request chunks by a range of indices.
    ChunkRequestByRange by_range = 3;
  }

  // If this is an authenticated request, this should hold the ID of the requester. If this
  // is an unauthenticated request, this field should be empty.
  uint64 requester_id = 4;

  // If this is an authenticated request, this field will hold a signature by the requester
  // on the chunks being requested.
  bytes requester_signature = 5;
}

// A request for chunks within a specific blob. Each chunk is requested individually by its index.
message ChunkRequestByIndex {
  // The index of the chunk within the blob.
  repeated uint32 chunk_indices = 1;
}

// A request for chunks within a specific blob. Each chunk is requested a range of indices.
message ChunkRequestByRange {
  // The first index to start fetching chunks from.
  uint32 start_index = 2;
  // One past the last index to fetch chunks from. Similar semantics to golang slices.
  uint32 end_index = 3;
}

<<<<<<< HEAD
// The reply to a GetChunks request.
message GetChunksReply {
  // The chunks requested. The order of these chunks will be the same as the order of the requested chunks.
  repeated Chunks data = 1;
}

// The chunks requested. If this request is in response to a request by index, the order of these chunks will be the
//  same as the order of the requested indices. If this request is in response to a request by range, the first chunk
//  will correspond to the first index requested, and so on.
message Chunks {
  repeated common.v2.Frame data = 1;
=======
// A request for chunks within a specific blob. Requests are fulfilled in all-or-nothing fashion. If any of the
// requested chunks are not found or are unable to be fetched, the entire request will fail.
message ChunkRequest {
  oneof request {
    // Request chunks by their individual indices.
    ChunkRequestByIndex by_index = 1;
    // Request chunks by a range of indices.
    ChunkRequestByRange by_range = 2;
  }
}

// The reply to a GetChunks request.
message GetChunksReply {
  // The chunks requested. The order of these chunks will be the same as the order of the requested chunks.
  // data is the raw data of the bundle (i.e. serialized byte array of the frames)
  repeated bytes data = 1;
>>>>>>> 94c11ad5
}<|MERGE_RESOLUTION|>--- conflicted
+++ resolved
@@ -29,54 +29,36 @@
 
 // Request chunks from blobs stored by this relay.
 message GetChunksRequest {
-
-  // Request chunks from each blob in this list.
-  repeated bytes blob_keys = 1;
-
-  // A description of which chunks to request from each blob.
-  oneof request {
-    // Request chunks by their individual indices.
-    ChunkRequestByIndex by_index = 2;
-    // Request chunks by a range of indices.
-    ChunkRequestByRange by_range = 3;
-  }
+  // The chunk requests. Chunks are returned in the same order as they are requested.
+  repeated ChunkRequest chunk_requests = 1;
 
   // If this is an authenticated request, this should hold the ID of the requester. If this
   // is an unauthenticated request, this field should be empty.
-  uint64 requester_id = 4;
+  uint64 requester_id = 2;
 
   // If this is an authenticated request, this field will hold a signature by the requester
   // on the chunks being requested.
-  bytes requester_signature = 5;
+  bytes requester_signature = 3;
 }
 
 // A request for chunks within a specific blob. Each chunk is requested individually by its index.
 message ChunkRequestByIndex {
+  // The blob key.
+  bytes blob_key = 1;
   // The index of the chunk within the blob.
-  repeated uint32 chunk_indices = 1;
+  repeated uint32 chunk_indices = 2;
 }
 
 // A request for chunks within a specific blob. Each chunk is requested a range of indices.
 message ChunkRequestByRange {
+  // The blob key.
+  bytes blob_key = 1;
   // The first index to start fetching chunks from.
   uint32 start_index = 2;
   // One past the last index to fetch chunks from. Similar semantics to golang slices.
   uint32 end_index = 3;
 }
 
-<<<<<<< HEAD
-// The reply to a GetChunks request.
-message GetChunksReply {
-  // The chunks requested. The order of these chunks will be the same as the order of the requested chunks.
-  repeated Chunks data = 1;
-}
-
-// The chunks requested. If this request is in response to a request by index, the order of these chunks will be the
-//  same as the order of the requested indices. If this request is in response to a request by range, the first chunk
-//  will correspond to the first index requested, and so on.
-message Chunks {
-  repeated common.v2.Frame data = 1;
-=======
 // A request for chunks within a specific blob. Requests are fulfilled in all-or-nothing fashion. If any of the
 // requested chunks are not found or are unable to be fetched, the entire request will fail.
 message ChunkRequest {
@@ -93,5 +75,4 @@
   // The chunks requested. The order of these chunks will be the same as the order of the requested chunks.
   // data is the raw data of the bundle (i.e. serialized byte array of the frames)
   repeated bytes data = 1;
->>>>>>> 94c11ad5
 }