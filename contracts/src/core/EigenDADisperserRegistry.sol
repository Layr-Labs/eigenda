// SPDX-License-Identifier: MIT
pragma solidity ^0.8.9;

import {OwnableUpgradeable} from "@openzeppelin/contracts-upgradeable/access/OwnableUpgradeable.sol";
import {EigenDADisperserRegistryStorage} from "./EigenDADisperserRegistryStorage.sol";
import {IEigenDADisperserRegistry} from "src/core/interfaces/IEigenDADisperserRegistry.sol";
<<<<<<< HEAD
import {EigenDATypesV3} from "src/core/libraries/v3/EigenDATypesV3.sol";
=======
import {EigenDATypesV2} from "src/core/libraries/v2/EigenDATypesV2.sol";
>>>>>>> ee092f34

/**
 * @title Registry for EigenDA disperser info
 * @author Layr Labs, Inc.
 */
contract EigenDADisperserRegistry is OwnableUpgradeable, EigenDADisperserRegistryStorage, IEigenDADisperserRegistry {
    constructor() {
        _disableInitializers();
    }

    function initialize(address _initialOwner) external initializer {
        _transferOwnership(_initialOwner);
    }

<<<<<<< HEAD
    function setDisperserInfo(uint32 _disperserKey, EigenDATypesV3.DisperserInfo memory _disperserInfo)
=======
    function setDisperserInfo(uint32 _disperserKey, EigenDATypesV2.DisperserInfo memory _disperserInfo)
>>>>>>> ee092f34
        external
        onlyOwner
    {
        disperserKeyToInfo[_disperserKey] = _disperserInfo;
        emit DisperserAdded(_disperserKey, _disperserInfo.disperserAddress);
    }

    function disperserKeyToAddress(uint32 _key) external view returns (address) {
        return disperserKeyToInfo[_key].disperserAddress;
    }
}<|MERGE_RESOLUTION|>--- conflicted
+++ resolved
@@ -4,11 +4,7 @@
 import {OwnableUpgradeable} from "@openzeppelin/contracts-upgradeable/access/OwnableUpgradeable.sol";
 import {EigenDADisperserRegistryStorage} from "./EigenDADisperserRegistryStorage.sol";
 import {IEigenDADisperserRegistry} from "src/core/interfaces/IEigenDADisperserRegistry.sol";
-<<<<<<< HEAD
-import {EigenDATypesV3} from "src/core/libraries/v3/EigenDATypesV3.sol";
-=======
 import {EigenDATypesV2} from "src/core/libraries/v2/EigenDATypesV2.sol";
->>>>>>> ee092f34
 
 /**
  * @title Registry for EigenDA disperser info
@@ -23,11 +19,7 @@
         _transferOwnership(_initialOwner);
     }
 
-<<<<<<< HEAD
-    function setDisperserInfo(uint32 _disperserKey, EigenDATypesV3.DisperserInfo memory _disperserInfo)
-=======
     function setDisperserInfo(uint32 _disperserKey, EigenDATypesV2.DisperserInfo memory _disperserInfo)
->>>>>>> ee092f34
         external
         onlyOwner
     {
