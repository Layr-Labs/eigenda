--- conflicted
+++ resolved
@@ -1,11 +1,7 @@
 // SPDX-License-Identifier: MIT
 pragma solidity ^0.8.9;
 
-<<<<<<< HEAD
-import {EigenDATypesV3} from "src/core/libraries/v3/EigenDATypesV3.sol";
-=======
 import {EigenDATypesV2} from "src/core/libraries/v2/EigenDATypesV2.sol";
->>>>>>> ee092f34
 
 /**
  * @title Storage variables for the `EigenDADisperserRegistry` contract.
@@ -13,11 +9,7 @@
  * @notice This storage contract is separate from the logic to simplify the upgrade process.
  */
 abstract contract EigenDADisperserRegistryStorage {
-<<<<<<< HEAD
-    mapping(uint32 => EigenDATypesV3.DisperserInfo) public disperserKeyToInfo;
-=======
     mapping(uint32 => EigenDATypesV2.DisperserInfo) public disperserKeyToInfo;
->>>>>>> ee092f34
 
     // storage gap for upgradeability
     // slither-disable-next-line shadowing-state
