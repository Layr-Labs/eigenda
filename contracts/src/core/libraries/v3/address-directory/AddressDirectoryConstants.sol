// SPDX-License-Identifier: MIT
pragma solidity ^0.8.9;

library AddressDirectoryConstants {
    /// CORE

    string internal constant DISPERSER_REGISTRY_NAME = "DISPERSER_REGISTRY";
    string internal constant RELAY_REGISTRY_NAME = "RELAY_REGISTRY";
    string internal constant SERVICE_MANAGER_NAME = "SERVICE_MANAGER";
    string internal constant THRESHOLD_REGISTRY_NAME = "THRESHOLD_REGISTRY";
    string internal constant PAYMENT_VAULT_NAME = "PAYMENT_VAULT";

    /// MIDDLEWARE

    string internal constant REGISTRY_COORDINATOR_NAME = "REGISTRY_COORDINATOR";
    string internal constant STAKE_REGISTRY_NAME = "STAKE_REGISTRY";
    string internal constant INDEX_REGISTRY_NAME = "INDEX_REGISTRY";
    string internal constant SOCKET_REGISTRY_NAME = "SOCKET_REGISTRY";
    string internal constant PAUSER_REGISTRY_NAME = "PAUSER_REGISTRY";
    string internal constant BLS_APK_REGISTRY_NAME = "BLS_APK_REGISTRY";
    string internal constant EJECTION_MANAGER_NAME = "EJECTION_MANAGER";

    /// PERIPHERY

    string internal constant OPERATOR_STATE_RETRIEVER_NAME = "OPERATOR_STATE_RETRIEVER";

    string internal constant CERT_VERIFIER_NAME = "CERT_VERIFIER";
    string internal constant CERT_VERIFIER_ROUTER_NAME = "CERT_VERIFIER_ROUTER";

<<<<<<< HEAD
    string internal constant CERT_VERIFIER_V1_NAME = "CERT_VERIFIER_V1";
    string internal constant CERT_VERIFIER_V2_NAME = "CERT_VERIFIER_V2";
    string internal constant RELAY_REGISTRY_LEGACY_NAME = "RELAY_REGISTRY_LEGACY";
=======
    /// LEGACY

    string internal constant CERT_VERIFIER_LEGACY_V1_NAME = "CERT_VERIFIER_LEGACY_V1";
    string internal constant CERT_VERIFIER_LEGACY_V2_NAME = "CERT_VERIFIER_LEGACY_V2";
>>>>>>> a9c08683
}<|MERGE_RESOLUTION|>--- conflicted
+++ resolved
@@ -27,14 +27,7 @@
     string internal constant CERT_VERIFIER_NAME = "CERT_VERIFIER";
     string internal constant CERT_VERIFIER_ROUTER_NAME = "CERT_VERIFIER_ROUTER";
 
-<<<<<<< HEAD
     string internal constant CERT_VERIFIER_V1_NAME = "CERT_VERIFIER_V1";
     string internal constant CERT_VERIFIER_V2_NAME = "CERT_VERIFIER_V2";
     string internal constant RELAY_REGISTRY_LEGACY_NAME = "RELAY_REGISTRY_LEGACY";
-=======
-    /// LEGACY
-
-    string internal constant CERT_VERIFIER_LEGACY_V1_NAME = "CERT_VERIFIER_LEGACY_V1";
-    string internal constant CERT_VERIFIER_LEGACY_V2_NAME = "CERT_VERIFIER_LEGACY_V2";
->>>>>>> a9c08683
 }