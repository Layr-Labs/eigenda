--- conflicted
+++ resolved
@@ -23,16 +23,10 @@
     using EigenDAEjectionLib for address;
     using SafeERC20 for IERC20;
 
-<<<<<<< HEAD
-=======
-    address internal immutable _addressDirectory;
-
->>>>>>> eb74e7c7
     bytes32 internal constant CANCEL_EJECTION_MESSAGE_IDENTIFIER = keccak256(
         "CancelEjection(address operator,uint64 proceedingTime,uint64 lastProceedingInitiated,bytes quorums,address recipient)"
     );
 
-<<<<<<< HEAD
     modifier initializer() {
         InitializableLib.initialize();
         _;
@@ -41,7 +35,6 @@
     /// @notice Initializes the contract via setting the required parameters into storage
     /// @param accessControl_ the EigenDA access control contract used for checking caller role ownership
     ///                       for ejector and owner
-    /// @param depositToken_ The ERC20 token used for deposits
     /// @param blsApkKeyRegistry_ The BLS agg pub key registry contract address
     /// @param serviceManager_ The EigenDA AVS ServiceManager contract address
     /// @param depositBaseFeeMultiplier_ The multiplier for calculating deposit amounts based on base fee
@@ -49,7 +42,6 @@
     /// @param estimatedGasUsedWithoutSig_ Estimated gas for operations without signature verification
     /// @param estimatedGasUsedWithSig_ Estimated gas for operations with signature verification
     function initialize(
-        address depositToken_,
         address accessControl_,
         address blsApkKeyRegistry_,
         address serviceManager_,
@@ -58,14 +50,12 @@
         uint256 estimatedGasUsedWithoutSig_,
         uint256 estimatedGasUsedWithSig_
     ) external initializer {
-        require(depositToken_ != address(0), "EigenDAEjectionManager: deposit token cannot be zero");
         require(accessControl_ != address(0), "EigenDAEjectionManager: access control cannot be zero");
         require(blsApkKeyRegistry_ != address(0), "EigenDAEjectionManager: bls apk key cannot be zero");
         require(serviceManager_ != address(0), "EigenDAEjectionManager: service manager cannot be zero");
         require(registryCoordinator_ != address(0), "EigenDAEjectionManager: registry coordinator cannot be zero");
 
         EigenDAEjectionStorage.Layout storage s = EigenDAEjectionStorage.layout();
-        s.depositToken = depositToken_;
         s.accessControl = accessControl_;
         s.blsApkKeyRegistry = blsApkKeyRegistry_;
         s.serviceManager = serviceManager_;
@@ -74,10 +64,6 @@
         s.depositBaseFeeMultiplier = depositBaseFeeMultiplier_;
         s.estimatedGasUsedWithoutSig = estimatedGasUsedWithoutSig_;
         s.estimatedGasUsedWithSig = estimatedGasUsedWithSig_;
-=======
-    constructor(address addressDirectory_) {
-        _addressDirectory = addressDirectory_;
->>>>>>> eb74e7c7
     }
 
     modifier onlyOwner(address sender) {
@@ -105,21 +91,6 @@
     /// EJECTOR FUNCTIONS
 
     /// @inheritdoc IEigenDAEjectionManager
-<<<<<<< HEAD
-    function addEjectorBalance(uint256 amount) external onlyEjector(msg.sender) {
-        msg.sender.addEjectorBalance(amount);
-        IERC20(EigenDAEjectionStorage.layout().depositToken).safeTransferFrom(msg.sender, address(this), amount);
-    }
-
-    /// @inheritdoc IEigenDAEjectionManager
-    function withdrawEjectorBalance(uint256 amount) external onlyEjector(msg.sender) {
-        msg.sender.subtractEjectorBalance(amount);
-        IERC20(EigenDAEjectionStorage.layout().depositToken).safeTransfer(msg.sender, amount);
-    }
-
-    /// @inheritdoc IEigenDAEjectionManager
-=======
->>>>>>> eb74e7c7
     function startEjection(address operator, bytes memory quorums) external onlyEjector(msg.sender) {
         operator.startEjection(msg.sender, quorums);
     }
@@ -149,32 +120,16 @@
         _verifySig(_cancelEjectionMessageHash(operator, recipient), apk, apkG2, sigma);
 
         operator.cancelEjection();
-<<<<<<< HEAD
-        _refundGas(recipient, EigenDAEjectionStorage.layout().estimatedGasUsedWithSig, depositAmount);
-=======
->>>>>>> eb74e7c7
     }
 
     /// @inheritdoc IEigenDAEjectionManager
     function cancelEjection() external {
         msg.sender.cancelEjection();
-<<<<<<< HEAD
-        _refundGas(msg.sender, EigenDAEjectionStorage.layout().estimatedGasUsedWithoutSig, depositAmount);
-=======
->>>>>>> eb74e7c7
     }
 
     /// GETTERS
 
     /// @inheritdoc IEigenDAEjectionManager
-<<<<<<< HEAD
-    function getDepositToken() external view returns (address) {
-        return EigenDAEjectionStorage.layout().depositToken;
-    }
-
-    /// @inheritdoc IEigenDAEjectionManager
-=======
->>>>>>> eb74e7c7
     function getEjector(address operator) external view returns (address) {
         return operator.getEjector();
     }
@@ -210,21 +165,6 @@
     }
 
     /// INTERNAL FUNCTIONS
-<<<<<<< HEAD
-    /// @notice Returns the required deposit for initiating an ejection based on a multiple of the base fee of the block.
-    function _depositAmount() internal virtual returns (uint256) {
-        EigenDAEjectionStorage.Layout storage s = EigenDAEjectionStorage.layout();
-        return s.estimatedGasUsedWithSig * block.basefee * s.depositBaseFeeMultiplier;
-    }
-
-    function _refundGas(address receiver, uint256 estimatedGasUsed, uint256 depositAmount) internal virtual {
-        uint256 estimatedRefund = estimatedGasUsed * block.basefee;
-        IERC20(EigenDAEjectionStorage.layout().depositToken).safeTransfer(
-            receiver, estimatedRefund > depositAmount ? depositAmount : estimatedRefund
-        );
-    }
-=======
->>>>>>> eb74e7c7
 
     /// @notice Attempts to eject an operator. If the ejection fails, it catches the error and does nothing.
     function _tryEjectOperator(address operator, bytes memory quorums) internal {
