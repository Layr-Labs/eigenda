--- conflicted
+++ resolved
@@ -36,15 +36,10 @@
 
     /// ADMIN ///
 
-<<<<<<< HEAD
     function initialize(address _initialOwner, uint32[] memory initRBNs, address[] memory initCertVerifiers)
         external
         initializer
     {
-=======
-    /// For a fully secure integration, the owner of this contract should be a timelocked contract.
-    function initialize(address _initialOwner, address certVerifier) external initializer {
->>>>>>> e5f489aa
         _transferOwnership(_initialOwner);
         if (initRBNs.length != initCertVerifiers.length) {
             revert LengthMismatch();
