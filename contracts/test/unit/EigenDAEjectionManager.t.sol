--- conflicted
+++ resolved
@@ -14,15 +14,6 @@
 import {AccessControlConstants} from "src/core/libraries/v3/access-control/AccessControlConstants.sol";
 import {AddressDirectoryConstants} from "src/core/libraries/v3/address-directory/AddressDirectoryConstants.sol";
 
-import {ERC20} from "lib/openzeppelin-contracts/contracts/token/ERC20/ERC20.sol";
-
-contract ERC20Mintable is ERC20 {
-    constructor(string memory name, string memory symbol) ERC20(name, symbol) {}
-
-    function mint(address to, uint256 amount) external {
-        _mint(to, amount);
-    }
-}
 
 contract EigenDAEjectionManagerTest is Test {
     EigenDADirectory directory;
@@ -30,7 +21,6 @@
     EigenDAEjectionManager ejectionManager;
     EigenDAEjectionManager ejectionManagerImplementation;
     ProxyAdmin proxyAdmin;
-    ERC20Mintable token;
 
     address ejector;
     address ejectee;
@@ -47,7 +37,6 @@
 
     function setUp() public {
         vm.fee(BASE_FEE);
-        token = new ERC20Mintable("WrappedETH", "WETH");
         accessControl = new EigenDAAccessControl(address(this));
         directory = new EigenDADirectory();
         directory.initialize(address(accessControl));
@@ -55,7 +44,6 @@
         ejector = makeAddr("ejector");
         ejectee = makeAddr("ejectee");
 
-<<<<<<< HEAD
         untestedDep = makeAddr("untestedCalleeAddr");
 
         // Deploy proxy admin
@@ -67,7 +55,6 @@
         // Encode initialize call
         bytes memory initData = abi.encodeWithSelector(
             EigenDAEjectionManager.initialize.selector,
-            address(token),
             address(accessControl),
             address(untestedDep),
             address(untestedDep),
@@ -80,10 +67,6 @@
         // Deploy proxy
         TransparentUpgradeableProxy proxy =
             new TransparentUpgradeableProxy(address(ejectionManagerImplementation), address(proxyAdmin), initData);
-=======
-        ejectionManager = new EigenDAEjectionManager(address(directory));
-        directory.addAddress(AddressDirectoryConstants.EIGEN_DA_EJECTION_MANAGER_NAME, address(ejectionManager));
->>>>>>> eb74e7c7
 
         // Cast proxy to EigenDAEjectionManager
         ejectionManager = EigenDAEjectionManager(address(proxy));
@@ -132,8 +115,7 @@
         accessControl.grantRole(AccessControlConstants.EJECTOR_ROLE, ejector);
         accessControl.grantRole(AccessControlConstants.OWNER_ROLE, ejector);
 
-        // 1) Ejector "deposits" by escrowing ERC20 tokens to the contract
-        //    address and starting the ejection
+        // 1) Ejector starts ejection for ejectee after setting contract params
         vm.startPrank(ejector);
         ejectionManager.setCooldown(cooldown);
         ejectionManager.setDelay(delay);
