// SPDX-License-Identifier: MIT
pragma solidity =0.8.12;

import "@openzeppelin/contracts/proxy/transparent/TransparentUpgradeableProxy.sol";

import "../../lib/eigenlayer-middleware/test/utils/BLSMockAVSDeployer.sol";
import {EigenDAServiceManager, IRewardsCoordinator} from "../../src/core/EigenDAServiceManager.sol";
import {EigenDAHasher} from "../../src/libraries/EigenDAHasher.sol";
import {EigenDAServiceManager} from "../../src/core/EigenDAServiceManager.sol";
import {IEigenDAServiceManager} from "../../src/interfaces/IEigenDAServiceManager.sol";
import {EigenDABlobVerifier} from "../../src/core/EigenDABlobVerifier.sol";
import {EigenDAThresholdRegistry, IEigenDAThresholdRegistry} from "../../src/core/EigenDAThresholdRegistry.sol";
import {IEigenDABatchMetadataStorage} from "../../src/interfaces/IEigenDABatchMetadataStorage.sol";
import {IEigenDASignatureVerifier} from "../../src/interfaces/IEigenDASignatureVerifier.sol";
import {IRegistryCoordinator} from "../../lib/eigenlayer-middleware/src/interfaces/IRegistryCoordinator.sol";
import {IEigenDARelayRegistry} from "../../src/interfaces/IEigenDARelayRegistry.sol";
<<<<<<< HEAD
import {IPaymentVault} from "../../src/interfaces/IPaymentVault.sol";
=======
import {EigenDARelayRegistry} from "../../src/core/EigenDARelayRegistry.sol";
import "../../src/interfaces/IEigenDAStructs.sol";
>>>>>>> 431be824

contract EigenDAServiceManagerUnit is BLSMockAVSDeployer {
    using BN254 for BN254.G1Point;
    using EigenDAHasher for BatchHeader;
    using EigenDAHasher for ReducedBatchHeader;

    address confirmer = address(uint160(uint256(keccak256(abi.encodePacked("confirmer")))));
    address notConfirmer = address(uint160(uint256(keccak256(abi.encodePacked("notConfirmer")))));
    address newFeeSetter = address(uint160(uint256(keccak256(abi.encodePacked("newFeeSetter")))));
    address rewardsInitiator = address(uint160(uint256(keccak256(abi.encodePacked("rewardsInitiator")))));

    EigenDAServiceManager eigenDAServiceManager;
    EigenDAServiceManager eigenDAServiceManagerImplementation;
    EigenDABlobVerifier eigenDABlobVerifier;
    EigenDARelayRegistry eigenDARelayRegistry;
    EigenDARelayRegistry eigenDARelayRegistryImplementation;

    EigenDAThresholdRegistry eigenDAThresholdRegistry;
    EigenDAThresholdRegistry eigenDAThresholdRegistryImplementation;
    bytes quorumAdversaryThresholdPercentages = hex"212121";
    bytes quorumConfirmationThresholdPercentages = hex"373737";
    bytes quorumNumbersRequired = hex"0001";
    SecurityThresholds defaultSecurityThresholds = SecurityThresholds(33, 55);

    uint256 feePerBytePerTime = 0;

    event BatchConfirmed(bytes32 indexed batchHeaderHash, uint32 batchId);
    event FeePerBytePerTimeSet(uint256 previousValue, uint256 newValue);
    event FeeSetterChanged(address previousAddress, address newAddress);

    function setUp() virtual public {
        _setUpBLSMockAVSDeployer();

        eigenDAServiceManager = EigenDAServiceManager(
            address(
                new TransparentUpgradeableProxy(address(emptyContract), address(proxyAdmin), "")
            )
        );

        eigenDAThresholdRegistry = EigenDAThresholdRegistry(
            address(
                new TransparentUpgradeableProxy(address(emptyContract), address(proxyAdmin), "")
            )
        );

        eigenDARelayRegistry = EigenDARelayRegistry(
            address(
                new TransparentUpgradeableProxy(address(emptyContract), address(proxyAdmin), "")
            )
        );

        eigenDAThresholdRegistryImplementation = new EigenDAThresholdRegistry();

        eigenDAServiceManagerImplementation = new EigenDAServiceManager(
            avsDirectory,
            rewardsCoordinator,
            registryCoordinator,
            stakeRegistry,
<<<<<<< HEAD
            IEigenDAThresholdRegistry(address(0)),
            IEigenDARelayRegistry(address(0)),
            IPaymentVault(address(0))
=======
            eigenDAThresholdRegistry,
            eigenDARelayRegistry
>>>>>>> 431be824
        );

        address[] memory confirmers = new address[](1);
        confirmers[0] = confirmer;

        cheats.prank(proxyAdminOwner);
        proxyAdmin.upgradeAndCall(
            TransparentUpgradeableProxy(payable(address(eigenDAServiceManager))),
            address(eigenDAServiceManagerImplementation),
            abi.encodeWithSelector(
                EigenDAServiceManager.initialize.selector,
                pauserRegistry,
                0,
                registryCoordinatorOwner,
                confirmers,
                registryCoordinatorOwner
            )
        );

        VersionedBlobParams[] memory versionedBlobParams = new VersionedBlobParams[](0);

        cheats.prank(proxyAdminOwner);
        proxyAdmin.upgradeAndCall(
            TransparentUpgradeableProxy(payable(address(eigenDAThresholdRegistry))),
            address(eigenDAThresholdRegistryImplementation),
            abi.encodeWithSelector(
                EigenDAThresholdRegistry.initialize.selector,
                registryCoordinatorOwner,
                quorumAdversaryThresholdPercentages,
                quorumConfirmationThresholdPercentages,
                quorumNumbersRequired,
                versionedBlobParams,
                defaultSecurityThresholds
            )
        );

        eigenDABlobVerifier = new EigenDABlobVerifier(
            IEigenDAThresholdRegistry(address(eigenDAThresholdRegistry)),
            IEigenDABatchMetadataStorage(address(eigenDAServiceManager)),
            IEigenDASignatureVerifier(address(eigenDAServiceManager)),
            IEigenDARelayRegistry(address(eigenDARelayRegistry)),
            OperatorStateRetriever(address(operatorStateRetriever)),
            IRegistryCoordinator(address(registryCoordinator))
        );

        eigenDARelayRegistryImplementation = new EigenDARelayRegistry();

        cheats.prank(proxyAdminOwner);
        proxyAdmin.upgradeAndCall(
            TransparentUpgradeableProxy(payable(address(eigenDARelayRegistry))),
            address(eigenDARelayRegistryImplementation),
            abi.encodeWithSelector(EigenDARelayRegistry.initialize.selector, registryCoordinatorOwner)
        );
    }

    function testConfirmBatch_AllSigning_Valid(uint256 pseudoRandomNumber) public {
        (BatchHeader memory batchHeader, BLSSignatureChecker.NonSignerStakesAndSignature memory nonSignerStakesAndSignature) 
            = _getHeaderandNonSigners(0, pseudoRandomNumber, 100);
        
        uint32 batchIdToConfirm = eigenDAServiceManager.batchId();
        bytes32 batchHeaderHash = batchHeader.hashBatchHeaderToReducedBatchHeader();

        cheats.prank(confirmer, confirmer);
        cheats.expectEmit(true, true, true, true, address(eigenDAServiceManager));
        emit BatchConfirmed(batchHeaderHash, batchIdToConfirm);
        uint256 gasBefore = gasleft();
        eigenDAServiceManager.confirmBatch(
            batchHeader,
            nonSignerStakesAndSignature
        );
        uint256 gasAfter = gasleft();
        emit log_named_uint("gasUsed", gasBefore - gasAfter);

        assertEq(eigenDAServiceManager.batchId(), batchIdToConfirm + 1);
    }

    function testConfirmBatch_Revert_NotEOA(uint256 pseudoRandomNumber) public {
        (BatchHeader memory batchHeader, BLSSignatureChecker.NonSignerStakesAndSignature memory nonSignerStakesAndSignature) 
            = _getHeaderandNonSigners(0, pseudoRandomNumber, 100);

        cheats.expectRevert(bytes("EigenDAServiceManager.confirmBatch: header and nonsigner data must be in calldata"));
        cheats.prank(confirmer, notConfirmer);
        eigenDAServiceManager.confirmBatch(
            batchHeader,
            nonSignerStakesAndSignature
        );
    }

    function testConfirmBatch_Revert_NotConfirmer(uint256 pseudoRandomNumber) public {
        (BatchHeader memory batchHeader, BLSSignatureChecker.NonSignerStakesAndSignature memory nonSignerStakesAndSignature) 
            = _getHeaderandNonSigners(0, pseudoRandomNumber, 100);

        cheats.expectRevert(bytes("onlyBatchConfirmer: not from batch confirmer"));
        cheats.prank(notConfirmer, notConfirmer);
        eigenDAServiceManager.confirmBatch(
            batchHeader,
            nonSignerStakesAndSignature
        );
    }

    function testConfirmBatch_Revert_FutureBlocknumber(uint256 pseudoRandomNumber) public {

        uint256 quorumBitmap = 1;
        bytes memory quorumNumbers = BitmapUtils.bitmapToBytesArray(quorumBitmap);

        (, BLSSignatureChecker.NonSignerStakesAndSignature memory nonSignerStakesAndSignature) = 
            _registerSignatoriesAndGetNonSignerStakeAndSignatureRandom(pseudoRandomNumber, 0, quorumBitmap);

        BatchHeader memory batchHeader = 
            _getRandomBatchHeader(pseudoRandomNumber, quorumNumbers, uint32(block.number + 1), 100);

        bytes32 batchHeaderHash = batchHeader.hashBatchHeaderMemory();
        nonSignerStakesAndSignature.sigma = BN254.hashToG1(batchHeaderHash).scalar_mul(aggSignerPrivKey);

        cheats.expectRevert(bytes("EigenDAServiceManager.confirmBatch: specified referenceBlockNumber is in future"));
        cheats.prank(confirmer, confirmer);
        eigenDAServiceManager.confirmBatch(
            batchHeader,
            nonSignerStakesAndSignature
        );
    }

    function testConfirmBatch_Revert_PastBlocknumber(uint256 pseudoRandomNumber) public {
        (BatchHeader memory batchHeader, BLSSignatureChecker.NonSignerStakesAndSignature memory nonSignerStakesAndSignature) 
            = _getHeaderandNonSigners(0, pseudoRandomNumber, 100);

        cheats.roll(block.number + eigenDAServiceManager.BLOCK_STALE_MEASURE());
        cheats.expectRevert(bytes("EigenDAServiceManager.confirmBatch: specified referenceBlockNumber is too far in past"));
        cheats.prank(confirmer, confirmer);
        eigenDAServiceManager.confirmBatch(
            batchHeader,
            nonSignerStakesAndSignature
        );
    }

    function testConfirmBatch_Revert_Threshold(uint256 pseudoRandomNumber) public {
        (BatchHeader memory batchHeader, BLSSignatureChecker.NonSignerStakesAndSignature memory nonSignerStakesAndSignature) 
            = _getHeaderandNonSigners(1, pseudoRandomNumber, 100);

        cheats.expectRevert(bytes("EigenDAServiceManager.confirmBatch: signatories do not own at least threshold percentage of a quorum"));
        cheats.prank(confirmer, confirmer);
        eigenDAServiceManager.confirmBatch(
            batchHeader,
            nonSignerStakesAndSignature
        );
    }

    function testConfirmBatch_NonSigner_Valid(uint256 pseudoRandomNumber) public {
        (BatchHeader memory batchHeader, BLSSignatureChecker.NonSignerStakesAndSignature memory nonSignerStakesAndSignature) 
            = _getHeaderandNonSigners(1, pseudoRandomNumber, 75);

        uint32 batchIdToConfirm = eigenDAServiceManager.batchId();
        bytes32 batchHeaderHash = batchHeader.hashBatchHeaderToReducedBatchHeader();

        cheats.prank(confirmer, confirmer);
        cheats.expectEmit(true, true, true, true, address(eigenDAServiceManager));
        emit BatchConfirmed(batchHeaderHash, batchIdToConfirm);
        uint256 gasBefore = gasleft();
        eigenDAServiceManager.confirmBatch(
            batchHeader,
            nonSignerStakesAndSignature
        );
        uint256 gasAfter = gasleft();
        emit log_named_uint("gasUsed", gasBefore - gasAfter);

        assertEq(eigenDAServiceManager.batchId(), batchIdToConfirm + 1);
    }

    function testConfirmBatch_Revert_LengthMismatch(uint256 pseudoRandomNumber) public {
        (BatchHeader memory batchHeader, BLSSignatureChecker.NonSignerStakesAndSignature memory nonSignerStakesAndSignature) 
            = _getHeaderandNonSigners(0, pseudoRandomNumber, 100);
        batchHeader.signedStakeForQuorums = new bytes(0);

        cheats.expectRevert(bytes("EigenDAServiceManager.confirmBatch: quorumNumbers and signedStakeForQuorums must be of the same length"));
        cheats.prank(confirmer, confirmer);
        eigenDAServiceManager.confirmBatch(
            batchHeader,
            nonSignerStakesAndSignature
        );
    }

    function _getHeaderandNonSigners(uint256 _nonSigners, uint256 _pseudoRandomNumber, uint8 _threshold) internal returns (BatchHeader memory, BLSSignatureChecker.NonSignerStakesAndSignature memory) {
        // register a bunch of operators
        uint256 quorumBitmap = 1;
        bytes memory quorumNumbers = BitmapUtils.bitmapToBytesArray(quorumBitmap);

        // 0 nonSigners
        (uint32 referenceBlockNumber, BLSSignatureChecker.NonSignerStakesAndSignature memory nonSignerStakesAndSignature) = 
            _registerSignatoriesAndGetNonSignerStakeAndSignatureRandom(_pseudoRandomNumber, _nonSigners, quorumBitmap);

        // get a random batch header
        BatchHeader memory batchHeader = _getRandomBatchHeader(_pseudoRandomNumber, quorumNumbers, referenceBlockNumber, _threshold);

        // set batch specific signature
        bytes32 reducedBatchHeaderHash = batchHeader.hashBatchHeaderToReducedBatchHeader();
        nonSignerStakesAndSignature.sigma = BN254.hashToG1(reducedBatchHeaderHash).scalar_mul(aggSignerPrivKey);

        return (batchHeader, nonSignerStakesAndSignature);
    }

    function _getRandomBatchHeader(uint256 pseudoRandomNumber, bytes memory quorumNumbers, uint32 referenceBlockNumber, uint8 threshold) internal pure returns(BatchHeader memory) {
        BatchHeader memory batchHeader;
        batchHeader.blobHeadersRoot = keccak256(abi.encodePacked("blobHeadersRoot", pseudoRandomNumber));
        batchHeader.quorumNumbers = quorumNumbers;
        batchHeader.signedStakeForQuorums = new bytes(quorumNumbers.length);
        for (uint256 i = 0; i < quorumNumbers.length; i++) {
            batchHeader.signedStakeForQuorums[i] = bytes1(threshold);
        }
        batchHeader.referenceBlockNumber = referenceBlockNumber;
        return batchHeader;
    }
}<|MERGE_RESOLUTION|>--- conflicted
+++ resolved
@@ -14,12 +14,9 @@
 import {IEigenDASignatureVerifier} from "../../src/interfaces/IEigenDASignatureVerifier.sol";
 import {IRegistryCoordinator} from "../../lib/eigenlayer-middleware/src/interfaces/IRegistryCoordinator.sol";
 import {IEigenDARelayRegistry} from "../../src/interfaces/IEigenDARelayRegistry.sol";
-<<<<<<< HEAD
 import {IPaymentVault} from "../../src/interfaces/IPaymentVault.sol";
-=======
 import {EigenDARelayRegistry} from "../../src/core/EigenDARelayRegistry.sol";
 import "../../src/interfaces/IEigenDAStructs.sol";
->>>>>>> 431be824
 
 contract EigenDAServiceManagerUnit is BLSMockAVSDeployer {
     using BN254 for BN254.G1Point;
@@ -78,14 +75,9 @@
             rewardsCoordinator,
             registryCoordinator,
             stakeRegistry,
-<<<<<<< HEAD
-            IEigenDAThresholdRegistry(address(0)),
-            IEigenDARelayRegistry(address(0)),
+            eigenDAThresholdRegistry,
+            eigenDARelayRegistry,
             IPaymentVault(address(0))
-=======
-            eigenDAThresholdRegistry,
-            eigenDARelayRegistry
->>>>>>> 431be824
         );
 
         address[] memory confirmers = new address[](1);
