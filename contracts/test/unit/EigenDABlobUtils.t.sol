--- conflicted
+++ resolved
@@ -184,9 +184,52 @@
 
     function testVerifyBlobs_TwoBlobs(uint256 pseudoRandomNumber) public {
         uint256 numQuorumBlobParams = 2;
-<<<<<<< HEAD
-        BlobHeader[] memory blobHeader = new BlobHeader[](2);
-=======
+        BlobHeader[] memory blobHeader = new BlobHeader[](2);
+        blobHeader[0] = _generateRandomBlobHeader(pseudoRandomNumber, numQuorumBlobParams);
+        uint256 anotherPseudoRandomNumber = uint256(keccak256(abi.encodePacked(pseudoRandomNumber)));
+        blobHeader[1] = _generateRandomBlobHeader(anotherPseudoRandomNumber, numQuorumBlobParams);
+        BatchHeader memory batchHeader;
+        bytes memory firstBlobHash = abi.encodePacked(blobHeader[0].hashBlobHeader());
+        bytes memory secondBlobHash = abi.encodePacked(blobHeader[1].hashBlobHeader());
+        batchHeader.blobHeadersRoot = keccak256(abi.encodePacked(keccak256(firstBlobHash), keccak256(secondBlobHash)));
+        // add dummy quorum numbers and quorum threshold percentages making sure confirmationThresholdPercentage = adversaryThresholdPercentage + defaultCodingRatioPercentage
+        for (uint i = 0; i < blobHeader[1].quorumBlobParams.length; i++) {
+            batchHeader.quorumNumbers = abi.encodePacked(batchHeader.quorumNumbers, blobHeader[1].quorumBlobParams[i].quorumNumber);
+            batchHeader.signedStakeForQuorums = abi.encodePacked(batchHeader.signedStakeForQuorums, blobHeader[1].quorumBlobParams[i].confirmationThresholdPercentage);        }
+        batchHeader.referenceBlockNumber = uint32(block.number);
+        // add dummy batch metadata
+        BatchMetadata memory batchMetadata;
+        batchMetadata.batchHeader = batchHeader;
+        batchMetadata.signatoryRecordHash = keccak256(abi.encodePacked("signatoryRecordHash"));
+        batchMetadata.confirmationBlockNumber = defaultConfirmationBlockNumber;
+        stdstore
+            .target(address(eigenDAServiceManager))
+            .sig("batchIdToBatchMetadataHash(uint32)")
+            .with_key(defaultBatchId)
+            .checked_write(batchMetadata.hashBatchMetadata());
+        BlobVerificationProof[] memory blobVerificationProofs = new BlobVerificationProof[](2);
+        blobVerificationProofs[0].batchId = defaultBatchId;
+        blobVerificationProofs[1].batchId = defaultBatchId;
+        blobVerificationProofs[0].batchMetadata = batchMetadata;
+        blobVerificationProofs[1].batchMetadata = batchMetadata;
+        blobVerificationProofs[0].inclusionProof = abi.encodePacked(keccak256(secondBlobHash));
+        blobVerificationProofs[1].inclusionProof = abi.encodePacked(keccak256(firstBlobHash));
+        blobVerificationProofs[0].blobIndex = 0;
+        blobVerificationProofs[1].blobIndex = 1;
+        blobVerificationProofs[0].quorumIndices = new bytes(batchHeader.quorumNumbers.length);
+        blobVerificationProofs[1].quorumIndices = new bytes(batchHeader.quorumNumbers.length);
+        for (uint i = 0; i < batchHeader.quorumNumbers.length; i++) {
+            blobVerificationProofs[0].quorumIndices[i] = bytes1(uint8(i));
+            blobVerificationProofs[1].quorumIndices[i] = bytes1(uint8(i));
+        }
+        uint256 gasBefore = gasleft();
+        eigenDABlobVerifier.verifyBlobsV1(blobHeader, blobVerificationProofs);
+        uint256 gasAfter = gasleft();
+        emit log_named_uint("gas used", gasBefore - gasAfter);
+    }
+
+    function testVerifyBlobs_TwoBlobs(uint256 pseudoRandomNumber) public {
+        uint256 numQuorumBlobParams = 2;
         IEigenDAServiceManager.BlobHeader[] memory blobHeader = new IEigenDAServiceManager.BlobHeader[](2);
         blobHeader[0] = _generateRandomBlobHeader(pseudoRandomNumber, numQuorumBlobParams);
         uint256 anotherPseudoRandomNumber = uint256(keccak256(abi.encodePacked(pseudoRandomNumber)));
@@ -239,93 +282,6 @@
 
     function testVerifyBlob_InvalidMetadataHash(uint256 pseudoRandomNumber) public {
         uint256 numQuorumBlobParams = pseudoRandomNumber % 192;
-        IEigenDAServiceManager.BlobHeader[] memory blobHeader = new IEigenDAServiceManager.BlobHeader[](2);
-        blobHeader[0] = _generateRandomBlobHeader(pseudoRandomNumber, numQuorumBlobParams);
-        uint256 anotherPseudoRandomNumber = uint256(keccak256(abi.encodePacked(pseudoRandomNumber)));
-        blobHeader[1] = _generateRandomBlobHeader(anotherPseudoRandomNumber, numQuorumBlobParams);
-
-        EigenDARollupUtils.BlobVerificationProof memory blobVerificationProof;
-        blobVerificationProof.batchId = defaultBatchId;
-
-        cheats.expectRevert("EigenDARollupUtils.verifyBlob: batchMetadata does not match stored metadata");
-        eigenDABlobUtilsHarness.verifyBlob(blobHeader[1], eigenDAServiceManager, blobVerificationProof);
-    }
-
-    function testVerifyBlob_InvalidMerkleProof(uint256 pseudoRandomNumber) public {
-        uint256 numQuorumBlobParams = pseudoRandomNumber % 192;
-        IEigenDAServiceManager.BlobHeader[] memory blobHeader = new IEigenDAServiceManager.BlobHeader[](2);
-        blobHeader[0] = _generateRandomBlobHeader(pseudoRandomNumber, numQuorumBlobParams);
-        uint256 anotherPseudoRandomNumber = uint256(keccak256(abi.encodePacked(pseudoRandomNumber)));
-        blobHeader[1] = _generateRandomBlobHeader(anotherPseudoRandomNumber, numQuorumBlobParams);
-
-        // add dummy batch metadata
-        IEigenDAServiceManager.BatchMetadata memory batchMetadata;
-
-        stdstore
-            .target(address(eigenDAServiceManager))
-            .sig("batchIdToBatchMetadataHash(uint32)")
-            .with_key(defaultBatchId)
-            .checked_write(batchMetadata.hashBatchMetadata());
-
-        EigenDARollupUtils.BlobVerificationProof memory blobVerificationProof;
-        blobVerificationProof.batchId = defaultBatchId;
-        blobVerificationProof.batchMetadata = batchMetadata;
-        blobVerificationProof.inclusionProof = abi.encodePacked(bytes32(0));        
-        blobVerificationProof.blobIndex = 1;
-
-        cheats.expectRevert("EigenDARollupUtils.verifyBlob: inclusion proof is invalid");
-        eigenDABlobUtilsHarness.verifyBlob(blobHeader[1], eigenDAServiceManager, blobVerificationProof);
-    }
-
-    function testVerifyBlob_RandomNumberOfQuorums(uint256 pseudoRandomNumber) public {
-        uint256 numQuorumBlobParams = 2 + (pseudoRandomNumber % 192);
-        IEigenDAServiceManager.BlobHeader[] memory blobHeader = new IEigenDAServiceManager.BlobHeader[](2);
->>>>>>> fbe6d3bf
-        blobHeader[0] = _generateRandomBlobHeader(pseudoRandomNumber, numQuorumBlobParams);
-        uint256 anotherPseudoRandomNumber = uint256(keccak256(abi.encodePacked(pseudoRandomNumber)));
-        blobHeader[1] = _generateRandomBlobHeader(anotherPseudoRandomNumber, numQuorumBlobParams);
-        BatchHeader memory batchHeader;
-        bytes memory firstBlobHash = abi.encodePacked(blobHeader[0].hashBlobHeader());
-        bytes memory secondBlobHash = abi.encodePacked(blobHeader[1].hashBlobHeader());
-        batchHeader.blobHeadersRoot = keccak256(abi.encodePacked(keccak256(firstBlobHash), keccak256(secondBlobHash)));
-        // add dummy quorum numbers and quorum threshold percentages making sure confirmationThresholdPercentage = adversaryThresholdPercentage + defaultCodingRatioPercentage
-        for (uint i = 0; i < blobHeader[1].quorumBlobParams.length; i++) {
-            batchHeader.quorumNumbers = abi.encodePacked(batchHeader.quorumNumbers, blobHeader[1].quorumBlobParams[i].quorumNumber);
-            batchHeader.signedStakeForQuorums = abi.encodePacked(batchHeader.signedStakeForQuorums, blobHeader[1].quorumBlobParams[i].confirmationThresholdPercentage);        }
-        batchHeader.referenceBlockNumber = uint32(block.number);
-        // add dummy batch metadata
-        BatchMetadata memory batchMetadata;
-        batchMetadata.batchHeader = batchHeader;
-        batchMetadata.signatoryRecordHash = keccak256(abi.encodePacked("signatoryRecordHash"));
-        batchMetadata.confirmationBlockNumber = defaultConfirmationBlockNumber;
-        stdstore
-            .target(address(eigenDAServiceManager))
-            .sig("batchIdToBatchMetadataHash(uint32)")
-            .with_key(defaultBatchId)
-            .checked_write(batchMetadata.hashBatchMetadata());
-        BlobVerificationProof[] memory blobVerificationProofs = new BlobVerificationProof[](2);
-        blobVerificationProofs[0].batchId = defaultBatchId;
-        blobVerificationProofs[1].batchId = defaultBatchId;
-        blobVerificationProofs[0].batchMetadata = batchMetadata;
-        blobVerificationProofs[1].batchMetadata = batchMetadata;
-        blobVerificationProofs[0].inclusionProof = abi.encodePacked(keccak256(secondBlobHash));
-        blobVerificationProofs[1].inclusionProof = abi.encodePacked(keccak256(firstBlobHash));
-        blobVerificationProofs[0].blobIndex = 0;
-        blobVerificationProofs[1].blobIndex = 1;
-        blobVerificationProofs[0].quorumIndices = new bytes(batchHeader.quorumNumbers.length);
-        blobVerificationProofs[1].quorumIndices = new bytes(batchHeader.quorumNumbers.length);
-        for (uint i = 0; i < batchHeader.quorumNumbers.length; i++) {
-            blobVerificationProofs[0].quorumIndices[i] = bytes1(uint8(i));
-            blobVerificationProofs[1].quorumIndices[i] = bytes1(uint8(i));
-        }
-        uint256 gasBefore = gasleft();
-        eigenDABlobVerifier.verifyBlobsV1(blobHeader, blobVerificationProofs);
-        uint256 gasAfter = gasleft();
-        emit log_named_uint("gas used", gasBefore - gasAfter);
-    }
-
-    function testVerifyBlob_InvalidMetadataHash(uint256 pseudoRandomNumber) public {
-        uint256 numQuorumBlobParams = pseudoRandomNumber % 192;
         BlobHeader[] memory blobHeader = new BlobHeader[](2);
         blobHeader[0] = _generateRandomBlobHeader(pseudoRandomNumber, numQuorumBlobParams);
         uint256 anotherPseudoRandomNumber = uint256(keccak256(abi.encodePacked(pseudoRandomNumber)));
