--- conflicted
+++ resolved
@@ -39,19 +39,10 @@
         string memory path = string.concat("./script/deploy/certverifier/config/v2/", inputJSONFile);
         string memory data = vm.readFile(path);
 
-<<<<<<< HEAD
-        bytes memory raw = stdJson.parseRaw(data, ".eigenDAServiceManager");
-        eigenDAServiceManager = abi.decode(raw, (address));
-
-        raw = stdJson.parseRaw(data, ".eigenDAThresholdRegistry");
-        eigenDAThresholdRegistry = abi.decode(raw, (address));
-
+        bytes memory raw = stdJson.parseRaw(data, ".eigenDADirectory");
+        eigenDADirectory = abi.decode(raw, (address));
         /// @dev read eigenda/docs/spec/src/protocol/architecture/security-parameters.md 
         ///      before changing the default security thresholds
-=======
-        bytes memory raw = stdJson.parseRaw(data, ".eigenDADirectory");
-        eigenDADirectory = abi.decode(raw, (address));
->>>>>>> e1ca4483
         raw = stdJson.parseRaw(data, ".defaultSecurityThresholds");
         defaultSecurityThresholds = abi.decode(raw, (DATypesV1.SecurityThresholds));
 
