// SPDX-License-Identifier: BUSL-1.1

pragma solidity =0.8.12;

import {EmptyContract} from "lib/eigenlayer-middleware/lib/eigenlayer-contracts/src/test/mocks/EmptyContract.sol";
import {ProxyAdmin, TransparentUpgradeableProxy} from "@openzeppelin/contracts/proxy/transparent/ProxyAdmin.sol";

import {IDelegationManager} from
    "lib/eigenlayer-middleware/lib/eigenlayer-contracts/src/contracts/interfaces/IDelegationManager.sol";
import {ISocketRegistry, SocketRegistry} from "lib/eigenlayer-middleware/src/SocketRegistry.sol";
import {IIndexRegistry} from "lib/eigenlayer-middleware/src/interfaces/IIndexRegistry.sol";
import {IndexRegistry} from "lib/eigenlayer-middleware/src/IndexRegistry.sol";
import {IStakeRegistry, StakeRegistry} from "lib/eigenlayer-middleware/src/StakeRegistry.sol";
import {IBLSApkRegistry} from "lib/eigenlayer-middleware/src/interfaces/IBLSApkRegistry.sol";
import {BLSApkRegistry} from "lib/eigenlayer-middleware/src/BLSApkRegistry.sol";
import {EigenDARegistryCoordinator, IRegistryCoordinator} from "src/core/EigenDARegistryCoordinator.sol";
import {IEigenDAThresholdRegistry, EigenDAThresholdRegistry} from "src/core/EigenDAThresholdRegistry.sol";
import {IEigenDARelayRegistry, EigenDARelayRegistry} from "src/core/EigenDARelayRegistry.sol";
import {PaymentVault} from "src/core/PaymentVault.sol";
import {IPaymentVault} from "src/core/interfaces/IPaymentVault.sol";
import {IEigenDADisperserRegistry, EigenDADisperserRegistry} from "src/core/EigenDADisperserRegistry.sol";
import {EigenDAServiceManager, IServiceManager} from "src/core/EigenDAServiceManager.sol";
import {IAVSDirectory} from
    "lib/eigenlayer-middleware/lib/eigenlayer-contracts/src/contracts/interfaces/IAVSDirectory.sol";
import {IRewardsCoordinator} from
    "lib/eigenlayer-middleware/lib/eigenlayer-contracts/src/contracts/interfaces/IRewardsCoordinator.sol";
import {
    IPauserRegistry,
    PauserRegistry
} from "lib/eigenlayer-middleware/lib/eigenlayer-contracts/src/contracts/permissions/PauserRegistry.sol";
import {IEigenDASignatureVerifier} from "src/core/interfaces/IEigenDASignatureVerifier.sol";
import {EjectionManager} from "lib/eigenlayer-middleware/src/EjectionManager.sol";
import {IServiceManager} from "lib/eigenlayer-middleware/src/interfaces/IServiceManager.sol";
import {EigenDATypesV2 as DATypesV2} from "src/core/libraries/v2/EigenDATypesV2.sol";
import {OperatorStateRetriever} from "lib/eigenlayer-middleware/src/OperatorStateRetriever.sol";
import {EigenDACertVerifier} from "src/integrations/cert/EigenDACertVerifier.sol";
import {EigenDACertVerifierRouter} from "src/integrations/cert/router/EigenDACertVerifierRouter.sol";

import {MockStakeRegistry} from "test/mock/MockStakeRegistry.sol";
import {MockRegistryCoordinator} from "test/mock/MockRegistryCoordinator.sol";

import {EigenDAAccessControl} from "src/core/EigenDAAccessControl.sol";

import {InitParamsLib} from "script/deploy/eigenda/DeployEigenDAConfig.sol";

import {AddressDirectoryConstants} from "src/core/libraries/v3/address-directory/AddressDirectoryConstants.sol";
import {AccessControlConstants} from "src/core/libraries/v3/access-control/AccessControlConstants.sol";
import {EigenDADirectory} from "src/core/EigenDADirectory.sol";
import {EigenDAAccessControl} from "src/core/EigenDAAccessControl.sol";

import {Script} from "forge-std/Script.sol";
import {console2} from "forge-std/console2.sol";

/// @notice This script deploys EigenDA contracts and should eventually replace the other deployment scripts,
///         which cannot currently be removed due to CI depending on them.
contract DeployEigenDA is Script {
    using InitParamsLib for string;

    EigenDADirectory directory;
    address proxyAdmin;

    mapping(string => address) impl; // Implementation addresses of the deployed contracts.
    mapping(string => bool) upgraded; // Whether the deployment of a contract is upgraded to its final implementation. Should beTrue if the contract is not a proxy

    string cfg;

    string constant EMPTY_CONTRACT = "EMPTY_CONTRACT";
    string constant MOCK_STAKE_REGISTRY = "MOCK_STAKE_REGISTRY";
    string constant MOCK_REGISTRY_COORDINATOR = "MOCK_REGISTRY_COORDINATOR";

    function initConfig() internal virtual {
        cfg = vm.readFile(vm.envString("DEPLOY_CONFIG_PATH"));
    }

    function run() public virtual {
        initConfig();
        vm.startBroadcast();

        // DEPLOY PROXY ADMIN
        proxyAdmin = address(new ProxyAdmin());

        /// These steps are done after the main deployment because not all eigenDA contracts use these contracts yet.
        /// So these contracts can be considered to live somewhere in the "periphery" of the eigenDA system for now.

        /// DEPLOY EIGENDA DIRECTORY AND ACCESS CONTROL

        directory = EigenDADirectory(
            address(
                new TransparentUpgradeableProxy(
                    address(new EigenDADirectory()),
                    proxyAdmin,
                    abi.encodeCall(EigenDADirectory.initialize, (address(new EigenDAAccessControl(msg.sender))))
                )
            )
        );

        console2.log("DIRECTORY:", address(directory));

        // DEPLOY MOCK IMPLEMENTATION
        impl[EMPTY_CONTRACT] = address(new EmptyContract());

        // DEPLOY PAUSER
        directory.addAddress(
            AddressDirectoryConstants.PAUSER_REGISTRY_NAME, address(new PauserRegistry(cfg.pausers(), cfg.unpauser()))
        );

        // Registry coordinator requires these contracts as constructor arguments for implementation deployment
        // However, these contracts also require knowing the registry coordinator address
        // before they can be deployed, so we deploy them as inert proxies first.
        // INDEX REGISTRY
        // STAKE REGISTRY
        // SOCKET REGISTRY
        // BLS APK REGISTRY
        // SERVICE MANAGER
        directory.addAddress(
            AddressDirectoryConstants.INDEX_REGISTRY_NAME,
            address(new TransparentUpgradeableProxy(impl[EMPTY_CONTRACT], proxyAdmin, ""))
        );

        directory.addAddress(
            AddressDirectoryConstants.SOCKET_REGISTRY_NAME,
            address(new TransparentUpgradeableProxy(impl[EMPTY_CONTRACT], proxyAdmin, ""))
        );

        directory.addAddress(
            AddressDirectoryConstants.BLS_APK_REGISTRY_NAME,
            address(new TransparentUpgradeableProxy(impl[EMPTY_CONTRACT], proxyAdmin, ""))
        );
        impl[MOCK_STAKE_REGISTRY] = address(new MockStakeRegistry(IDelegationManager(cfg.delegationManager())));
        // The service manager implementation requires the stake registry to expose the delegation manager on construction.
        directory.addAddress(
            AddressDirectoryConstants.STAKE_REGISTRY_NAME,
            address(new TransparentUpgradeableProxy(impl[MOCK_STAKE_REGISTRY], proxyAdmin, ""))
        );
        // The service manager implementation requires the registry coordinator to expose the stake registry and bls APK registry on construction.
        // And this can only be done after the stake registry and bls APK registry proxies are known.
        impl[MOCK_REGISTRY_COORDINATOR] = address(
            new MockRegistryCoordinator(
                IStakeRegistry(directory.getAddress(AddressDirectoryConstants.STAKE_REGISTRY_NAME)),
                IBLSApkRegistry(directory.getAddress(AddressDirectoryConstants.BLS_APK_REGISTRY_NAME))
<<<<<<< HEAD
            )
        );
        directory.addAddress(
            AddressDirectoryConstants.REGISTRY_COORDINATOR_NAME,
            address(new TransparentUpgradeableProxy(impl[MOCK_REGISTRY_COORDINATOR], proxyAdmin, ""))
        );
        directory.addAddress(
            AddressDirectoryConstants.THRESHOLD_REGISTRY_NAME,
            address(new TransparentUpgradeableProxy(impl[EMPTY_CONTRACT], proxyAdmin, ""))
        );
        directory.addAddress(
            AddressDirectoryConstants.RELAY_REGISTRY_NAME,
            address(new TransparentUpgradeableProxy(impl[EMPTY_CONTRACT], proxyAdmin, ""))
        );
        directory.addAddress(
            AddressDirectoryConstants.DISPERSER_REGISTRY_NAME,
            address(new TransparentUpgradeableProxy(impl[EMPTY_CONTRACT], proxyAdmin, ""))
        );
        directory.addAddress(
            AddressDirectoryConstants.SERVICE_MANAGER_NAME,
            address(new TransparentUpgradeableProxy(impl[EMPTY_CONTRACT], proxyAdmin, ""))
        );
        directory.addAddress(
            AddressDirectoryConstants.PAYMENT_VAULT_NAME,
            address(new TransparentUpgradeableProxy(impl[EMPTY_CONTRACT], proxyAdmin, ""))
        );
        directory.addAddress(
            AddressDirectoryConstants.EJECTION_MANAGER_NAME,
            address(new TransparentUpgradeableProxy(impl[EMPTY_CONTRACT], proxyAdmin, ""))
        );

        impl[AddressDirectoryConstants.INDEX_REGISTRY_NAME] = address(
            new IndexRegistry(
                IRegistryCoordinator(directory.getAddress(AddressDirectoryConstants.REGISTRY_COORDINATOR_NAME))
            )
        );
=======
            )
        );
        directory.addAddress(
            AddressDirectoryConstants.REGISTRY_COORDINATOR_NAME,
            address(new TransparentUpgradeableProxy(impl[MOCK_REGISTRY_COORDINATOR], proxyAdmin, ""))
        );
        directory.addAddress(
            AddressDirectoryConstants.THRESHOLD_REGISTRY_NAME,
            address(new TransparentUpgradeableProxy(impl[EMPTY_CONTRACT], proxyAdmin, ""))
        );
        directory.addAddress(
            AddressDirectoryConstants.RELAY_REGISTRY_NAME,
            address(new TransparentUpgradeableProxy(impl[EMPTY_CONTRACT], proxyAdmin, ""))
        );
        directory.addAddress(
            AddressDirectoryConstants.DISPERSER_REGISTRY_NAME,
            address(new TransparentUpgradeableProxy(impl[EMPTY_CONTRACT], proxyAdmin, ""))
        );
        directory.addAddress(
            AddressDirectoryConstants.SERVICE_MANAGER_NAME,
            address(new TransparentUpgradeableProxy(impl[EMPTY_CONTRACT], proxyAdmin, ""))
        );
        directory.addAddress(
            AddressDirectoryConstants.PAYMENT_VAULT_NAME,
            address(new TransparentUpgradeableProxy(impl[EMPTY_CONTRACT], proxyAdmin, ""))
        );
        directory.addAddress(
            AddressDirectoryConstants.EJECTION_MANAGER_NAME,
            address(new TransparentUpgradeableProxy(impl[EMPTY_CONTRACT], proxyAdmin, ""))
        );

        impl[AddressDirectoryConstants.INDEX_REGISTRY_NAME] = address(
            new IndexRegistry(
                IRegistryCoordinator(directory.getAddress(AddressDirectoryConstants.REGISTRY_COORDINATOR_NAME))
            )
        );
>>>>>>> 9824aa63
        upgrade(AddressDirectoryConstants.INDEX_REGISTRY_NAME, "");

        impl[AddressDirectoryConstants.STAKE_REGISTRY_NAME] = address(
            new StakeRegistry(
                IRegistryCoordinator(directory.getAddress(AddressDirectoryConstants.REGISTRY_COORDINATOR_NAME)),
                IDelegationManager(cfg.delegationManager())
            )
        );
        upgrade(AddressDirectoryConstants.STAKE_REGISTRY_NAME, "");

        impl[AddressDirectoryConstants.SOCKET_REGISTRY_NAME] = address(
            new SocketRegistry(
                IRegistryCoordinator(directory.getAddress(AddressDirectoryConstants.REGISTRY_COORDINATOR_NAME))
            )
        );
        upgrade(AddressDirectoryConstants.SOCKET_REGISTRY_NAME, "");

        impl[AddressDirectoryConstants.BLS_APK_REGISTRY_NAME] = address(
            new BLSApkRegistry(
                IRegistryCoordinator(directory.getAddress(AddressDirectoryConstants.REGISTRY_COORDINATOR_NAME))
            )
        );
        upgrade(AddressDirectoryConstants.BLS_APK_REGISTRY_NAME, "");

        impl[AddressDirectoryConstants.REGISTRY_COORDINATOR_NAME] = address(
            new EigenDARegistryCoordinator(
<<<<<<< HEAD
                address(directory)
=======
                IServiceManager(directory.getAddress(AddressDirectoryConstants.SERVICE_MANAGER_NAME)),
                IStakeRegistry(directory.getAddress(AddressDirectoryConstants.STAKE_REGISTRY_NAME)),
                IBLSApkRegistry(directory.getAddress(AddressDirectoryConstants.BLS_APK_REGISTRY_NAME)),
                IIndexRegistry(directory.getAddress(AddressDirectoryConstants.INDEX_REGISTRY_NAME)),
                ISocketRegistry(directory.getAddress(AddressDirectoryConstants.SOCKET_REGISTRY_NAME))
>>>>>>> 9824aa63
            )
        );
        upgrade(AddressDirectoryConstants.SOCKET_REGISTRY_NAME, "");

        impl[AddressDirectoryConstants.BLS_APK_REGISTRY_NAME] = address(
            new BLSApkRegistry(
                IRegistryCoordinator(directory.getAddress(AddressDirectoryConstants.REGISTRY_COORDINATOR_NAME))
            )
        );
        upgrade(AddressDirectoryConstants.BLS_APK_REGISTRY_NAME, "");

        impl[AddressDirectoryConstants.REGISTRY_COORDINATOR_NAME] =
            address(new EigenDARegistryCoordinator(address(directory)));
        upgrade(
            AddressDirectoryConstants.REGISTRY_COORDINATOR_NAME,
            abi.encodeCall(
                EigenDARegistryCoordinator.initialize,
                (
                    cfg.initialOwner(),
                    directory.getAddress(AddressDirectoryConstants.EJECTION_MANAGER_NAME),
                    IPauserRegistry(directory.getAddress(AddressDirectoryConstants.PAUSER_REGISTRY_NAME)),
                    cfg.initialPausedStatus(),
                    cfg.operatorSetParams(),
                    cfg.minimumStakes(),
                    cfg.strategyParams()
                )
            )
        );

        impl[AddressDirectoryConstants.SERVICE_MANAGER_NAME] = address(
            new EigenDAServiceManager(
                IAVSDirectory(cfg.avsDirectory()),
                IRewardsCoordinator(cfg.rewardsCoordinator()),
                IRegistryCoordinator(directory.getAddress(AddressDirectoryConstants.REGISTRY_COORDINATOR_NAME)),
                IStakeRegistry(directory.getAddress(AddressDirectoryConstants.STAKE_REGISTRY_NAME)),
                IEigenDAThresholdRegistry(directory.getAddress(AddressDirectoryConstants.THRESHOLD_REGISTRY_NAME)),
                IEigenDARelayRegistry(directory.getAddress(AddressDirectoryConstants.RELAY_REGISTRY_NAME)),
                IPaymentVault(directory.getAddress(AddressDirectoryConstants.PAYMENT_VAULT_NAME)),
                IEigenDADisperserRegistry(directory.getAddress(AddressDirectoryConstants.DISPERSER_REGISTRY_NAME))
            )
        );
        upgrade(
            AddressDirectoryConstants.SERVICE_MANAGER_NAME,
            abi.encodeCall(
                EigenDAServiceManager.initialize,
                (
                    IPauserRegistry(directory.getAddress(AddressDirectoryConstants.PAUSER_REGISTRY_NAME)),
                    cfg.initialPausedStatus(),
                    cfg.initialOwner(),
                    cfg.batchConfirmers(),
                    cfg.rewardsInitiator()
                )
            )
        );

        impl[AddressDirectoryConstants.EJECTION_MANAGER_NAME] = address(
            new EjectionManager(
                IRegistryCoordinator(directory.getAddress(AddressDirectoryConstants.REGISTRY_COORDINATOR_NAME)),
                IStakeRegistry(directory.getAddress(AddressDirectoryConstants.STAKE_REGISTRY_NAME))
            )
        );
        upgrade(
            AddressDirectoryConstants.EJECTION_MANAGER_NAME,
            abi.encodeCall(EjectionManager.initialize, (cfg.initialOwner(), cfg.ejectors(), cfg.quorumEjectionParams()))
        );

        impl[AddressDirectoryConstants.THRESHOLD_REGISTRY_NAME] = address(new EigenDAThresholdRegistry());
        upgrade(
            AddressDirectoryConstants.THRESHOLD_REGISTRY_NAME,
            abi.encodeCall(
                EigenDAThresholdRegistry.initialize,
                (
                    cfg.initialOwner(),
                    cfg.quorumAdversaryThresholdPercentages(),
                    cfg.quorumConfirmationThresholdPercentages(),
                    cfg.quorumNumbersRequired(),
                    cfg.versionedBlobParams()
                )
            )
        );

        impl[AddressDirectoryConstants.RELAY_REGISTRY_NAME] = address(new EigenDARelayRegistry());
        upgrade(
            AddressDirectoryConstants.RELAY_REGISTRY_NAME, abi.encodeCall(EigenDARelayRegistry.initialize, (msg.sender))
        );

        impl[AddressDirectoryConstants.DISPERSER_REGISTRY_NAME] = address(new EigenDADisperserRegistry());
        upgrade(
            AddressDirectoryConstants.DISPERSER_REGISTRY_NAME,
            abi.encodeCall(EigenDADisperserRegistry.initialize, (msg.sender))
        );

        impl[AddressDirectoryConstants.PAYMENT_VAULT_NAME] = address(new PaymentVault());
        upgrade(
            AddressDirectoryConstants.PAYMENT_VAULT_NAME,
            abi.encodeCall(
                PaymentVault.initialize,
                (
                    cfg.initialOwner(),
                    cfg.minNumSymbols(),
                    cfg.pricePerSymbol(),
                    cfg.priceUpdateCooldown(),
                    cfg.globalSymbolsPerPeriod(),
                    cfg.reservationPeriodInterval(),
                    cfg.globalRatePeriodInterval()
                )
            )
        );
        directory.addAddress(
            AddressDirectoryConstants.OPERATOR_STATE_RETRIEVER_NAME, address(new OperatorStateRetriever())
        );

        directory.addAddress(
            AddressDirectoryConstants.CERT_VERIFIER_NAME,
            address(
                new EigenDACertVerifier(
                    IEigenDAThresholdRegistry(directory.getAddress(AddressDirectoryConstants.THRESHOLD_REGISTRY_NAME)),
                    IEigenDASignatureVerifier(directory.getAddress(AddressDirectoryConstants.STAKE_REGISTRY_NAME)),
                    cfg.certVerifierSecurityThresholds(),
                    cfg.certVerifierQuorumNumbersRequired()
                )
            )
        );

        address routerImpl = address(new EigenDACertVerifierRouter());
        address[] memory certVerifiers = new address[](1);

        certVerifiers[0] = directory.getAddress(AddressDirectoryConstants.CERT_VERIFIER_NAME);

        directory.addAddress(
            AddressDirectoryConstants.CERT_VERIFIER_ROUTER_NAME,
            address(
                new TransparentUpgradeableProxy(
                    routerImpl,
                    proxyAdmin,
                    abi.encodeWithSelector(
                        EigenDACertVerifierRouter.initialize.selector,
                        cfg.initialOwner(),
                        new uint32[](1), // equivalent to [0]
                        certVerifiers
                    )
                )
            )
        );

        ProxyAdmin(proxyAdmin).transferOwnership(cfg.initialOwner());
        EigenDAAccessControl accessControl =
            EigenDAAccessControl(directory.getAddress(AddressDirectoryConstants.ACCESS_CONTROL_NAME));

        for (uint256 i; i < cfg.dispersers().length; i++) {
            IEigenDADisperserRegistry(directory.getAddress(AddressDirectoryConstants.DISPERSER_REGISTRY_NAME))
                .setDisperserInfo(uint32(i), DATypesV2.DisperserInfo(cfg.dispersers()[i]));
        }

        for (uint256 i; i < cfg.relayInfos().length; i++) {
            IEigenDARelayRegistry(directory.getAddress(AddressDirectoryConstants.RELAY_REGISTRY_NAME)).addRelayInfo(
                cfg.relayInfos()[i]
            );
        }
<<<<<<< HEAD

        if (msg.sender != cfg.initialOwner()) {
            accessControl.grantRole(accessControl.DEFAULT_ADMIN_ROLE(), cfg.initialOwner());
            accessControl.grantRole(AccessControlConstants.OWNER_ROLE, cfg.initialOwner());
            accessControl.revokeRole(AccessControlConstants.OWNER_ROLE, msg.sender);
            accessControl.revokeRole(accessControl.DEFAULT_ADMIN_ROLE(), msg.sender);
            EigenDADisperserRegistry(directory.getAddress(AddressDirectoryConstants.DISPERSER_REGISTRY_NAME))
                .transferOwnership(cfg.initialOwner());
            EigenDARelayRegistry(directory.getAddress(AddressDirectoryConstants.RELAY_REGISTRY_NAME)).transferOwnership(
                cfg.initialOwner()
            );
        }

=======

        if (msg.sender != cfg.initialOwner()) {
            accessControl.grantRole(accessControl.DEFAULT_ADMIN_ROLE(), cfg.initialOwner());
            accessControl.grantRole(AccessControlConstants.OWNER_ROLE, cfg.initialOwner());
            accessControl.revokeRole(AccessControlConstants.OWNER_ROLE, msg.sender);
            accessControl.revokeRole(accessControl.DEFAULT_ADMIN_ROLE(), msg.sender);
            EigenDADisperserRegistry(directory.getAddress(AddressDirectoryConstants.DISPERSER_REGISTRY_NAME))
                .transferOwnership(cfg.initialOwner());
            EigenDARelayRegistry(directory.getAddress(AddressDirectoryConstants.RELAY_REGISTRY_NAME)).transferOwnership(
                cfg.initialOwner()
            );
        }

>>>>>>> 9824aa63
        vm.stopBroadcast();
    }

    function upgrade(string memory contractName, bytes memory initData) internal {
        address implementation = impl[contractName];
        TransparentUpgradeableProxy proxy = TransparentUpgradeableProxy(payable(directory.getAddress(contractName)));

        ProxyAdmin(proxyAdmin).upgrade(proxy, implementation);
        if (initData.length > 0) {
            ProxyAdmin(proxyAdmin).upgradeAndCall(proxy, implementation, initData);
        }
        upgraded[contractName] = true;
    }
}<|MERGE_RESOLUTION|>--- conflicted
+++ resolved
@@ -138,7 +138,6 @@
             new MockRegistryCoordinator(
                 IStakeRegistry(directory.getAddress(AddressDirectoryConstants.STAKE_REGISTRY_NAME)),
                 IBLSApkRegistry(directory.getAddress(AddressDirectoryConstants.BLS_APK_REGISTRY_NAME))
-<<<<<<< HEAD
             )
         );
         directory.addAddress(
@@ -175,44 +174,6 @@
                 IRegistryCoordinator(directory.getAddress(AddressDirectoryConstants.REGISTRY_COORDINATOR_NAME))
             )
         );
-=======
-            )
-        );
-        directory.addAddress(
-            AddressDirectoryConstants.REGISTRY_COORDINATOR_NAME,
-            address(new TransparentUpgradeableProxy(impl[MOCK_REGISTRY_COORDINATOR], proxyAdmin, ""))
-        );
-        directory.addAddress(
-            AddressDirectoryConstants.THRESHOLD_REGISTRY_NAME,
-            address(new TransparentUpgradeableProxy(impl[EMPTY_CONTRACT], proxyAdmin, ""))
-        );
-        directory.addAddress(
-            AddressDirectoryConstants.RELAY_REGISTRY_NAME,
-            address(new TransparentUpgradeableProxy(impl[EMPTY_CONTRACT], proxyAdmin, ""))
-        );
-        directory.addAddress(
-            AddressDirectoryConstants.DISPERSER_REGISTRY_NAME,
-            address(new TransparentUpgradeableProxy(impl[EMPTY_CONTRACT], proxyAdmin, ""))
-        );
-        directory.addAddress(
-            AddressDirectoryConstants.SERVICE_MANAGER_NAME,
-            address(new TransparentUpgradeableProxy(impl[EMPTY_CONTRACT], proxyAdmin, ""))
-        );
-        directory.addAddress(
-            AddressDirectoryConstants.PAYMENT_VAULT_NAME,
-            address(new TransparentUpgradeableProxy(impl[EMPTY_CONTRACT], proxyAdmin, ""))
-        );
-        directory.addAddress(
-            AddressDirectoryConstants.EJECTION_MANAGER_NAME,
-            address(new TransparentUpgradeableProxy(impl[EMPTY_CONTRACT], proxyAdmin, ""))
-        );
-
-        impl[AddressDirectoryConstants.INDEX_REGISTRY_NAME] = address(
-            new IndexRegistry(
-                IRegistryCoordinator(directory.getAddress(AddressDirectoryConstants.REGISTRY_COORDINATOR_NAME))
-            )
-        );
->>>>>>> 9824aa63
         upgrade(AddressDirectoryConstants.INDEX_REGISTRY_NAME, "");
 
         impl[AddressDirectoryConstants.STAKE_REGISTRY_NAME] = address(
@@ -237,19 +198,8 @@
         );
         upgrade(AddressDirectoryConstants.BLS_APK_REGISTRY_NAME, "");
 
-        impl[AddressDirectoryConstants.REGISTRY_COORDINATOR_NAME] = address(
-            new EigenDARegistryCoordinator(
-<<<<<<< HEAD
-                address(directory)
-=======
-                IServiceManager(directory.getAddress(AddressDirectoryConstants.SERVICE_MANAGER_NAME)),
-                IStakeRegistry(directory.getAddress(AddressDirectoryConstants.STAKE_REGISTRY_NAME)),
-                IBLSApkRegistry(directory.getAddress(AddressDirectoryConstants.BLS_APK_REGISTRY_NAME)),
-                IIndexRegistry(directory.getAddress(AddressDirectoryConstants.INDEX_REGISTRY_NAME)),
-                ISocketRegistry(directory.getAddress(AddressDirectoryConstants.SOCKET_REGISTRY_NAME))
->>>>>>> 9824aa63
-            )
-        );
+        impl[AddressDirectoryConstants.REGISTRY_COORDINATOR_NAME] =
+            address(new EigenDARegistryCoordinator(address(directory)));
         upgrade(AddressDirectoryConstants.SOCKET_REGISTRY_NAME, "");
 
         impl[AddressDirectoryConstants.BLS_APK_REGISTRY_NAME] = address(
@@ -407,7 +357,6 @@
                 cfg.relayInfos()[i]
             );
         }
-<<<<<<< HEAD
 
         if (msg.sender != cfg.initialOwner()) {
             accessControl.grantRole(accessControl.DEFAULT_ADMIN_ROLE(), cfg.initialOwner());
@@ -421,21 +370,6 @@
             );
         }
 
-=======
-
-        if (msg.sender != cfg.initialOwner()) {
-            accessControl.grantRole(accessControl.DEFAULT_ADMIN_ROLE(), cfg.initialOwner());
-            accessControl.grantRole(AccessControlConstants.OWNER_ROLE, cfg.initialOwner());
-            accessControl.revokeRole(AccessControlConstants.OWNER_ROLE, msg.sender);
-            accessControl.revokeRole(accessControl.DEFAULT_ADMIN_ROLE(), msg.sender);
-            EigenDADisperserRegistry(directory.getAddress(AddressDirectoryConstants.DISPERSER_REGISTRY_NAME))
-                .transferOwnership(cfg.initialOwner());
-            EigenDARelayRegistry(directory.getAddress(AddressDirectoryConstants.RELAY_REGISTRY_NAME)).transferOwnership(
-                cfg.initialOwner()
-            );
-        }
-
->>>>>>> 9824aa63
         vm.stopBroadcast();
     }
 
