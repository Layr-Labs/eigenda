--- conflicted
+++ resolved
@@ -196,23 +196,13 @@
         );
         upgrade(AddressDirectoryConstants.BLS_APK_REGISTRY_NAME, "");
 
-<<<<<<< HEAD
         impl[AddressDirectoryConstants.REGISTRY_COORDINATOR_NAME] = address(
-            new RegistryCoordinator(
+            new EigenDARegistryCoordinator(
                 IServiceManager(directory.getAddress(AddressDirectoryConstants.SERVICE_MANAGER_NAME)),
                 IStakeRegistry(directory.getAddress(AddressDirectoryConstants.STAKE_REGISTRY_NAME)),
                 IBLSApkRegistry(directory.getAddress(AddressDirectoryConstants.BLS_APK_REGISTRY_NAME)),
                 IIndexRegistry(directory.getAddress(AddressDirectoryConstants.INDEX_REGISTRY_NAME)),
                 ISocketRegistry(directory.getAddress(AddressDirectoryConstants.SOCKET_REGISTRY_NAME))
-=======
-        impl[REGISTRY_COORDINATOR] = address(
-            new EigenDARegistryCoordinator(
-                IServiceManager(deployed[SERVICE_MANAGER]),
-                IStakeRegistry(deployed[STAKE_REGISTRY]),
-                IBLSApkRegistry(deployed[BLS_APK_REGISTRY]),
-                IIndexRegistry(deployed[INDEX_REGISTRY]),
-                ISocketRegistry(deployed[SOCKET_REGISTRY])
->>>>>>> 72d2251c
             )
         );
         upgrade(
