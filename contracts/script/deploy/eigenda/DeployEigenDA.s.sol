// SPDX-License-Identifier: BUSL-1.1

pragma solidity =0.8.12;

import {EmptyContract} from "lib/eigenlayer-middleware/lib/eigenlayer-contracts/src/test/mocks/EmptyContract.sol";
import {ProxyAdmin, TransparentUpgradeableProxy} from "@openzeppelin/contracts/proxy/transparent/ProxyAdmin.sol";

import {IDelegationManager} from
    "lib/eigenlayer-middleware/lib/eigenlayer-contracts/src/contracts/interfaces/IDelegationManager.sol";
import {ISocketRegistry, SocketRegistry} from "lib/eigenlayer-middleware/src/SocketRegistry.sol";
import {IIndexRegistry} from "lib/eigenlayer-middleware/src/interfaces/IIndexRegistry.sol";
import {IndexRegistry} from "lib/eigenlayer-middleware/src/IndexRegistry.sol";
import {IStakeRegistry, StakeRegistry} from "lib/eigenlayer-middleware/src/StakeRegistry.sol";
import {IBLSApkRegistry} from "lib/eigenlayer-middleware/src/interfaces/IBLSApkRegistry.sol";
import {BLSApkRegistry} from "lib/eigenlayer-middleware/src/BLSApkRegistry.sol";
import {EigenDARegistryCoordinator, IRegistryCoordinator} from "src/core/EigenDARegistryCoordinator.sol";
import {IEigenDAThresholdRegistry, EigenDAThresholdRegistry} from "src/core/EigenDAThresholdRegistry.sol";
import {IEigenDARelayRegistry, EigenDARelayRegistry} from "src/core/EigenDARelayRegistry.sol";
import {PaymentVault} from "src/core/PaymentVault.sol";
import {IPaymentVault} from "src/core/interfaces/IPaymentVault.sol";
import {IEigenDADisperserRegistry, EigenDADisperserRegistry} from "src/core/EigenDADisperserRegistry.sol";
import {EigenDAServiceManager, IServiceManager} from "src/core/EigenDAServiceManager.sol";
import {IAVSDirectory} from
    "lib/eigenlayer-middleware/lib/eigenlayer-contracts/src/contracts/interfaces/IAVSDirectory.sol";
import {IRewardsCoordinator} from
    "lib/eigenlayer-middleware/lib/eigenlayer-contracts/src/contracts/interfaces/IRewardsCoordinator.sol";
import {
    IPauserRegistry,
    PauserRegistry
} from "lib/eigenlayer-middleware/lib/eigenlayer-contracts/src/contracts/permissions/PauserRegistry.sol";
import {IEigenDASignatureVerifier} from "src/core/interfaces/IEigenDASignatureVerifier.sol";
import {EjectionManager} from "lib/eigenlayer-middleware/src/EjectionManager.sol";
import {IServiceManager} from "lib/eigenlayer-middleware/src/interfaces/IServiceManager.sol";
import {EigenDATypesV2 as DATypesV2} from "src/core/libraries/v2/EigenDATypesV2.sol";
import {OperatorStateRetriever} from "lib/eigenlayer-middleware/src/OperatorStateRetriever.sol";
import {EigenDACertVerifier} from "src/integrations/cert/EigenDACertVerifier.sol";
import {EigenDACertVerifierRouter} from "src/integrations/cert/router/EigenDACertVerifierRouter.sol";

import {MockStakeRegistry} from "test/mock/MockStakeRegistry.sol";
import {MockRegistryCoordinator} from "test/mock/MockRegistryCoordinator.sol";

import {EigenDAAccessControl} from "src/core/EigenDAAccessControl.sol";

import {InitParamsLib} from "script/deploy/eigenda/DeployEigenDAConfig.sol";

<<<<<<< HEAD
import {EigenDADirectory} from "src/core/EigenDADirectory.sol";
import {AddressDirectoryConstants} from "src/core/libraries/v3/address-directory/AddressDirectoryConstants.sol";
=======
import {AddressDirectoryConstants} from "src/core/libraries/v3/address-directory/AddressDirectoryConstants.sol";
import {AccessControlConstants} from "src/core/libraries/v3/access-control/AccessControlConstants.sol";
import {EigenDADirectory} from "src/core/EigenDADirectory.sol";
import {EigenDAAccessControl} from "src/core/EigenDAAccessControl.sol";
>>>>>>> 27179a4c

import {Script} from "forge-std/Script.sol";
import {console2} from "forge-std/console2.sol";

/// @notice This script deploys EigenDA contracts and should eventually replace the other deployment scripts,
///         which cannot currently be removed due to CI depending on them.
contract DeployEigenDA is Script {
    using InitParamsLib for string;

<<<<<<< HEAD
    string constant EMPTY_CONTRACT = "EMPTY_CONTRACT";
    string constant MOCK_STAKE_REGISTRY = "MOCK_STAKE_REGISTRY";
    string constant MOCK_REGISTRY_COORDINATOR = "MOCK_REGISTRY_COORDINATOR";
=======
    EigenDADirectory directory;
    address proxyAdmin;
>>>>>>> 27179a4c

    mapping(string => address) impl; // Implementation addresses of the deployed contracts.
    mapping(string => bool) upgraded; // Whether the deployment of a contract is upgraded to its final implementation. Should beTrue if the contract is not a proxy

    ProxyAdmin proxyAdmin;
    EigenDADirectory directory;

    string cfg;

    string constant EMPTY_CONTRACT = "EMPTY_CONTRACT";
    string constant MOCK_STAKE_REGISTRY = "MOCK_STAKE_REGISTRY";
    string constant MOCK_REGISTRY_COORDINATOR = "MOCK_REGISTRY_COORDINATOR";

    function initConfig() internal virtual {
        cfg = vm.readFile(vm.envString("DEPLOY_CONFIG_PATH"));
    }

    function run() public virtual {
        initConfig();
        vm.startBroadcast();

<<<<<<< HEAD
        proxyAdmin = new ProxyAdmin();
=======
        // DEPLOY PROXY ADMIN
        proxyAdmin = address(new ProxyAdmin());

        /// These steps are done after the main deployment because not all eigenDA contracts use these contracts yet.
        /// So these contracts can be considered to live somewhere in the "periphery" of the eigenDA system for now.

        /// DEPLOY EIGENDA DIRECTORY AND ACCESS CONTROL
>>>>>>> 27179a4c

        directory = EigenDADirectory(
            address(
                new TransparentUpgradeableProxy(
                    address(new EigenDADirectory()),
<<<<<<< HEAD
                    address(proxyAdmin),
                    abi.encodeWithSelector(
                        EigenDADirectory.initialize.selector, address(new EigenDAAccessControl(msg.sender))
                    )
                )
            )
        );
=======
                    proxyAdmin,
                    abi.encodeCall(EigenDADirectory.initialize, (address(new EigenDAAccessControl(msg.sender))))
                )
            )
        );

        console2.log("DIRECTORY:", address(directory));
>>>>>>> 27179a4c

        // DEPLOY MOCK IMPLEMENTATION
        impl[EMPTY_CONTRACT] = address(new EmptyContract());

        // DEPLOY PAUSER
        directory.addAddress(
            AddressDirectoryConstants.PAUSER_REGISTRY_NAME, address(new PauserRegistry(cfg.pausers(), cfg.unpauser()))
        );

        // Registry coordinator requires these contracts as constructor arguments for implementation deployment
        // However, these contracts also require knowing the registry coordinator address
        // before they can be deployed, so we deploy them as inert proxies first.
        // INDEX REGISTRY
        // STAKE REGISTRY
        // SOCKET REGISTRY
        // BLS APK REGISTRY
        // SERVICE MANAGER
        directory.addAddress(
            AddressDirectoryConstants.INDEX_REGISTRY_NAME,
<<<<<<< HEAD
            address(new TransparentUpgradeableProxy(impl[EMPTY_CONTRACT], address(proxyAdmin), ""))
        );
        directory.addAddress(
            AddressDirectoryConstants.SOCKET_REGISTRY_NAME,
            address(new TransparentUpgradeableProxy(impl[EMPTY_CONTRACT], address(proxyAdmin), ""))
        );
        directory.addAddress(
            AddressDirectoryConstants.BLS_APK_REGISTRY_NAME,
            address(new TransparentUpgradeableProxy(impl[EMPTY_CONTRACT], address(proxyAdmin), ""))
=======
            address(new TransparentUpgradeableProxy(impl[EMPTY_CONTRACT], proxyAdmin, ""))
        );

        directory.addAddress(
            AddressDirectoryConstants.SOCKET_REGISTRY_NAME,
            address(new TransparentUpgradeableProxy(impl[EMPTY_CONTRACT], proxyAdmin, ""))
        );

        directory.addAddress(
            AddressDirectoryConstants.BLS_APK_REGISTRY_NAME,
            address(new TransparentUpgradeableProxy(impl[EMPTY_CONTRACT], proxyAdmin, ""))
>>>>>>> 27179a4c
        );
        impl[MOCK_STAKE_REGISTRY] = address(new MockStakeRegistry(IDelegationManager(cfg.delegationManager())));
        // The service manager implementation requires the stake registry to expose the delegation manager on construction.
        directory.addAddress(
            AddressDirectoryConstants.STAKE_REGISTRY_NAME,
<<<<<<< HEAD
            address(new TransparentUpgradeableProxy(impl[MOCK_STAKE_REGISTRY], address(proxyAdmin), ""))
=======
            address(new TransparentUpgradeableProxy(impl[MOCK_STAKE_REGISTRY], proxyAdmin, ""))
>>>>>>> 27179a4c
        );
        // The service manager implementation requires the registry coordinator to expose the stake registry and bls APK registry on construction.
        // And this can only be done after the stake registry and bls APK registry proxies are known.
        impl[MOCK_REGISTRY_COORDINATOR] = address(
            new MockRegistryCoordinator(
                IStakeRegistry(directory.getAddress(AddressDirectoryConstants.STAKE_REGISTRY_NAME)),
                IBLSApkRegistry(directory.getAddress(AddressDirectoryConstants.BLS_APK_REGISTRY_NAME))
<<<<<<< HEAD
            )
        );
        directory.addAddress(
            AddressDirectoryConstants.REGISTRY_COORDINATOR_NAME,
            address(new TransparentUpgradeableProxy(impl[MOCK_REGISTRY_COORDINATOR], address(proxyAdmin), ""))
        );
        directory.addAddress(
            AddressDirectoryConstants.THRESHOLD_REGISTRY_NAME,
            address(new TransparentUpgradeableProxy(impl[EMPTY_CONTRACT], address(proxyAdmin), ""))
        );
        directory.addAddress(
            AddressDirectoryConstants.RELAY_REGISTRY_NAME,
            address(new TransparentUpgradeableProxy(impl[EMPTY_CONTRACT], address(proxyAdmin), ""))
        );
        directory.addAddress(
            AddressDirectoryConstants.DISPERSER_REGISTRY_NAME,
            address(new TransparentUpgradeableProxy(impl[EMPTY_CONTRACT], address(proxyAdmin), ""))
        );
        directory.addAddress(
            AddressDirectoryConstants.PAYMENT_VAULT_NAME,
            address(new TransparentUpgradeableProxy(impl[EMPTY_CONTRACT], address(proxyAdmin), ""))
        );
        directory.addAddress(
            AddressDirectoryConstants.SERVICE_MANAGER_NAME,
            address(new TransparentUpgradeableProxy(impl[EMPTY_CONTRACT], address(proxyAdmin), ""))
        );
        directory.addAddress(
            AddressDirectoryConstants.EJECTION_MANAGER_NAME,
            address(new TransparentUpgradeableProxy(impl[EMPTY_CONTRACT], address(proxyAdmin), ""))
        );

        impl[AddressDirectoryConstants.INDEX_REGISTRY_NAME] = address(
            new IndexRegistry(
                IRegistryCoordinator(directory.getAddress(AddressDirectoryConstants.REGISTRY_COORDINATOR_NAME))
            )
        );
        upgrade(AddressDirectoryConstants.INDEX_REGISTRY_NAME, "");

        impl[AddressDirectoryConstants.STAKE_REGISTRY_NAME] = address(
            new StakeRegistry(
                IRegistryCoordinator(directory.getAddress(AddressDirectoryConstants.REGISTRY_COORDINATOR_NAME)),
                IDelegationManager(cfg.delegationManager())
            )
        );
        upgrade(AddressDirectoryConstants.STAKE_REGISTRY_NAME, "");

        impl[AddressDirectoryConstants.SOCKET_REGISTRY_NAME] = address(
            new SocketRegistry(
                IRegistryCoordinator(directory.getAddress(AddressDirectoryConstants.REGISTRY_COORDINATOR_NAME))
            )
        );
        upgrade(AddressDirectoryConstants.SOCKET_REGISTRY_NAME, "");

        impl[AddressDirectoryConstants.BLS_APK_REGISTRY_NAME] = address(
            new BLSApkRegistry(
                IRegistryCoordinator(directory.getAddress(AddressDirectoryConstants.REGISTRY_COORDINATOR_NAME))
=======
            )
        );
        directory.addAddress(
            AddressDirectoryConstants.REGISTRY_COORDINATOR_NAME,
            address(new TransparentUpgradeableProxy(impl[MOCK_REGISTRY_COORDINATOR], proxyAdmin, ""))
        );
        directory.addAddress(
            AddressDirectoryConstants.THRESHOLD_REGISTRY_NAME,
            address(new TransparentUpgradeableProxy(impl[EMPTY_CONTRACT], proxyAdmin, ""))
        );
        directory.addAddress(
            AddressDirectoryConstants.RELAY_REGISTRY_NAME,
            address(new TransparentUpgradeableProxy(impl[EMPTY_CONTRACT], proxyAdmin, ""))
        );
        directory.addAddress(
            AddressDirectoryConstants.DISPERSER_REGISTRY_NAME,
            address(new TransparentUpgradeableProxy(impl[EMPTY_CONTRACT], proxyAdmin, ""))
        );
        directory.addAddress(
            AddressDirectoryConstants.SERVICE_MANAGER_NAME,
            address(new TransparentUpgradeableProxy(impl[EMPTY_CONTRACT], proxyAdmin, ""))
        );
        directory.addAddress(
            AddressDirectoryConstants.PAYMENT_VAULT_NAME,
            address(new TransparentUpgradeableProxy(impl[EMPTY_CONTRACT], proxyAdmin, ""))
        );
        directory.addAddress(
            AddressDirectoryConstants.EJECTION_MANAGER_NAME,
            address(new TransparentUpgradeableProxy(impl[EMPTY_CONTRACT], proxyAdmin, ""))
        );

        impl[AddressDirectoryConstants.INDEX_REGISTRY_NAME] = address(
            new IndexRegistry(
                IRegistryCoordinator(directory.getAddress(AddressDirectoryConstants.REGISTRY_COORDINATOR_NAME))
            )
        );
        upgrade(AddressDirectoryConstants.INDEX_REGISTRY_NAME, "");

        impl[AddressDirectoryConstants.STAKE_REGISTRY_NAME] = address(
            new StakeRegistry(
                IRegistryCoordinator(directory.getAddress(AddressDirectoryConstants.REGISTRY_COORDINATOR_NAME)),
                IDelegationManager(cfg.delegationManager())
            )
        );
        upgrade(AddressDirectoryConstants.STAKE_REGISTRY_NAME, "");

        impl[AddressDirectoryConstants.SOCKET_REGISTRY_NAME] = address(
            new SocketRegistry(
                IRegistryCoordinator(directory.getAddress(AddressDirectoryConstants.REGISTRY_COORDINATOR_NAME))
            )
        );
        upgrade(AddressDirectoryConstants.SOCKET_REGISTRY_NAME, "");

        impl[AddressDirectoryConstants.BLS_APK_REGISTRY_NAME] = address(
            new BLSApkRegistry(
                IRegistryCoordinator(directory.getAddress(AddressDirectoryConstants.REGISTRY_COORDINATOR_NAME))
            )
        );
        upgrade(AddressDirectoryConstants.BLS_APK_REGISTRY_NAME, "");

        impl[AddressDirectoryConstants.REGISTRY_COORDINATOR_NAME] = address(
            new EigenDARegistryCoordinator(
                IServiceManager(directory.getAddress(AddressDirectoryConstants.SERVICE_MANAGER_NAME)),
                IStakeRegistry(directory.getAddress(AddressDirectoryConstants.STAKE_REGISTRY_NAME)),
                IBLSApkRegistry(directory.getAddress(AddressDirectoryConstants.BLS_APK_REGISTRY_NAME)),
                IIndexRegistry(directory.getAddress(AddressDirectoryConstants.INDEX_REGISTRY_NAME)),
                ISocketRegistry(directory.getAddress(AddressDirectoryConstants.SOCKET_REGISTRY_NAME))
>>>>>>> 27179a4c
            )
        );
        upgrade(AddressDirectoryConstants.BLS_APK_REGISTRY_NAME, "");

        impl[AddressDirectoryConstants.REGISTRY_COORDINATOR_NAME] =
            address(new EigenDARegistryCoordinator(address(directory)));
        upgrade(
            AddressDirectoryConstants.REGISTRY_COORDINATOR_NAME,
            abi.encodeCall(
                EigenDARegistryCoordinator.initialize,
                (
                    cfg.initialOwner(),
                    directory.getAddress(AddressDirectoryConstants.EJECTION_MANAGER_NAME),
                    IPauserRegistry(directory.getAddress(AddressDirectoryConstants.PAUSER_REGISTRY_NAME)),
                    cfg.initialPausedStatus(),
                    cfg.operatorSetParams(),
                    cfg.minimumStakes(),
                    cfg.strategyParams()
                )
            )
        );

        impl[AddressDirectoryConstants.SERVICE_MANAGER_NAME] = address(
            new EigenDAServiceManager(
                IAVSDirectory(cfg.avsDirectory()),
                IRewardsCoordinator(cfg.rewardsCoordinator()),
                IRegistryCoordinator(directory.getAddress(AddressDirectoryConstants.REGISTRY_COORDINATOR_NAME)),
                IStakeRegistry(directory.getAddress(AddressDirectoryConstants.STAKE_REGISTRY_NAME)),
                IEigenDAThresholdRegistry(directory.getAddress(AddressDirectoryConstants.THRESHOLD_REGISTRY_NAME)),
                IEigenDARelayRegistry(directory.getAddress(AddressDirectoryConstants.RELAY_REGISTRY_NAME)),
                IPaymentVault(directory.getAddress(AddressDirectoryConstants.PAYMENT_VAULT_NAME)),
                IEigenDADisperserRegistry(directory.getAddress(AddressDirectoryConstants.DISPERSER_REGISTRY_NAME))
            )
        );
        upgrade(
            AddressDirectoryConstants.SERVICE_MANAGER_NAME,
            abi.encodeCall(
                EigenDAServiceManager.initialize,
                (
                    IPauserRegistry(directory.getAddress(AddressDirectoryConstants.PAUSER_REGISTRY_NAME)),
                    cfg.initialPausedStatus(),
                    cfg.initialOwner(),
                    cfg.batchConfirmers(),
                    cfg.rewardsInitiator()
                )
            )
        );

        impl[AddressDirectoryConstants.EJECTION_MANAGER_NAME] = address(
            new EjectionManager(
                IRegistryCoordinator(directory.getAddress(AddressDirectoryConstants.REGISTRY_COORDINATOR_NAME)),
                IStakeRegistry(directory.getAddress(AddressDirectoryConstants.STAKE_REGISTRY_NAME))
            )
        );
        upgrade(
            AddressDirectoryConstants.EJECTION_MANAGER_NAME,
            abi.encodeCall(EjectionManager.initialize, (cfg.initialOwner(), cfg.ejectors(), cfg.quorumEjectionParams()))
        );

        impl[AddressDirectoryConstants.THRESHOLD_REGISTRY_NAME] = address(new EigenDAThresholdRegistry());
        upgrade(
            AddressDirectoryConstants.THRESHOLD_REGISTRY_NAME,
            abi.encodeCall(
                EigenDAThresholdRegistry.initialize,
                (
                    cfg.initialOwner(),
                    cfg.quorumAdversaryThresholdPercentages(),
                    cfg.quorumConfirmationThresholdPercentages(),
                    cfg.quorumNumbersRequired(),
                    cfg.versionedBlobParams()
                )
            )
        );

        impl[AddressDirectoryConstants.RELAY_REGISTRY_NAME] = address(new EigenDARelayRegistry());
        upgrade(
<<<<<<< HEAD
            AddressDirectoryConstants.RELAY_REGISTRY_NAME,
            abi.encodeCall(EigenDARelayRegistry.initialize, (cfg.initialOwner()))
=======
            AddressDirectoryConstants.RELAY_REGISTRY_NAME, abi.encodeCall(EigenDARelayRegistry.initialize, (msg.sender))
>>>>>>> 27179a4c
        );

        impl[AddressDirectoryConstants.DISPERSER_REGISTRY_NAME] = address(new EigenDADisperserRegistry());
        upgrade(
            AddressDirectoryConstants.DISPERSER_REGISTRY_NAME,
<<<<<<< HEAD
            abi.encodeCall(EigenDADisperserRegistry.initialize, (cfg.initialOwner()))
=======
            abi.encodeCall(EigenDADisperserRegistry.initialize, (msg.sender))
>>>>>>> 27179a4c
        );

        impl[AddressDirectoryConstants.PAYMENT_VAULT_NAME] = address(new PaymentVault());
        upgrade(
            AddressDirectoryConstants.PAYMENT_VAULT_NAME,
            abi.encodeCall(
                PaymentVault.initialize,
                (
                    cfg.initialOwner(),
                    cfg.minNumSymbols(),
                    cfg.pricePerSymbol(),
                    cfg.priceUpdateCooldown(),
                    cfg.globalSymbolsPerPeriod(),
                    cfg.reservationPeriodInterval(),
                    cfg.globalRatePeriodInterval()
                )
            )
        );
        directory.addAddress(
            AddressDirectoryConstants.OPERATOR_STATE_RETRIEVER_NAME, address(new OperatorStateRetriever())
        );

        directory.addAddress(
<<<<<<< HEAD
            AddressDirectoryConstants.OPERATOR_STATE_RETRIEVER_NAME, address(new OperatorStateRetriever())
        );

        directory.addAddress(
            AddressDirectoryConstants.CERT_VERIFIER_NAME,
            address(
                new EigenDACertVerifier(
                    IEigenDAThresholdRegistry(directory.getAddress(AddressDirectoryConstants.THRESHOLD_REGISTRY_NAME)),
                    IEigenDASignatureVerifier(directory.getAddress(AddressDirectoryConstants.STAKE_REGISTRY_NAME)),
                    cfg.certVerifierSecurityThresholds(),
                    cfg.certVerifierQuorumNumbersRequired()
                )
            )
        );

        proxyAdmin.transferOwnership(cfg.initialOwner());

=======
            AddressDirectoryConstants.CERT_VERIFIER_NAME,
            address(
                new EigenDACertVerifier(
                    IEigenDAThresholdRegistry(directory.getAddress(AddressDirectoryConstants.THRESHOLD_REGISTRY_NAME)),
                    IEigenDASignatureVerifier(directory.getAddress(AddressDirectoryConstants.STAKE_REGISTRY_NAME)),
                    cfg.certVerifierSecurityThresholds(),
                    cfg.certVerifierQuorumNumbersRequired()
                )
            )
        );

        address routerImpl = address(new EigenDACertVerifierRouter());
        address[] memory certVerifiers = new address[](1);

        certVerifiers[0] = directory.getAddress(AddressDirectoryConstants.CERT_VERIFIER_NAME);

        directory.addAddress(
            AddressDirectoryConstants.CERT_VERIFIER_ROUTER_NAME,
            address(
                new TransparentUpgradeableProxy(
                    routerImpl,
                    proxyAdmin,
                    abi.encodeWithSelector(
                        EigenDACertVerifierRouter.initialize.selector,
                        cfg.initialOwner(),
                        new uint32[](1), // equivalent to [0]
                        certVerifiers
                    )
                )
            )
        );

        ProxyAdmin(proxyAdmin).transferOwnership(cfg.initialOwner());
        EigenDAAccessControl accessControl =
            EigenDAAccessControl(directory.getAddress(AddressDirectoryConstants.ACCESS_CONTROL_NAME));

        for (uint256 i; i < cfg.dispersers().length; i++) {
            IEigenDADisperserRegistry(directory.getAddress(AddressDirectoryConstants.DISPERSER_REGISTRY_NAME))
                .setDisperserInfo(uint32(i), DATypesV2.DisperserInfo(cfg.dispersers()[i]));
        }

        for (uint256 i; i < cfg.relayInfos().length; i++) {
            IEigenDARelayRegistry(directory.getAddress(AddressDirectoryConstants.RELAY_REGISTRY_NAME)).addRelayInfo(
                cfg.relayInfos()[i]
            );
        }

        if (msg.sender != cfg.initialOwner()) {
            accessControl.grantRole(accessControl.DEFAULT_ADMIN_ROLE(), cfg.initialOwner());
            accessControl.grantRole(AccessControlConstants.OWNER_ROLE, cfg.initialOwner());
            accessControl.revokeRole(AccessControlConstants.OWNER_ROLE, msg.sender);
            accessControl.revokeRole(accessControl.DEFAULT_ADMIN_ROLE(), msg.sender);
            EigenDADisperserRegistry(directory.getAddress(AddressDirectoryConstants.DISPERSER_REGISTRY_NAME))
                .transferOwnership(cfg.initialOwner());
            EigenDARelayRegistry(directory.getAddress(AddressDirectoryConstants.RELAY_REGISTRY_NAME)).transferOwnership(
                cfg.initialOwner()
            );
        }

>>>>>>> 27179a4c
        vm.stopBroadcast();
    }

    function upgrade(string memory contractName, bytes memory initData) internal {
<<<<<<< HEAD
        require(!upgraded[contractName], string.concat("Contract already upgraded: ", contractName));

=======
>>>>>>> 27179a4c
        address implementation = impl[contractName];
        TransparentUpgradeableProxy proxy = TransparentUpgradeableProxy(payable(directory.getAddress(contractName)));

        ProxyAdmin(proxyAdmin).upgrade(proxy, implementation);
        if (initData.length > 0) {
            ProxyAdmin(proxyAdmin).upgradeAndCall(proxy, implementation, initData);
        }
        upgraded[contractName] = true;
    }
}<|MERGE_RESOLUTION|>--- conflicted
+++ resolved
@@ -43,15 +43,10 @@
 
 import {InitParamsLib} from "script/deploy/eigenda/DeployEigenDAConfig.sol";
 
-<<<<<<< HEAD
-import {EigenDADirectory} from "src/core/EigenDADirectory.sol";
-import {AddressDirectoryConstants} from "src/core/libraries/v3/address-directory/AddressDirectoryConstants.sol";
-=======
 import {AddressDirectoryConstants} from "src/core/libraries/v3/address-directory/AddressDirectoryConstants.sol";
 import {AccessControlConstants} from "src/core/libraries/v3/access-control/AccessControlConstants.sol";
 import {EigenDADirectory} from "src/core/EigenDADirectory.sol";
 import {EigenDAAccessControl} from "src/core/EigenDAAccessControl.sol";
->>>>>>> 27179a4c
 
 import {Script} from "forge-std/Script.sol";
 import {console2} from "forge-std/console2.sol";
@@ -61,26 +56,17 @@
 contract DeployEigenDA is Script {
     using InitParamsLib for string;
 
-<<<<<<< HEAD
+    EigenDADirectory directory;
+    address proxyAdmin;
+
+    mapping(string => address) impl; // Implementation addresses of the deployed contracts.
+    mapping(string => bool) upgraded; // Whether the deployment of a contract is upgraded to its final implementation. Should beTrue if the contract is not a proxy
+
+    string cfg;
+
     string constant EMPTY_CONTRACT = "EMPTY_CONTRACT";
     string constant MOCK_STAKE_REGISTRY = "MOCK_STAKE_REGISTRY";
     string constant MOCK_REGISTRY_COORDINATOR = "MOCK_REGISTRY_COORDINATOR";
-=======
-    EigenDADirectory directory;
-    address proxyAdmin;
->>>>>>> 27179a4c
-
-    mapping(string => address) impl; // Implementation addresses of the deployed contracts.
-    mapping(string => bool) upgraded; // Whether the deployment of a contract is upgraded to its final implementation. Should beTrue if the contract is not a proxy
-
-    ProxyAdmin proxyAdmin;
-    EigenDADirectory directory;
-
-    string cfg;
-
-    string constant EMPTY_CONTRACT = "EMPTY_CONTRACT";
-    string constant MOCK_STAKE_REGISTRY = "MOCK_STAKE_REGISTRY";
-    string constant MOCK_REGISTRY_COORDINATOR = "MOCK_REGISTRY_COORDINATOR";
 
     function initConfig() internal virtual {
         cfg = vm.readFile(vm.envString("DEPLOY_CONFIG_PATH"));
@@ -90,9 +76,6 @@
         initConfig();
         vm.startBroadcast();
 
-<<<<<<< HEAD
-        proxyAdmin = new ProxyAdmin();
-=======
         // DEPLOY PROXY ADMIN
         proxyAdmin = address(new ProxyAdmin());
 
@@ -100,21 +83,11 @@
         /// So these contracts can be considered to live somewhere in the "periphery" of the eigenDA system for now.
 
         /// DEPLOY EIGENDA DIRECTORY AND ACCESS CONTROL
->>>>>>> 27179a4c
 
         directory = EigenDADirectory(
             address(
                 new TransparentUpgradeableProxy(
                     address(new EigenDADirectory()),
-<<<<<<< HEAD
-                    address(proxyAdmin),
-                    abi.encodeWithSelector(
-                        EigenDADirectory.initialize.selector, address(new EigenDAAccessControl(msg.sender))
-                    )
-                )
-            )
-        );
-=======
                     proxyAdmin,
                     abi.encodeCall(EigenDADirectory.initialize, (address(new EigenDAAccessControl(msg.sender))))
                 )
@@ -122,7 +95,6 @@
         );
 
         console2.log("DIRECTORY:", address(directory));
->>>>>>> 27179a4c
 
         // DEPLOY MOCK IMPLEMENTATION
         impl[EMPTY_CONTRACT] = address(new EmptyContract());
@@ -142,39 +114,23 @@
         // SERVICE MANAGER
         directory.addAddress(
             AddressDirectoryConstants.INDEX_REGISTRY_NAME,
-<<<<<<< HEAD
-            address(new TransparentUpgradeableProxy(impl[EMPTY_CONTRACT], address(proxyAdmin), ""))
-        );
+            address(new TransparentUpgradeableProxy(impl[EMPTY_CONTRACT], proxyAdmin, ""))
+        );
+
         directory.addAddress(
             AddressDirectoryConstants.SOCKET_REGISTRY_NAME,
-            address(new TransparentUpgradeableProxy(impl[EMPTY_CONTRACT], address(proxyAdmin), ""))
-        );
+            address(new TransparentUpgradeableProxy(impl[EMPTY_CONTRACT], proxyAdmin, ""))
+        );
+
         directory.addAddress(
             AddressDirectoryConstants.BLS_APK_REGISTRY_NAME,
-            address(new TransparentUpgradeableProxy(impl[EMPTY_CONTRACT], address(proxyAdmin), ""))
-=======
-            address(new TransparentUpgradeableProxy(impl[EMPTY_CONTRACT], proxyAdmin, ""))
-        );
-
-        directory.addAddress(
-            AddressDirectoryConstants.SOCKET_REGISTRY_NAME,
-            address(new TransparentUpgradeableProxy(impl[EMPTY_CONTRACT], proxyAdmin, ""))
-        );
-
-        directory.addAddress(
-            AddressDirectoryConstants.BLS_APK_REGISTRY_NAME,
-            address(new TransparentUpgradeableProxy(impl[EMPTY_CONTRACT], proxyAdmin, ""))
->>>>>>> 27179a4c
+            address(new TransparentUpgradeableProxy(impl[EMPTY_CONTRACT], proxyAdmin, ""))
         );
         impl[MOCK_STAKE_REGISTRY] = address(new MockStakeRegistry(IDelegationManager(cfg.delegationManager())));
         // The service manager implementation requires the stake registry to expose the delegation manager on construction.
         directory.addAddress(
             AddressDirectoryConstants.STAKE_REGISTRY_NAME,
-<<<<<<< HEAD
-            address(new TransparentUpgradeableProxy(impl[MOCK_STAKE_REGISTRY], address(proxyAdmin), ""))
-=======
             address(new TransparentUpgradeableProxy(impl[MOCK_STAKE_REGISTRY], proxyAdmin, ""))
->>>>>>> 27179a4c
         );
         // The service manager implementation requires the registry coordinator to expose the stake registry and bls APK registry on construction.
         // And this can only be done after the stake registry and bls APK registry proxies are known.
@@ -182,36 +138,35 @@
             new MockRegistryCoordinator(
                 IStakeRegistry(directory.getAddress(AddressDirectoryConstants.STAKE_REGISTRY_NAME)),
                 IBLSApkRegistry(directory.getAddress(AddressDirectoryConstants.BLS_APK_REGISTRY_NAME))
-<<<<<<< HEAD
             )
         );
         directory.addAddress(
             AddressDirectoryConstants.REGISTRY_COORDINATOR_NAME,
-            address(new TransparentUpgradeableProxy(impl[MOCK_REGISTRY_COORDINATOR], address(proxyAdmin), ""))
+            address(new TransparentUpgradeableProxy(impl[MOCK_REGISTRY_COORDINATOR], proxyAdmin, ""))
         );
         directory.addAddress(
             AddressDirectoryConstants.THRESHOLD_REGISTRY_NAME,
-            address(new TransparentUpgradeableProxy(impl[EMPTY_CONTRACT], address(proxyAdmin), ""))
+            address(new TransparentUpgradeableProxy(impl[EMPTY_CONTRACT], proxyAdmin, ""))
         );
         directory.addAddress(
             AddressDirectoryConstants.RELAY_REGISTRY_NAME,
-            address(new TransparentUpgradeableProxy(impl[EMPTY_CONTRACT], address(proxyAdmin), ""))
+            address(new TransparentUpgradeableProxy(impl[EMPTY_CONTRACT], proxyAdmin, ""))
         );
         directory.addAddress(
             AddressDirectoryConstants.DISPERSER_REGISTRY_NAME,
-            address(new TransparentUpgradeableProxy(impl[EMPTY_CONTRACT], address(proxyAdmin), ""))
+            address(new TransparentUpgradeableProxy(impl[EMPTY_CONTRACT], proxyAdmin, ""))
+        );
+        directory.addAddress(
+            AddressDirectoryConstants.SERVICE_MANAGER_NAME,
+            address(new TransparentUpgradeableProxy(impl[EMPTY_CONTRACT], proxyAdmin, ""))
         );
         directory.addAddress(
             AddressDirectoryConstants.PAYMENT_VAULT_NAME,
-            address(new TransparentUpgradeableProxy(impl[EMPTY_CONTRACT], address(proxyAdmin), ""))
-        );
-        directory.addAddress(
-            AddressDirectoryConstants.SERVICE_MANAGER_NAME,
-            address(new TransparentUpgradeableProxy(impl[EMPTY_CONTRACT], address(proxyAdmin), ""))
+            address(new TransparentUpgradeableProxy(impl[EMPTY_CONTRACT], proxyAdmin, ""))
         );
         directory.addAddress(
             AddressDirectoryConstants.EJECTION_MANAGER_NAME,
-            address(new TransparentUpgradeableProxy(impl[EMPTY_CONTRACT], address(proxyAdmin), ""))
+            address(new TransparentUpgradeableProxy(impl[EMPTY_CONTRACT], proxyAdmin, ""))
         );
 
         impl[AddressDirectoryConstants.INDEX_REGISTRY_NAME] = address(
@@ -239,56 +194,13 @@
         impl[AddressDirectoryConstants.BLS_APK_REGISTRY_NAME] = address(
             new BLSApkRegistry(
                 IRegistryCoordinator(directory.getAddress(AddressDirectoryConstants.REGISTRY_COORDINATOR_NAME))
-=======
-            )
-        );
-        directory.addAddress(
-            AddressDirectoryConstants.REGISTRY_COORDINATOR_NAME,
-            address(new TransparentUpgradeableProxy(impl[MOCK_REGISTRY_COORDINATOR], proxyAdmin, ""))
-        );
-        directory.addAddress(
-            AddressDirectoryConstants.THRESHOLD_REGISTRY_NAME,
-            address(new TransparentUpgradeableProxy(impl[EMPTY_CONTRACT], proxyAdmin, ""))
-        );
-        directory.addAddress(
-            AddressDirectoryConstants.RELAY_REGISTRY_NAME,
-            address(new TransparentUpgradeableProxy(impl[EMPTY_CONTRACT], proxyAdmin, ""))
-        );
-        directory.addAddress(
-            AddressDirectoryConstants.DISPERSER_REGISTRY_NAME,
-            address(new TransparentUpgradeableProxy(impl[EMPTY_CONTRACT], proxyAdmin, ""))
-        );
-        directory.addAddress(
-            AddressDirectoryConstants.SERVICE_MANAGER_NAME,
-            address(new TransparentUpgradeableProxy(impl[EMPTY_CONTRACT], proxyAdmin, ""))
-        );
-        directory.addAddress(
-            AddressDirectoryConstants.PAYMENT_VAULT_NAME,
-            address(new TransparentUpgradeableProxy(impl[EMPTY_CONTRACT], proxyAdmin, ""))
-        );
-        directory.addAddress(
-            AddressDirectoryConstants.EJECTION_MANAGER_NAME,
-            address(new TransparentUpgradeableProxy(impl[EMPTY_CONTRACT], proxyAdmin, ""))
-        );
-
-        impl[AddressDirectoryConstants.INDEX_REGISTRY_NAME] = address(
-            new IndexRegistry(
-                IRegistryCoordinator(directory.getAddress(AddressDirectoryConstants.REGISTRY_COORDINATOR_NAME))
-            )
-        );
-        upgrade(AddressDirectoryConstants.INDEX_REGISTRY_NAME, "");
-
-        impl[AddressDirectoryConstants.STAKE_REGISTRY_NAME] = address(
-            new StakeRegistry(
-                IRegistryCoordinator(directory.getAddress(AddressDirectoryConstants.REGISTRY_COORDINATOR_NAME)),
-                IDelegationManager(cfg.delegationManager())
-            )
-        );
-        upgrade(AddressDirectoryConstants.STAKE_REGISTRY_NAME, "");
-
-        impl[AddressDirectoryConstants.SOCKET_REGISTRY_NAME] = address(
-            new SocketRegistry(
-                IRegistryCoordinator(directory.getAddress(AddressDirectoryConstants.REGISTRY_COORDINATOR_NAME))
+            )
+        );
+        upgrade(AddressDirectoryConstants.BLS_APK_REGISTRY_NAME, "");
+
+        impl[AddressDirectoryConstants.REGISTRY_COORDINATOR_NAME] = address(
+            new EigenDARegistryCoordinator(
+                address(directory)
             )
         );
         upgrade(AddressDirectoryConstants.SOCKET_REGISTRY_NAME, "");
@@ -296,18 +208,6 @@
         impl[AddressDirectoryConstants.BLS_APK_REGISTRY_NAME] = address(
             new BLSApkRegistry(
                 IRegistryCoordinator(directory.getAddress(AddressDirectoryConstants.REGISTRY_COORDINATOR_NAME))
-            )
-        );
-        upgrade(AddressDirectoryConstants.BLS_APK_REGISTRY_NAME, "");
-
-        impl[AddressDirectoryConstants.REGISTRY_COORDINATOR_NAME] = address(
-            new EigenDARegistryCoordinator(
-                IServiceManager(directory.getAddress(AddressDirectoryConstants.SERVICE_MANAGER_NAME)),
-                IStakeRegistry(directory.getAddress(AddressDirectoryConstants.STAKE_REGISTRY_NAME)),
-                IBLSApkRegistry(directory.getAddress(AddressDirectoryConstants.BLS_APK_REGISTRY_NAME)),
-                IIndexRegistry(directory.getAddress(AddressDirectoryConstants.INDEX_REGISTRY_NAME)),
-                ISocketRegistry(directory.getAddress(AddressDirectoryConstants.SOCKET_REGISTRY_NAME))
->>>>>>> 27179a4c
             )
         );
         upgrade(AddressDirectoryConstants.BLS_APK_REGISTRY_NAME, "");
@@ -384,22 +284,13 @@
 
         impl[AddressDirectoryConstants.RELAY_REGISTRY_NAME] = address(new EigenDARelayRegistry());
         upgrade(
-<<<<<<< HEAD
-            AddressDirectoryConstants.RELAY_REGISTRY_NAME,
-            abi.encodeCall(EigenDARelayRegistry.initialize, (cfg.initialOwner()))
-=======
             AddressDirectoryConstants.RELAY_REGISTRY_NAME, abi.encodeCall(EigenDARelayRegistry.initialize, (msg.sender))
->>>>>>> 27179a4c
         );
 
         impl[AddressDirectoryConstants.DISPERSER_REGISTRY_NAME] = address(new EigenDADisperserRegistry());
         upgrade(
             AddressDirectoryConstants.DISPERSER_REGISTRY_NAME,
-<<<<<<< HEAD
-            abi.encodeCall(EigenDADisperserRegistry.initialize, (cfg.initialOwner()))
-=======
             abi.encodeCall(EigenDADisperserRegistry.initialize, (msg.sender))
->>>>>>> 27179a4c
         );
 
         impl[AddressDirectoryConstants.PAYMENT_VAULT_NAME] = address(new PaymentVault());
@@ -423,25 +314,6 @@
         );
 
         directory.addAddress(
-<<<<<<< HEAD
-            AddressDirectoryConstants.OPERATOR_STATE_RETRIEVER_NAME, address(new OperatorStateRetriever())
-        );
-
-        directory.addAddress(
-            AddressDirectoryConstants.CERT_VERIFIER_NAME,
-            address(
-                new EigenDACertVerifier(
-                    IEigenDAThresholdRegistry(directory.getAddress(AddressDirectoryConstants.THRESHOLD_REGISTRY_NAME)),
-                    IEigenDASignatureVerifier(directory.getAddress(AddressDirectoryConstants.STAKE_REGISTRY_NAME)),
-                    cfg.certVerifierSecurityThresholds(),
-                    cfg.certVerifierQuorumNumbersRequired()
-                )
-            )
-        );
-
-        proxyAdmin.transferOwnership(cfg.initialOwner());
-
-=======
             AddressDirectoryConstants.CERT_VERIFIER_NAME,
             address(
                 new EigenDACertVerifier(
@@ -501,16 +373,10 @@
             );
         }
 
->>>>>>> 27179a4c
         vm.stopBroadcast();
     }
 
     function upgrade(string memory contractName, bytes memory initData) internal {
-<<<<<<< HEAD
-        require(!upgraded[contractName], string.concat("Contract already upgraded: ", contractName));
-
-=======
->>>>>>> 27179a4c
         address implementation = impl[contractName];
         TransparentUpgradeableProxy proxy = TransparentUpgradeableProxy(payable(directory.getAddress(contractName)));
 
