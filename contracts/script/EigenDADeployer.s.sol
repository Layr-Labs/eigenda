// SPDX-License-Identifier: UNLICENSED 
pragma solidity ^0.8.9;

import {PauserRegistry} from "eigenlayer-core/contracts/permissions/PauserRegistry.sol";
import {EmptyContract} from "eigenlayer-core/test/mocks/EmptyContract.sol";

import {BLSApkRegistry} from "eigenlayer-middleware/BLSApkRegistry.sol";
import {RegistryCoordinator} from "eigenlayer-middleware/RegistryCoordinator.sol";
import {OperatorStateRetriever} from "eigenlayer-middleware/OperatorStateRetriever.sol";
import {IRegistryCoordinator} from "eigenlayer-middleware/interfaces/IRegistryCoordinator.sol";
import {IndexRegistry} from "eigenlayer-middleware/IndexRegistry.sol";
import {IIndexRegistry} from "eigenlayer-middleware/interfaces/IIndexRegistry.sol";
import {StakeRegistry, IStrategy} from "eigenlayer-middleware/StakeRegistry.sol";
import {IStakeRegistry, IDelegationManager} from "eigenlayer-middleware/interfaces/IStakeRegistry.sol";
import {IServiceManager} from "eigenlayer-middleware/interfaces/IServiceManager.sol";
import {IBLSApkRegistry} from "eigenlayer-middleware/interfaces/IBLSApkRegistry.sol";
import {EigenDAServiceManager, IAVSDirectory, IRewardsCoordinator} from "../src/core/EigenDAServiceManager.sol";
import {EigenDAHasher} from "../src/libraries/EigenDAHasher.sol";
import {EigenDAThresholdRegistry} from "../src/core/EigenDAThresholdRegistry.sol";
import {EigenDABlobVerifier} from "../src/core/EigenDABlobVerifier.sol";
import {IEigenDAThresholdRegistry} from "../src/interfaces/IEigenDAThresholdRegistry.sol";
import {IEigenDABatchMetadataStorage} from "../src/interfaces/IEigenDABatchMetadataStorage.sol";
import {IEigenDASignatureVerifier} from "../src/interfaces/IEigenDASignatureVerifier.sol";
import {IEigenDARelayRegistry} from "../src/interfaces/IEigenDARelayRegistry.sol";
<<<<<<< HEAD
import {IPaymentVault} from "../src/interfaces/IPaymentVault.sol";
import {PaymentVault} from "../src/payments/PaymentVault.sol";
=======
import {EigenDARelayRegistry} from "../src/core/EigenDARelayRegistry.sol";
import {ISocketRegistry, SocketRegistry} from "eigenlayer-middleware/SocketRegistry.sol";
>>>>>>> 431be824

import {DeployOpenEigenLayer, ProxyAdmin, ERC20PresetFixedSupply, TransparentUpgradeableProxy, IPauserRegistry} from "./DeployOpenEigenLayer.s.sol";
import "forge-std/Test.sol";
import "forge-std/Script.sol";
import "forge-std/StdJson.sol";
import "../src/interfaces/IEigenDAStructs.sol";

// # To load the variables in the .env file
// source .env
// # To deploy and verify our contract
// forge script script/Deployer.s.sol:EigenDADeployer --rpc-url $RPC_URL  --private-key $PRIVATE_KEY --broadcast -vvvv
contract EigenDADeployer is DeployOpenEigenLayer {
    // EigenDA contracts
    ProxyAdmin public eigenDAProxyAdmin;
    PauserRegistry public eigenDAPauserReg;

    BLSApkRegistry public apkRegistry;
    EigenDAServiceManager public eigenDAServiceManager;
    EigenDAThresholdRegistry public eigenDAThresholdRegistry;
    EigenDABlobVerifier public eigenDABlobVerifier;
    RegistryCoordinator public registryCoordinator;
    IIndexRegistry public indexRegistry;
    IStakeRegistry public stakeRegistry;
    ISocketRegistry public socketRegistry;
    OperatorStateRetriever public operatorStateRetriever;
<<<<<<< HEAD
    IPaymentVault public paymentVault;
=======
    EigenDARelayRegistry public eigenDARelayRegistry;
>>>>>>> 431be824

    BLSApkRegistry public apkRegistryImplementation;
    EigenDAServiceManager public eigenDAServiceManagerImplementation;
    IRegistryCoordinator public registryCoordinatorImplementation;
    IIndexRegistry public indexRegistryImplementation;
    IStakeRegistry public stakeRegistryImplementation;
    EigenDAThresholdRegistry public eigenDAThresholdRegistryImplementation;
    EigenDARelayRegistry public eigenDARelayRegistryImplementation;
    ISocketRegistry public socketRegistryImplementation;
    IPaymentVault public paymentVaultImplementation;

    uint128 _minNumSymbols = 4096;
    uint128 _globalSymbolsPerBin = 131072;
    uint128 _pricePerSymbol = 0.4470 gwei;
    uint128 _reservationBinInterval = 300;
    uint128 _priceUpdateCooldown = 1;
    uint128 _globalRateBinInterval = 30;

    struct AddressConfig {
        address eigenLayerCommunityMultisig;
        address eigenLayerOperationsMultisig;
        address eigenLayerPauserMultisig;
        address eigenDACommunityMultisig;
        address eigenDAPauser;
        address churner;
        address ejector;
        address confirmer;
    }
    
    function _deployEigenDAAndEigenLayerContracts(
        AddressConfig memory addressConfig,
        uint8 numStrategies,
        uint256 initialSupply,
        address tokenOwner,
        uint256 maxOperatorCount
    ) internal {
        StrategyConfig[] memory strategyConfigs = new StrategyConfig[](numStrategies);
        // deploy a token and create a strategy config for each token
        for (uint8 i = 0; i < numStrategies; i++) {
            address tokenAddress = address(new ERC20PresetFixedSupply(string(abi.encodePacked("Token", i)), string(abi.encodePacked("TOK", i)), initialSupply, tokenOwner));
            strategyConfigs[i] = StrategyConfig({
                maxDeposits: type(uint256).max,
                maxPerDeposit: type(uint256).max,
                tokenAddress: tokenAddress,
                tokenSymbol: string(abi.encodePacked("TOK", i))
            });
        }

        _deployEigenLayer(addressConfig.eigenLayerCommunityMultisig, addressConfig.eigenLayerOperationsMultisig, addressConfig.eigenLayerPauserMultisig, strategyConfigs);

        // deploy proxy admin for ability to upgrade proxy contracts
        eigenDAProxyAdmin = new ProxyAdmin();

        // deploy pauser registry
        {
            address[] memory pausers = new address[](2);
            pausers[0] = addressConfig.eigenDAPauser;
            pausers[1] = addressConfig.eigenDACommunityMultisig;
            eigenDAPauserReg = new PauserRegistry(pausers, addressConfig.eigenDACommunityMultisig);
        }

        emptyContract = new EmptyContract();
        
        /**
         * First, deploy upgradeable proxy contracts that **will point** to the implementations. Since the implementation contracts are
         * not yet deployed, we give these proxies an empty contract as the initial implementation, to act as if they have no code.
         */
        eigenDAServiceManager = EigenDAServiceManager(
            address(new TransparentUpgradeableProxy(address(emptyContract), address(eigenDAProxyAdmin), ""))
        );
        eigenDAThresholdRegistry = EigenDAThresholdRegistry(
            address(new TransparentUpgradeableProxy(address(emptyContract), address(eigenDAProxyAdmin), ""))
        );
        eigenDARelayRegistry = EigenDARelayRegistry(
            address(new TransparentUpgradeableProxy(address(emptyContract), address(eigenDAProxyAdmin), ""))
        );

        registryCoordinator = RegistryCoordinator(
            address(new TransparentUpgradeableProxy(address(emptyContract), address(eigenDAProxyAdmin), ""))
        );
        indexRegistry = IIndexRegistry(
            address(new TransparentUpgradeableProxy(address(emptyContract), address(eigenDAProxyAdmin), ""))
        );
        stakeRegistry = IStakeRegistry(
            address(new TransparentUpgradeableProxy(address(emptyContract), address(eigenDAProxyAdmin), ""))
        );
        apkRegistry = BLSApkRegistry(
            address(new TransparentUpgradeableProxy(address(emptyContract), address(eigenDAProxyAdmin), ""))
        );
        socketRegistry = ISocketRegistry(
            address(new TransparentUpgradeableProxy(address(emptyContract), address(eigenDAProxyAdmin), ""))
        );

        {
        paymentVault = IPaymentVault(
            address(new TransparentUpgradeableProxy(address(emptyContract), address(eigenDAProxyAdmin), ""))
        );

        paymentVaultImplementation = new PaymentVault();

        eigenDAProxyAdmin.upgradeAndCall(
            TransparentUpgradeableProxy(payable(address(paymentVault))),
            address(paymentVaultImplementation),
            abi.encodeWithSelector(
                PaymentVault.initialize.selector,
                addressConfig.eigenDACommunityMultisig,
                _minNumSymbols,
                _globalSymbolsPerBin,
                _pricePerSymbol,
                _reservationBinInterval,
                _priceUpdateCooldown,
                _globalRateBinInterval
            )
        );
        }

        indexRegistryImplementation = new IndexRegistry(
            registryCoordinator
        );

        eigenDAProxyAdmin.upgrade(
            TransparentUpgradeableProxy(payable(address(indexRegistry))),
            address(indexRegistryImplementation)
        );

        stakeRegistryImplementation = new StakeRegistry(
            registryCoordinator,
            IDelegationManager(address(delegation))
        );

        eigenDAProxyAdmin.upgrade(
            TransparentUpgradeableProxy(payable(address(stakeRegistry))),
            address(stakeRegistryImplementation)
        );

        apkRegistryImplementation = new BLSApkRegistry(
            registryCoordinator
        );

        eigenDAProxyAdmin.upgrade(
            TransparentUpgradeableProxy(payable(address(apkRegistry))),
            address(apkRegistryImplementation)
        );

        socketRegistryImplementation = new SocketRegistry(registryCoordinator);

        eigenDAProxyAdmin.upgrade(
            TransparentUpgradeableProxy(payable(address(socketRegistry))),
            address(socketRegistryImplementation)
        );

        registryCoordinatorImplementation = new RegistryCoordinator(
                IServiceManager(address(eigenDAServiceManager)),
                stakeRegistry,
                apkRegistry,
                indexRegistry,
                socketRegistry
            );

        {
            IRegistryCoordinator.OperatorSetParam[] memory operatorSetParams = new IRegistryCoordinator.OperatorSetParam[](numStrategies);
            for (uint i = 0; i < numStrategies; i++) {
                // hard code these for now
                operatorSetParams[i] = IRegistryCoordinator.OperatorSetParam({
                    maxOperatorCount: uint32(maxOperatorCount),
                    kickBIPsOfOperatorStake: 11000, // an operator needs to have kickBIPsOfOperatorStake / 10000 times the stake of the operator with the least stake to kick them out
                    kickBIPsOfTotalStake: 1001 // an operator needs to have less than kickBIPsOfTotalStake / 10000 of the total stake to be kicked out
                });
            }

            uint96[] memory minimumStakeForQuourm = new uint96[](numStrategies);
            IStakeRegistry.StrategyParams[][] memory strategyAndWeightingMultipliers = new IStakeRegistry.StrategyParams[][](numStrategies);
            for (uint i = 0; i < numStrategies; i++) {
                strategyAndWeightingMultipliers[i] = new IStakeRegistry.StrategyParams[](1);
                strategyAndWeightingMultipliers[i][0] = IStakeRegistry.StrategyParams({
                    strategy: IStrategy(address(deployedStrategyArray[i])),
                    multiplier: 1 ether
                });
            }

            eigenDAProxyAdmin.upgradeAndCall(
                TransparentUpgradeableProxy(payable(address(registryCoordinator))),
                address(registryCoordinatorImplementation),
                abi.encodeWithSelector(
                    RegistryCoordinator.initialize.selector,
                    addressConfig.eigenDACommunityMultisig,
                    addressConfig.churner,
                    addressConfig.ejector,
                    IPauserRegistry(address(eigenDAPauserReg)),
                    0, // initial paused status is nothing paused
                    operatorSetParams, 
                    minimumStakeForQuourm,
                    strategyAndWeightingMultipliers 
                )
            );
        }

        eigenDAServiceManagerImplementation = new EigenDAServiceManager(
            avsDirectory,
            rewardsCoordinator,
            registryCoordinator,
            stakeRegistry,
<<<<<<< HEAD
            IEigenDAThresholdRegistry(address(0)),
            IEigenDARelayRegistry(address(0)),
            paymentVault
=======
            eigenDAThresholdRegistry,
            eigenDARelayRegistry
>>>>>>> 431be824
        );

        address[] memory confirmers = new address[](1);
        confirmers[0] = addressConfig.eigenDACommunityMultisig;

        // Third, upgrade the proxy contracts to use the correct implementation contracts and initialize them.
        eigenDAProxyAdmin.upgradeAndCall(
            TransparentUpgradeableProxy(payable(address(eigenDAServiceManager))),
            address(eigenDAServiceManagerImplementation),
            abi.encodeWithSelector(
                EigenDAServiceManager.initialize.selector,
                eigenDAPauserReg,
                0,
                addressConfig.eigenDACommunityMultisig,
                confirmers,
                addressConfig.eigenDACommunityMultisig
            )
        );

        eigenDAThresholdRegistryImplementation = new EigenDAThresholdRegistry();

        VersionedBlobParams[] memory versionedBlobParams = new VersionedBlobParams[](0);
        SecurityThresholds memory defaultSecurityThresholds = SecurityThresholds(33, 55);

        eigenDAProxyAdmin.upgradeAndCall(
            TransparentUpgradeableProxy(payable(address(eigenDAThresholdRegistry))),
            address(eigenDAThresholdRegistryImplementation),
            abi.encodeWithSelector(
                EigenDAThresholdRegistry.initialize.selector,
                addressConfig.eigenDACommunityMultisig,
                hex"212121",
                hex"373737",
                hex"0001",
                versionedBlobParams,
                defaultSecurityThresholds
            )
        );

        operatorStateRetriever = new OperatorStateRetriever();

        eigenDABlobVerifier = new EigenDABlobVerifier(
            IEigenDAThresholdRegistry(address(eigenDAThresholdRegistry)),
            IEigenDABatchMetadataStorage(address(eigenDAServiceManager)),
            IEigenDASignatureVerifier(address(eigenDAServiceManager)),
            IEigenDARelayRegistry(address(eigenDARelayRegistry)),
            OperatorStateRetriever(address(operatorStateRetriever)),
            IRegistryCoordinator(address(registryCoordinator))
        );

        eigenDARelayRegistryImplementation = new EigenDARelayRegistry();

        eigenDAProxyAdmin.upgradeAndCall(
            TransparentUpgradeableProxy(payable(address(eigenDARelayRegistry))),
            address(eigenDARelayRegistryImplementation),
            abi.encodeWithSelector(EigenDARelayRegistry.initialize.selector, addressConfig.eigenDACommunityMultisig)
        );
    }
}<|MERGE_RESOLUTION|>--- conflicted
+++ resolved
@@ -22,14 +22,10 @@
 import {IEigenDABatchMetadataStorage} from "../src/interfaces/IEigenDABatchMetadataStorage.sol";
 import {IEigenDASignatureVerifier} from "../src/interfaces/IEigenDASignatureVerifier.sol";
 import {IEigenDARelayRegistry} from "../src/interfaces/IEigenDARelayRegistry.sol";
-<<<<<<< HEAD
 import {IPaymentVault} from "../src/interfaces/IPaymentVault.sol";
 import {PaymentVault} from "../src/payments/PaymentVault.sol";
-=======
 import {EigenDARelayRegistry} from "../src/core/EigenDARelayRegistry.sol";
 import {ISocketRegistry, SocketRegistry} from "eigenlayer-middleware/SocketRegistry.sol";
->>>>>>> 431be824
-
 import {DeployOpenEigenLayer, ProxyAdmin, ERC20PresetFixedSupply, TransparentUpgradeableProxy, IPauserRegistry} from "./DeployOpenEigenLayer.s.sol";
 import "forge-std/Test.sol";
 import "forge-std/Script.sol";
@@ -54,11 +50,8 @@
     IStakeRegistry public stakeRegistry;
     ISocketRegistry public socketRegistry;
     OperatorStateRetriever public operatorStateRetriever;
-<<<<<<< HEAD
     IPaymentVault public paymentVault;
-=======
     EigenDARelayRegistry public eigenDARelayRegistry;
->>>>>>> 431be824
 
     BLSApkRegistry public apkRegistryImplementation;
     EigenDAServiceManager public eigenDAServiceManagerImplementation;
@@ -261,14 +254,9 @@
             rewardsCoordinator,
             registryCoordinator,
             stakeRegistry,
-<<<<<<< HEAD
-            IEigenDAThresholdRegistry(address(0)),
-            IEigenDARelayRegistry(address(0)),
+            eigenDAThresholdRegistry,
+            eigenDARelayRegistry,
             paymentVault
-=======
-            eigenDAThresholdRegistry,
-            eigenDARelayRegistry
->>>>>>> 431be824
         );
 
         address[] memory confirmers = new address[](1);
