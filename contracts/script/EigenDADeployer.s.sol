--- conflicted
+++ resolved
@@ -413,8 +413,6 @@
 
         // Deploy EigenDAEjectionManager with proxy pattern
         // Using the first deployed strategy token as deposit token
-<<<<<<< HEAD
-        address depositToken = address(deployedStrategyArray[0].underlyingToken());
         uint256 depositBaseFeeMultiplier = 100; // 100x base fee multiplier
         uint256 estimatedGasUsedWithoutSig = 100_000; // 100k gas estimate
         uint256 estimatedGasUsedWithSig = 200_000; // 200k gas estimate with signature verification
@@ -430,7 +428,6 @@
                     address(eigenDAProxyAdmin),
                     abi.encodeWithSelector(
                         EigenDAEjectionManager.initialize.selector,
-                        depositToken,
                         address(eigenDAAccessControl),
                         address(apkRegistry),
                         address(eigenDAServiceManager),
@@ -444,9 +441,6 @@
         );
 
         // Set cooldown and delay after initialization
-=======
-        eigenDAEjectionManager = new EigenDAEjectionManager(address(eigenDADirectory));
->>>>>>> eb74e7c7
         eigenDAEjectionManager.setCooldown(60);
         eigenDAEjectionManager.setDelay(60);
         eigenDADirectory.addAddress(
