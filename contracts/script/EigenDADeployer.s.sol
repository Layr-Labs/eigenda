--- conflicted
+++ resolved
@@ -223,6 +223,9 @@
             usageAuthorizationRegistry = UsageAuthorizationRegistry(
                 address(new TransparentUpgradeableProxy(address(emptyContract), address(eigenDAProxyAdmin), ""))
             );
+            eigenDADirectory.addAddress(
+                AddressDirectoryConstants.USAGE_AUTHORIZATION_REGISTRY_NAME, address(usageAuthorizationRegistry)
+            );
 
             paymentVaultImplementation = new PaymentVault();
 
@@ -408,7 +411,6 @@
             abi.encodeWithSelector(EigenDARelayRegistry.initialize.selector, addressConfig.eigenDACommunityMultisig)
         );
 
-<<<<<<< HEAD
         usageAuthorizationRegistryImplementation = new UsageAuthorizationRegistry(_schedulePeriod);
         eigenDAProxyAdmin.upgradeAndCall(
             TransparentUpgradeableProxy(payable(address(usageAuthorizationRegistry))),
@@ -417,8 +419,6 @@
                 UsageAuthorizationRegistry.initialize.selector, addressConfig.eigenDACommunityMultisig
             )
         );
-=======
         eigenDADirectory.transferOwnership(addressConfig.eigenLayerCommunityMultisig);
->>>>>>> 14067212
     }
 }