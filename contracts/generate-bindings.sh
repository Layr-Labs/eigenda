#!/bin/bash
set -o errexit -o nounset -o pipefail

# This script compiles Solidity contracts with Foundry and generates Go bindings using abigen.
# You can choose which contracts use abigen v1 vs v2. Outputs:
#   - v2 -> $binding_dir/v2/<Contract>/binding.go
#   - v1 -> $binding_dir/<Contract>/binding.go
#
# This allows us to migrate contracts over time to use abigen v2 without introducing a very large
# breaking change at once.
# Make sure that `forge build` has been run before executing this script.

binding_dir="./bindings"
artifacts_root="./out"
go_pkg_prefix="contract"
abi_gen_v1="v1"
abi_gen_v2="v2"

ABIGEN_V2_CONTRACTS=(
  "EigenDACertVerifier"
)

ABIGEN_V1_CONTRACTS=(
  "PaymentVault"
  "SocketRegistry"
  "AVSDirectory"
  "DelegationManager"
  "BitmapUtils"
  "OperatorStateRetriever"
  "RegistryCoordinator"
  "BLSApkRegistry"
  "IIndexRegistry"
  "StakeRegistry"
  "BN254"
  "EigenDAServiceManager"
  "IEigenDAServiceManager"
  "EjectionManager"
  "EigenDACertVerifierV1"
  "EigenDACertVerifierV2"
  "IEigenDACertTypeBindings"
  "EigenDACertVerifier"
  "EigenDACertVerifierRouter"
  "IEigenDACertVerifierLegacy"
  "EigenDAThresholdRegistry"
  "EigenDARelayRegistry"
  "IEigenDARelayRegistry"
  "EigenDADisperserRegistry"
  "IEigenDADirectory"
)

build_artifact_json_path() {
  # args: <contract>
  local contract="$1"
  echo "${artifacts_root}/${contract}.sol/${contract}.json"
}


create_golang_abi_binding() {
  # args: <contract> <abigen_version: v1|v2>
  local contract="$1"
  local abigen_version="$2"

  local contract_json
  contract_json="$(build_artifact_json_path "${contract}")"
  if [[ ! -f "${contract_json}" ]]; then
    echo "❌ Missing artifact JSON for ${contract} at ${contract_json}" >&2
    return 1
  fi

  # Extract contract's ABI from foundry build artifact JSON
  local solc_abi
  solc_abi="$(jq -r '.abi' < "${contract_json}")"
  if [[ -z "${solc_abi}" || "${solc_abi}" == "null" ]]; then
    echo "❌ No ABI found in ${contract_json}" >&2
    return 1
  fi

  # output ABI to temporary file referenced during go binding generation
  mkdir -p data
  echo "${solc_abi}" > data/tmp.abi

  local out_dir
  if [[ "${abigen_version}" == "v2" ]]; then
    out_dir="${binding_dir}/v2/${contract}"
  else
    out_dir="${binding_dir}/${contract}"
  fi
  mkdir -p "${out_dir}"

  # Remove any previous generated golang binding to avoid stale diffs
  rm -f "${out_dir}/binding.go"

  # Build abigen args
  local pkg="${go_pkg_prefix}${contract}"
  local args=( --abi=data/tmp.abi --pkg="${pkg}" --out="${out_dir}/binding.go" )
  if [[ "${abigen_version}" == "v2" ]]; then
    args=( --v2 "${args[@]}" )
  fi

  echo "🔧 abigen ${abigen_version} → ${out_dir}/binding.go (${contract})"
  abigen "${args[@]}"
}

main() {
  # abigen v1
  for contract in "${ABIGEN_V1_CONTRACTS[@]}"; do
    create_golang_abi_binding "${contract}" ${abi_gen_v1}
  done
  
  echo
  echo "======================================"
  echo

  # abigen v2
  for contract in "${ABIGEN_V2_CONTRACTS[@]}"; do
    create_golang_abi_binding "${contract}" ${abi_gen_v2}
  done

  echo 
  echo "✅ Done."
}

<<<<<<< HEAD
contracts="PaymentVault \
  SocketRegistry \
  AVSDirectory \
  DelegationManager \
  BitmapUtils \
  OperatorStateRetriever \
  RegistryCoordinator \
  BLSApkRegistry \
  IIndexRegistry \
  StakeRegistry \
  BN254 \
  EigenDAServiceManager \
  IEigenDAServiceManager \
  EjectionManager \
  EigenDACertVerifierV1 \
  EigenDACertVerifierV2 \
  IEigenDACertTypeBindings \
  EigenDACertVerifier \
  EigenDACertVerifierRouter \
  IEigenDACertVerifierLegacy \
  EigenDAThresholdRegistry \
  EigenDARelayRegistry \
  IEigenDARelayRegistry \
  EigenDADisperserRegistry \
  IEigenDADirectory \
  IEigenDAEjectionManager \
  EigenDAEjectionLib"

for contract in $contracts; do
  create_binding_abi_only ./ $contract ./bindings
done
=======
main "$@"
>>>>>>> f5848708
<|MERGE_RESOLUTION|>--- conflicted
+++ resolved
@@ -46,6 +46,7 @@
   "IEigenDARelayRegistry"
   "EigenDADisperserRegistry"
   "IEigenDADirectory"
+  "IEigenDAEjectionManager"
 )
 
 build_artifact_json_path() {
@@ -120,38 +121,4 @@
   echo "✅ Done."
 }
 
-<<<<<<< HEAD
-contracts="PaymentVault \
-  SocketRegistry \
-  AVSDirectory \
-  DelegationManager \
-  BitmapUtils \
-  OperatorStateRetriever \
-  RegistryCoordinator \
-  BLSApkRegistry \
-  IIndexRegistry \
-  StakeRegistry \
-  BN254 \
-  EigenDAServiceManager \
-  IEigenDAServiceManager \
-  EjectionManager \
-  EigenDACertVerifierV1 \
-  EigenDACertVerifierV2 \
-  IEigenDACertTypeBindings \
-  EigenDACertVerifier \
-  EigenDACertVerifierRouter \
-  IEigenDACertVerifierLegacy \
-  EigenDAThresholdRegistry \
-  EigenDARelayRegistry \
-  IEigenDARelayRegistry \
-  EigenDADisperserRegistry \
-  IEigenDADirectory \
-  IEigenDAEjectionManager \
-  EigenDAEjectionLib"
-
-for contract in $contracts; do
-  create_binding_abi_only ./ $contract ./bindings
-done
-=======
-main "$@"
->>>>>>> f5848708
+main "$@"