--- conflicted
+++ resolved
@@ -716,16 +716,9 @@
 	}
 
 	// Transform maps to slices so orders in different slices match
-<<<<<<< HEAD
-	encodedBlobs := make([]core.EncodedBlob, len(metadataByKey))
-	blobHeaders := make([]*core.BlobCertificate, len(metadataByKey))
-	metadatas := make([]*disperser.BlobMetadata, len(metadataByKey))
-	i := 0
-=======
 	encodedBlobs := make([]core.EncodedBlob, 0, len(metadataByKey))
-	blobHeaders := make([]*core.BlobHeader, 0, len(metadataByKey))
+	blobHeaders := make([]*core.BlobCertificate, 0, len(metadataByKey))
 	metadatas := make([]*disperser.BlobMetadata, 0, len(metadataByKey))
->>>>>>> a3eab616
 	for key := range metadataByKey {
 		err := e.transitionBlobToDispersing(ctx, metadataByKey[key])
 		if err != nil {
