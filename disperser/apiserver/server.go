--- conflicted
+++ resolved
@@ -182,10 +182,6 @@
 }
 
 func (s *DispersalServer) DisperseBlob(ctx context.Context, req *pb.DisperseBlobRequest) (*pb.DisperseBlobReply, error) {
-<<<<<<< HEAD
-	blob := getBlobFromRequest(req)
-=======
-
 	blob, err := s.validateRequestAndGetBlob(ctx, req)
 	if err != nil {
 		for _, quorumID := range req.CustomQuorumNumbers {
@@ -193,7 +189,6 @@
 		}
 		return nil, api.NewInvalidArgError(err.Error())
 	}
->>>>>>> 54fce308
 
 	reply, err := s.disperseBlob(ctx, blob, "")
 	if err != nil {
@@ -227,20 +222,7 @@
 		return nil, api.NewInvalidArgError(err.Error())
 	}
 
-<<<<<<< HEAD
-	s.logger.Debug("received a new blob request", "origin", origin, "securityParams", strings.Join(securityParamsStrings, ", "))
-
-	err = s.validateBlobRequest(ctx, blob)
-	if err != nil {
-		for _, param := range securityParams {
-			quorumId := string(param.QuorumID)
-			s.metrics.HandleFailedRequest(codes.InvalidArgument.String(), quorumId, blobSize, "DisperseBlob")
-		}
-		return nil, api.NewInvalidArgError(err.Error())
-	}
-=======
 	s.logger.Debug("received a new blob dispersal request", "origin", origin, "securityParams", strings.Join(securityParamsStrings, ", "))
->>>>>>> 54fce308
 
 	if s.ratelimiter != nil {
 		err := s.checkRateLimitsAndAddRates(ctx, blob, origin, authenticatedAddress)
