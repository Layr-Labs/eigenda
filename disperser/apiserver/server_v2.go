package apiserver

import (
	"context"
	"errors"
	"fmt"
	"github.com/prometheus/client_golang/prometheus"
	"net"
	"sync/atomic"
	"time"

	"github.com/Layr-Labs/eigenda/api"
	pbcommon "github.com/Layr-Labs/eigenda/api/grpc/common"
	pbv1 "github.com/Layr-Labs/eigenda/api/grpc/disperser"
	pb "github.com/Layr-Labs/eigenda/api/grpc/disperser/v2"
	"github.com/Layr-Labs/eigenda/common/healthcheck"
	"github.com/Layr-Labs/eigenda/core"
	"github.com/Layr-Labs/eigenda/core/meterer"
	corev2 "github.com/Layr-Labs/eigenda/core/v2"
	v2 "github.com/Layr-Labs/eigenda/core/v2"
	"github.com/Layr-Labs/eigenda/disperser"
	"github.com/Layr-Labs/eigenda/disperser/common/v2/blobstore"
	"github.com/Layr-Labs/eigenda/encoding"
	"github.com/Layr-Labs/eigensdk-go/logging"
	gethcommon "github.com/ethereum/go-ethereum/common"
	"google.golang.org/grpc"
	"google.golang.org/grpc/reflection"
)

type OnchainState struct {
	QuorumCount           uint8
	RequiredQuorums       []core.QuorumID
	BlobVersionParameters *corev2.BlobVersionParameterMap
	TTL                   time.Duration
}

// Include disperser v1 protos to support grpcurl/reflection of v1 APIs
type DispersalServerV1 struct {
	pbv1.UnimplementedDisperserServer
}

type DispersalServerV2 struct {
	pb.UnimplementedDisperserServer

	serverConfig      disperser.ServerConfig
	blobStore         *blobstore.BlobStore
	blobMetadataStore *blobstore.BlobMetadataStore
	meterer           *meterer.Meterer

	chainReader   core.Reader
	authenticator corev2.BlobRequestAuthenticator
	prover        encoding.Prover
	logger        logging.Logger

	// state
	onchainState                atomic.Pointer[OnchainState]
	maxNumSymbolsPerBlob        uint64
	onchainStateRefreshInterval time.Duration

	metrics *metricsV2
}

// NewDispersalServerV2 creates a new Server struct with the provided parameters.
func NewDispersalServerV2(
	serverConfig disperser.ServerConfig,
	blobStore *blobstore.BlobStore,
	blobMetadataStore *blobstore.BlobMetadataStore,
	chainReader core.Reader,
	meterer *meterer.Meterer,
	authenticator corev2.BlobRequestAuthenticator,
	prover encoding.Prover,
	maxNumSymbolsPerBlob uint64,
	onchainStateRefreshInterval time.Duration,
	_logger logging.Logger,
	registry *prometheus.Registry,
) *DispersalServerV2 {
	logger := _logger.With("component", "DispersalServerV2")

	return &DispersalServerV2{
		serverConfig:      serverConfig,
		blobStore:         blobStore,
		blobMetadataStore: blobMetadataStore,

		chainReader:   chainReader,
		authenticator: authenticator,
		meterer:       meterer,
		prover:        prover,
		logger:        logger,

		maxNumSymbolsPerBlob:        maxNumSymbolsPerBlob,
		onchainStateRefreshInterval: onchainStateRefreshInterval,

		metrics: newAPIServerV2Metrics(registry),
	}
}

func (s *DispersalServerV2) Start(ctx context.Context) error {
	// Serve grpc requests
	addr := fmt.Sprintf("%s:%s", disperser.Localhost, s.serverConfig.GrpcPort)
	listener, err := net.Listen("tcp", addr)
	if err != nil {
		return errors.New("could not start tcp listener")
	}

	opt := grpc.MaxRecvMsgSize(1024 * 1024 * 300) // 300 MiB

	gs := grpc.NewServer(opt, s.metrics.grpcServerOption)
	reflection.Register(gs)
	pb.RegisterDisperserServer(gs, s)

	// Unimplemented v1 server for grpcurl/reflection support
	pbv1.RegisterDisperserServer(gs, &DispersalServerV1{})

	// Register Server for Health Checks
	name := pb.Disperser_ServiceDesc.ServiceName
	healthcheck.RegisterHealthServer(name, gs)

	if err := s.RefreshOnchainState(ctx); err != nil {
		return fmt.Errorf("failed to refresh onchain quorum state: %w", err)
	}

	go func() {
		ticker := time.NewTicker(s.onchainStateRefreshInterval)
		defer ticker.Stop()

		for {
			select {
			case <-ticker.C:
				if err := s.RefreshOnchainState(ctx); err != nil {
					s.logger.Error("failed to refresh onchain quorum state", "err", err)
				}
			case <-ctx.Done():
				return
			}
		}
	}()

	s.logger.Info("GRPC Listening", "port", s.serverConfig.GrpcPort, "address", listener.Addr().String())

	if err := gs.Serve(listener); err != nil {
		return errors.New("could not start GRPC server")
	}

	return nil
}

func (s *DispersalServerV2) GetBlobCommitment(ctx context.Context, req *pb.BlobCommitmentRequest) (*pb.BlobCommitmentReply, error) {
	start := time.Now()
	defer func() {
		s.metrics.reportGetBlobCommitmentLatency(time.Since(start))
	}()

	if s.prover == nil {
		return nil, api.NewErrorUnimplemented()
	}
	blobSize := len(req.GetData())
	if blobSize == 0 {
		return nil, api.NewErrorInvalidArg("data is empty")
	}
	if uint64(blobSize) > s.maxNumSymbolsPerBlob*encoding.BYTES_PER_SYMBOL {
		return nil, api.NewErrorInvalidArg(fmt.Sprintf("blob size cannot exceed %v bytes", s.maxNumSymbolsPerBlob*encoding.BYTES_PER_SYMBOL))
	}
	c, err := s.prover.GetCommitmentsForPaddedLength(req.GetData())
	if err != nil {
		return nil, api.NewErrorInternal("failed to get commitments")
	}
	commitment, err := c.Commitment.Serialize()
	if err != nil {
		return nil, api.NewErrorInternal("failed to serialize commitment")
	}
	lengthCommitment, err := c.LengthCommitment.Serialize()
	if err != nil {
		return nil, api.NewErrorInternal("failed to serialize length commitment")
	}
	lengthProof, err := c.LengthProof.Serialize()
	if err != nil {
		return nil, api.NewErrorInternal("failed to serialize length proof")
	}

	return &pb.BlobCommitmentReply{
		BlobCommitment: &pbcommon.BlobCommitment{
			Commitment:       commitment,
			LengthCommitment: lengthCommitment,
			LengthProof:      lengthProof,
			Length:           uint32(c.Length),
		}}, nil
}

// refreshOnchainState refreshes the onchain quorum state.
// It should be called periodically to keep the state up to date.
// **Note** that there is no lock. If the state is being updated concurrently, it may lead to inconsistent state.
func (s *DispersalServerV2) RefreshOnchainState(ctx context.Context) error {
	s.logger.Debug("Refreshing onchain quorum state")

	currentBlock, err := s.chainReader.GetCurrentBlockNumber(ctx)
	if err != nil {
		return fmt.Errorf("failed to get current block number: %w", err)
	}
	quorumCount, err := s.chainReader.GetQuorumCount(ctx, currentBlock)
	if err != nil {
		return fmt.Errorf("failed to get quorum count: %w", err)
	}
	requiredQuorums, err := s.chainReader.GetRequiredQuorumNumbers(ctx, currentBlock)
	if err != nil {
		return fmt.Errorf("failed to get required quorum numbers: %w", err)
	}

	blockStaleMeasure, err := s.chainReader.GetBlockStaleMeasure(ctx)
	if err != nil {
		return fmt.Errorf("failed to get BLOCK_STALE_MEASURE: %w", err)
	}
	storeDurationBlocks, err := s.chainReader.GetStoreDurationBlocks(ctx)
	if err != nil || storeDurationBlocks == 0 {
		return fmt.Errorf("failed to get STORE_DURATION_BLOCKS: %w", err)
	}

	blobParams, err := s.chainReader.GetAllVersionedBlobParams(ctx)
	if err != nil {
		return fmt.Errorf("failed to get blob version parameters: %w", err)
	}
	onchainState := &OnchainState{
		QuorumCount:           quorumCount,
		RequiredQuorums:       requiredQuorums,
		BlobVersionParameters: v2.NewBlobVersionParameterMap(blobParams),
		TTL:                   time.Duration((storeDurationBlocks+blockStaleMeasure)*12) * time.Second,
	}

	s.onchainState.Store(onchainState)

	return nil
}

func (s *DispersalServerV2) GetPaymentState(ctx context.Context, req *pb.GetPaymentStateRequest) (*pb.GetPaymentStateReply, error) {
<<<<<<< HEAD
	start := time.Now()
	defer func() {
		s.metrics.reportGetPaymentStateLatency(time.Since(start))
	}()

=======
	accountID := gethcommon.HexToAddress(req.AccountId)
>>>>>>> 17259f52
	// validate the signature
	if err := s.authenticator.AuthenticatePaymentStateRequest(req.GetSignature(), req.GetAccountId()); err != nil {
		return nil, api.NewErrorInvalidArg(fmt.Sprintf("authentication failed: %s", err.Error()))
	}
	// on-chain global payment parameters
	globalSymbolsPerSecond := s.meterer.ChainPaymentState.GetGlobalSymbolsPerSecond()
	minNumSymbols := s.meterer.ChainPaymentState.GetMinNumSymbols()
	pricePerSymbol := s.meterer.ChainPaymentState.GetPricePerSymbol()
	reservationWindow := s.meterer.ChainPaymentState.GetReservationWindow()

	// off-chain account specific payment state
	now := uint64(time.Now().Unix())
	currentBinIndex := meterer.GetBinIndex(now, reservationWindow)
	binRecords, err := s.meterer.OffchainStore.GetBinRecords(ctx, req.AccountId, currentBinIndex)
	if err != nil {
		return nil, api.NewErrorNotFound("failed to get active reservation")
	}
	largestCumulativePayment, err := s.meterer.OffchainStore.GetLargestCumulativePayment(ctx, req.AccountId)
	if err != nil {
		return nil, api.NewErrorNotFound("failed to get largest cumulative payment")
	}
	// on-Chain account state
	reservation, err := s.meterer.ChainPaymentState.GetActiveReservationByAccount(ctx, accountID)
	if err != nil {
		return nil, api.NewErrorNotFound("failed to get active reservation")
	}
	onDemandPayment, err := s.meterer.ChainPaymentState.GetOnDemandPaymentByAccount(ctx, accountID)
	if err != nil {
		return nil, api.NewErrorNotFound("failed to get on-demand payment")
	}

	paymentGlobalParams := pb.PaymentGlobalParams{
		GlobalSymbolsPerSecond: globalSymbolsPerSecond,
		MinNumSymbols:          minNumSymbols,
		PricePerSymbol:         pricePerSymbol,
		ReservationWindow:      reservationWindow,
	}

	quorumNumbers := make([]uint32, len(reservation.QuorumNumbers))
	for i, v := range reservation.QuorumNumbers {
		quorumNumbers[i] = uint32(v)
	}

	quorumSplits := make([]uint32, len(reservation.QuorumSplits))
	for i, v := range reservation.QuorumSplits {
		quorumSplits[i] = uint32(v)
	}
	// build reply
	reply := &pb.GetPaymentStateReply{
		PaymentGlobalParams: &paymentGlobalParams,
		BinRecords:          binRecords[:],
		Reservation: &pb.Reservation{
			SymbolsPerSecond: reservation.SymbolsPerSecond,
			StartTimestamp:   uint32(reservation.StartTimestamp),
			EndTimestamp:     uint32(reservation.EndTimestamp),
			QuorumNumbers:    quorumNumbers,
			QuorumSplits:     quorumSplits,
		},
		CumulativePayment:        largestCumulativePayment.Bytes(),
		OnchainCumulativePayment: onDemandPayment.CumulativePayment.Bytes(),
	}
	return reply, nil
}<|MERGE_RESOLUTION|>--- conflicted
+++ resolved
@@ -231,15 +231,13 @@
 }
 
 func (s *DispersalServerV2) GetPaymentState(ctx context.Context, req *pb.GetPaymentStateRequest) (*pb.GetPaymentStateReply, error) {
-<<<<<<< HEAD
 	start := time.Now()
 	defer func() {
 		s.metrics.reportGetPaymentStateLatency(time.Since(start))
 	}()
 
-=======
 	accountID := gethcommon.HexToAddress(req.AccountId)
->>>>>>> 17259f52
+
 	// validate the signature
 	if err := s.authenticator.AuthenticatePaymentStateRequest(req.GetSignature(), req.GetAccountId()); err != nil {
 		return nil, api.NewErrorInvalidArg(fmt.Sprintf("authentication failed: %s", err.Error()))
