--- conflicted
+++ resolved
@@ -274,128 +274,6 @@
 }
 
 func (s *DispersalServerV2) GetPaymentState(ctx context.Context, req *pb.GetPaymentStateRequest) (*pb.GetPaymentStateReply, error) {
-<<<<<<< HEAD
-	allQuorumsReq := &pb.GetPaymentStateForAllQuorumsRequest{
-		AccountId: req.GetAccountId(),
-		Signature: req.GetSignature(),
-		Timestamp: req.GetTimestamp(),
-	}
-
-	allQuorumsReply, err := s.GetPaymentStateForAllQuorums(ctx, allQuorumsReq)
-	if err != nil {
-		return nil, err
-	}
-
-	return convertAllQuorumsReplyToLegacy(allQuorumsReply), nil
-}
-
-// convertAllQuorumsReplyToLegacy converts the new per-quorum payment state format to the legacy aggregated format.
-// This enables backwards compatibility by flattening multi-quorum data into a single legacy response,
-// allowing old clients to continue working properly.
-//
-// Conversion logic:
-// - PaymentVaultParams: Uses quorum 0 configuration as the global parameters (arbitrary choice)
-// - Reservations: Finds the most restrictive reservation across all quorums (minimum symbols/sec, latest start, earliest end)
-// - PeriodRecords: Selects the highest usage for each period index across all quorums
-// - OnDemand cumulative payment amounts: Passed through unchanged as they represent account-level totals
-//
-// This conversion may result in information loss for clients that need per-quorum details,
-// but preserves the most restrictive constraints to ensure client behavior remains within reservation or ondemand.
-func convertAllQuorumsReplyToLegacy(allQuorumsReply *pb.GetPaymentStateForAllQuorumsReply) *pb.GetPaymentStateReply {
-	// For PaymentVaultParams, use quorum 0 for protocol level parameters and on-demand quorum numbers
-	var paymentGlobalParams *pb.PaymentGlobalParams
-	if allQuorumsReply.GetPaymentVaultParams() != nil &&
-		allQuorumsReply.GetPaymentVaultParams().GetQuorumPaymentConfigs() != nil &&
-		allQuorumsReply.GetPaymentVaultParams().GetQuorumProtocolConfigs() != nil {
-		quorum0Config, ok := allQuorumsReply.GetPaymentVaultParams().GetQuorumPaymentConfigs()[0]
-		quorum0ProtocolConfig, ok2 := allQuorumsReply.GetPaymentVaultParams().GetQuorumProtocolConfigs()[0]
-		if ok && ok2 {
-			paymentGlobalParams = &pb.PaymentGlobalParams{
-				GlobalSymbolsPerSecond: quorum0Config.GetOnDemandSymbolsPerSecond(),
-				MinNumSymbols:          quorum0ProtocolConfig.GetMinNumSymbols(),
-				PricePerSymbol:         quorum0Config.GetOnDemandPricePerSymbol(),
-				ReservationWindow:      quorum0ProtocolConfig.GetReservationRateLimitWindow(),
-				OnDemandQuorumNumbers:  allQuorumsReply.GetPaymentVaultParams().GetOnDemandQuorumNumbers(),
-			}
-		}
-	}
-
-	// Find most restrictive reservation parameters across all quorums
-	var reservation *pb.Reservation
-	if len(allQuorumsReply.GetReservations()) > 0 {
-		var minSymbolsPerSecond = ^uint64(0) // max uint64
-		var latestStartTimestamp uint32
-		var earliestEndTimestamp = ^uint32(0) // max uint32
-		var reservedQuorums []uint32
-
-		for quorumId, quorumReservation := range allQuorumsReply.GetReservations() {
-			if quorumReservation == nil {
-				continue
-			}
-
-			reservedQuorums = append(reservedQuorums, quorumId)
-
-			// Find most restrictive parameters
-			if quorumReservation.GetSymbolsPerSecond() < minSymbolsPerSecond {
-				minSymbolsPerSecond = quorumReservation.GetSymbolsPerSecond()
-			}
-			if quorumReservation.GetStartTimestamp() > latestStartTimestamp {
-				latestStartTimestamp = quorumReservation.GetStartTimestamp()
-			}
-			if quorumReservation.GetEndTimestamp() < earliestEndTimestamp {
-				earliestEndTimestamp = quorumReservation.GetEndTimestamp()
-			}
-		}
-
-		if minSymbolsPerSecond != ^uint64(0) {
-			reservation = &pb.Reservation{
-				SymbolsPerSecond: minSymbolsPerSecond,
-				StartTimestamp:   latestStartTimestamp,
-				EndTimestamp:     earliestEndTimestamp,
-				QuorumNumbers:    reservedQuorums,
-				QuorumSplits:     []uint32{}, // not used anywhere
-			}
-		}
-	}
-
-	// Build period records by selecting highest usage for each period index across all quorums
-	var periodRecords []*pb.PeriodRecord
-	if len(allQuorumsReply.GetPeriodRecords()) > 0 {
-		highestPeriodRecords := make([]*pb.PeriodRecord, meterer.MinNumBins)
-		for _, quorumRecords := range allQuorumsReply.GetPeriodRecords() {
-			if quorumRecords == nil {
-				continue
-			}
-			for _, record := range quorumRecords.GetRecords() {
-				if record == nil {
-					continue
-				}
-				idx := record.GetIndex() % uint32(meterer.MinNumBins)
-				if highestPeriodRecords[idx] == nil || record.GetUsage() > highestPeriodRecords[idx].GetUsage() {
-					highestPeriodRecords[idx] = record
-				}
-			}
-		}
-		periodRecords = highestPeriodRecords
-	} else if quorum0Records, ok := allQuorumsReply.GetPeriodRecords()[0]; ok && quorum0Records != nil {
-		// Fallback to quorum 0 if no records found
-		periodRecords = quorum0Records.GetRecords()
-	}
-
-	return &pb.GetPaymentStateReply{
-		PaymentGlobalParams:      paymentGlobalParams,
-		PeriodRecords:            periodRecords,
-		Reservation:              reservation,
-		CumulativePayment:        allQuorumsReply.GetCumulativePayment(),
-		OnchainCumulativePayment: allQuorumsReply.GetOnchainCumulativePayment(),
-	}
-}
-
-// GetPaymentStateForAllQuorums returns payment state for all quorums including vault parameters,
-// reservations, period records, and cumulative payments. Returns error on any chain read failure.
-func (s *DispersalServerV2) GetPaymentStateForAllQuorums(ctx context.Context, req *pb.GetPaymentStateForAllQuorumsRequest) (*pb.GetPaymentStateForAllQuorumsReply, error) {
-=======
->>>>>>> 6454a333
 	if s.meterer == nil {
 		return nil, errors.New("payment meterer is not enabled")
 	}
@@ -440,61 +318,6 @@
 	var pbReservation *pb.Reservation
 	reservation, err := s.meterer.ChainPaymentState.GetReservedPaymentByAccount(ctx, accountID)
 	if err != nil {
-<<<<<<< HEAD
-		s.logger.Error("failed to convert payment vault params to protobuf", "err", err)
-		return nil, api.NewErrorInternal("failed to convert payment vault params to protobuf")
-	}
-
-	// Get on-demand quorum numbers
-	onDemandQuorumNumbers := params.OnDemandQuorumNumbers
-	onDemandQuorumNumbers32 := make([]uint32, len(onDemandQuorumNumbers))
-	for i, qn := range onDemandQuorumNumbers {
-		onDemandQuorumNumbers32[i] = uint32(qn)
-	}
-
-	// Get on-Chain account state for reservations and corresponding period records
-	pbReservation := make(map[uint32]*pb.QuorumReservation)
-	periodRecords := make(map[uint32]*pb.PeriodRecords)
-	quorumIds := s.onchainState.Load().getAllQuorumIds()
-	reservations, err := s.meterer.ChainPaymentState.GetReservedPaymentByAccountAndQuorums(ctx, accountID, quorumIds)
-	// Return no reservations if none exists, when user only has ondemand payments
-	if err != nil && !errors.Is(err, eth.ErrPaymentDoesNotExist) {
-		s.logger.Error("failed to get reservation", "err", err, "accountID", accountID)
-		return nil, api.NewErrorInternal("failed to get reservation")
-	}
-
-	reservationQuorumIds := []core.QuorumID{}
-	reservationCurrentPeriods := []uint64{}
-	if len(reservations) > 0 {
-		for quorumId, reservation := range reservations {
-			pbReservation[uint32(quorumId)] = &pb.QuorumReservation{
-				SymbolsPerSecond: reservation.SymbolsPerSecond,
-				StartTimestamp:   uint32(reservation.StartTimestamp),
-				EndTimestamp:     uint32(reservation.EndTimestamp),
-			}
-			periodRecords[uint32(quorumId)] = &pb.PeriodRecords{
-				Records: make([]*pb.PeriodRecord, meterer.MinNumBins),
-			}
-			_, quorumProtocolConfig, err := params.GetQuorumConfigs(quorumId)
-			if err != nil {
-				s.logger.Error("failed to get quorum protocol config", "quorumId", quorumId, "err", err)
-				return nil, api.NewErrorInternal("failed to get quorum protocol config")
-			}
-			reservationQuorumIds = append(reservationQuorumIds, quorumId)
-			reservationCurrentPeriods = append(reservationCurrentPeriods, payment_logic.GetReservationPeriodByNanosecond(int64(req.GetTimestamp()), quorumProtocolConfig.ReservationRateLimitWindow))
-		}
-	}
-
-	// Get off-chain period records for all reserved quorums
-	records, err := s.meterer.MeteringStore.GetPeriodRecords(ctx, accountID, reservationQuorumIds, reservationCurrentPeriods, 3)
-	if err != nil {
-		s.logger.Error("failed to get period records", "err", err, "accountID", accountID)
-		return nil, api.NewErrorInternal("failed to get period records")
-	}
-	for quorumId, record := range records {
-		periodRecords[uint32(quorumId)] = &pb.PeriodRecords{
-			Records: record.GetRecords(),
-=======
 		s.logger.Debug("failed to get onchain reservation, use zero values", "err", err, "accountID", accountID)
 	} else {
 		quorumNumbers := make([]uint32, len(reservation.QuorumNumbers))
@@ -504,7 +327,6 @@
 		quorumSplits := make([]uint32, len(reservation.QuorumSplits))
 		for i, v := range reservation.QuorumSplits {
 			quorumSplits[i] = uint32(v)
->>>>>>> 6454a333
 		}
 
 		pbReservation = &pb.Reservation{
