package apiserver

import (
	"context"
	"errors"
	"fmt"
	"net"
	"sync/atomic"
	"time"

	"github.com/Layr-Labs/eigenda/api"
	pbcommon "github.com/Layr-Labs/eigenda/api/grpc/common"
	"github.com/Layr-Labs/eigenda/api/grpc/controller"
	pbv1 "github.com/Layr-Labs/eigenda/api/grpc/disperser"
	pb "github.com/Layr-Labs/eigenda/api/grpc/disperser/v2"
	"github.com/Layr-Labs/eigenda/common/healthcheck"
	"github.com/Layr-Labs/eigenda/core"
	"github.com/Layr-Labs/eigenda/core/meterer"
	corev2 "github.com/Layr-Labs/eigenda/core/v2"
	"github.com/Layr-Labs/eigenda/disperser"
	"github.com/Layr-Labs/eigenda/disperser/common/v2/blobstore"
	"github.com/Layr-Labs/eigenda/encoding"
	"github.com/Layr-Labs/eigenda/encoding/v2/kzg/committer"
	"github.com/Layr-Labs/eigensdk-go/logging"
	gethcommon "github.com/ethereum/go-ethereum/common"
	"github.com/prometheus/client_golang/prometheus"
	"google.golang.org/grpc"
	"google.golang.org/grpc/codes"
	"google.golang.org/grpc/keepalive"
	"google.golang.org/grpc/reflection"
	"google.golang.org/grpc/status"
)

type OnchainState struct {
	QuorumCount           uint8
	RequiredQuorums       []core.QuorumID
	BlobVersionParameters *corev2.BlobVersionParameterMap
	TTL                   time.Duration
}

// Include disperser v1 protos to support grpcurl/reflection of v1 APIs
type DispersalServerV1 struct {
	pbv1.UnimplementedDisperserServer
}

type DispersalServerV2 struct {
	pb.UnimplementedDisperserServer

	serverConfig      disperser.ServerConfig
	blobStore         *blobstore.BlobStore
	blobMetadataStore blobstore.MetadataStore
	meterer           *meterer.Meterer

	chainReader              core.Reader
	blobRequestAuthenticator corev2.BlobRequestAuthenticator
	committer                *committer.Committer
	logger                   logging.Logger

	// state
	onchainState                atomic.Pointer[OnchainState]
	maxNumSymbolsPerBlob        uint32
	onchainStateRefreshInterval time.Duration

	metricsConfig disperser.MetricsConfig
	metrics       *metricsV2

	// ReservedOnly mode doesn't support on-demand payments
	// This would be removed with decentralized ratelimiting
	ReservedOnly bool

	// Determines which payment system to use. If true, use the new payments system running on the controller.
	// If false, use the legacy payments system which executes on the API server.
	//
	// TODO(litt3): this field should be removed once the migration to the new payments system is complete
	useControllerMediatedPayments bool

	// Exists as a member variable so that the connection can be closed inside Stop().
	controllerConnection *grpc.ClientConn
<<<<<<< HEAD

	// Client for making gRPC calls to the controller.
	// May be nil if useControllerMediatedPayments is false
	controllerClient controller.ControllerServiceClient
=======
	controllerClient     controller.ControllerServiceClient

	// Pre-created listener for the gRPC server
	listener   net.Listener
	grpcServer *grpc.Server
>>>>>>> 2489f588
}

// NewDispersalServerV2 creates a new Server struct with the provided parameters.
func NewDispersalServerV2(
	serverConfig disperser.ServerConfig,
	blobStore *blobstore.BlobStore,
	blobMetadataStore blobstore.MetadataStore,
	chainReader core.Reader,
	meterer *meterer.Meterer,
	blobRequestAuthenticator corev2.BlobRequestAuthenticator,
	committer *committer.Committer,
	maxNumSymbolsPerBlob uint32,
	onchainStateRefreshInterval time.Duration,
	_logger logging.Logger,
	registry *prometheus.Registry,
	metricsConfig disperser.MetricsConfig,
	ReservedOnly bool,
	useControllerMediatedPayments bool,
<<<<<<< HEAD
	controllerConnection *grpc.ClientConn,
	controllerClient controller.ControllerServiceClient,
=======
	// must be non-empty if useControllerMediatedPayments is true
	controllerAddress string,
	listener net.Listener,
>>>>>>> 2489f588
) (*DispersalServerV2, error) {
	if listener == nil {
		return nil, errors.New("listener is required")
	}
	if serverConfig.GrpcPort == "" {
		return nil, errors.New("grpc port is required")
	}
	if blobStore == nil {
		return nil, errors.New("blob store is required")
	}
	if blobMetadataStore == nil {
		return nil, errors.New("blob metadata store is required")
	}
	if chainReader == nil {
		return nil, errors.New("chain reader is required")
	}
	if blobRequestAuthenticator == nil {
		return nil, errors.New("blobRequestAuthenticator is required")
	}
	if committer == nil {
		return nil, errors.New("committer is required")
	}
	if maxNumSymbolsPerBlob == 0 {
		return nil, errors.New("maxNumSymbolsPerBlob is required")
	}
	if _logger == nil {
		return nil, errors.New("logger is required")
	}

	logger := _logger.With("component", "DispersalServerV2")

	if useControllerMediatedPayments {
		if controllerClient == nil {
			return nil, errors.New("controller client is required when using controller-mediated payments")
		}
		logger.Info("Using controller-based payment system")
	} else {
		logger.Info("Using legacy payment metering system")
	}

	return &DispersalServerV2{
		serverConfig:      serverConfig,
		blobStore:         blobStore,
		blobMetadataStore: blobMetadataStore,

		chainReader:              chainReader,
		blobRequestAuthenticator: blobRequestAuthenticator,
		meterer:                  meterer,
		committer:                committer,
		logger:                   logger,

		maxNumSymbolsPerBlob:        maxNumSymbolsPerBlob,
		onchainStateRefreshInterval: onchainStateRefreshInterval,

		metricsConfig: metricsConfig,
		metrics:       newAPIServerV2Metrics(registry, metricsConfig, logger),

		ReservedOnly:                  ReservedOnly,
		useControllerMediatedPayments: useControllerMediatedPayments,
		controllerConnection:          controllerConnection,
		controllerClient:              controllerClient,
		listener:                      listener,
	}, nil
}

func (s *DispersalServerV2) Start(ctx context.Context) error {
	// Start the metrics server
	if s.metricsConfig.EnableMetrics {
		s.metrics.Start(context.Background())
	}

	// Serve grpc requests
	keepAliveConfig := grpc.KeepaliveParams(keepalive.ServerParameters{
		MaxConnectionIdle:     s.serverConfig.MaxIdleConnectionAge,
		MaxConnectionAge:      s.serverConfig.MaxConnectionAge,
		MaxConnectionAgeGrace: s.serverConfig.MaxConnectionAgeGrace,
	})

	opt := grpc.MaxRecvMsgSize(1024 * 1024 * 300) // 300 MiB
	s.grpcServer = grpc.NewServer(
		grpc.ChainUnaryInterceptor(
			s.metrics.grpcMetrics.UnaryServerInterceptor(),
		), opt, keepAliveConfig)
	reflection.Register(s.grpcServer)
	pb.RegisterDisperserServer(s.grpcServer, s)

	// Unimplemented v1 server for grpcurl/reflection support
	pbv1.RegisterDisperserServer(s.grpcServer, &DispersalServerV1{})

	// Register Server for Health Checks
	name := pb.Disperser_ServiceDesc.ServiceName
	healthcheck.RegisterHealthServer(name, s.grpcServer)

	if err := s.RefreshOnchainState(ctx); err != nil {
		return fmt.Errorf("failed to refresh onchain quorum state: %w", err)
	}

	go func() {
		ticker := time.NewTicker(s.onchainStateRefreshInterval)
		defer ticker.Stop()

		for {
			select {
			case <-ticker.C:
				if err := s.RefreshOnchainState(ctx); err != nil {
					s.logger.Error("failed to refresh onchain quorum state", "err", err)
				}
			case <-ctx.Done():
				return
			}
		}
	}()

	s.logger.Info("GRPC Listening", "port", s.serverConfig.GrpcPort, "address", s.listener.Addr().String())

	if err := s.grpcServer.Serve(s.listener); err != nil {
		return errors.New("could not start GRPC server")
	}

	return nil
}

func (s *DispersalServerV2) GetBlobCommitment(
	ctx context.Context,
	req *pb.BlobCommitmentRequest,
) (*pb.BlobCommitmentReply, error) {
	reply, st := s.getBlobCommitment(req)
	api.LogResponseStatus(s.logger, st)
	if st != nil {
		// nolint:wrapcheck
		return reply, st.Err()
	}
	return reply, nil
}

func (s *DispersalServerV2) getBlobCommitment(
	req *pb.BlobCommitmentRequest,
) (*pb.BlobCommitmentReply, *status.Status) {
	start := time.Now()
	defer func() {
		s.metrics.reportGetBlobCommitmentLatency(time.Since(start))
	}()

	if s.committer == nil {
		return nil, status.New(codes.Internal, "committer is not configured")
	}
	blobSize := uint32(len(req.GetBlob()))
	if blobSize == 0 {
		return nil, status.New(codes.InvalidArgument, "blob cannot be empty")
	}
	if encoding.GetBlobLengthPowerOf2(blobSize) > s.maxNumSymbolsPerBlob*encoding.BYTES_PER_SYMBOL {
		return nil, status.Newf(codes.InvalidArgument, "blob size cannot exceed %v bytes",
			s.maxNumSymbolsPerBlob*encoding.BYTES_PER_SYMBOL)
	}
	c, err := s.committer.GetCommitmentsForPaddedLength(req.GetBlob())
	if err != nil {
		return nil, status.New(codes.Internal, "failed to compute commitments")
	}
	commitment, err := c.Commitment.Serialize()
	if err != nil {
		return nil, status.New(codes.Internal, "failed to serialize commitment")
	}
	lengthCommitment, err := c.LengthCommitment.Serialize()
	if err != nil {
		return nil, status.New(codes.Internal, "failed to serialize length commitment")
	}
	lengthProof, err := c.LengthProof.Serialize()
	if err != nil {
		return nil, status.New(codes.Internal, "failed to serialize length proof")
	}

	return &pb.BlobCommitmentReply{
		BlobCommitment: &pbcommon.BlobCommitment{
			Commitment:       commitment,
			LengthCommitment: lengthCommitment,
			LengthProof:      lengthProof,
			Length:           uint32(c.Length),
		}}, status.New(codes.OK, "")
}

// refreshOnchainState refreshes the onchain quorum state.
// It should be called periodically to keep the state up to date.
// **Note** that there is no lock. If the state is being updated concurrently, it may lead to inconsistent state.
func (s *DispersalServerV2) RefreshOnchainState(ctx context.Context) error {
	s.logger.Debug("Refreshing onchain quorum state")

	currentBlock, err := s.chainReader.GetCurrentBlockNumber(ctx)
	if err != nil {
		return fmt.Errorf("failed to get current block number: %w", err)
	}
	quorumCount, err := s.chainReader.GetQuorumCount(ctx, currentBlock)
	if err != nil {
		return fmt.Errorf("failed to get quorum count: %w", err)
	}
	requiredQuorums, err := s.chainReader.GetRequiredQuorumNumbers(ctx, currentBlock)
	if err != nil {
		return fmt.Errorf("failed to get required quorum numbers: %w", err)
	}

	blockStaleMeasure, err := s.chainReader.GetBlockStaleMeasure(ctx)
	if err != nil {
		return fmt.Errorf("failed to get BLOCK_STALE_MEASURE: %w", err)
	}
	storeDurationBlocks, err := s.chainReader.GetStoreDurationBlocks(ctx)
	if err != nil || storeDurationBlocks == 0 {
		return fmt.Errorf("failed to get STORE_DURATION_BLOCKS: %w", err)
	}

	blobParams, err := s.chainReader.GetAllVersionedBlobParams(ctx)
	if err != nil {
		return fmt.Errorf("failed to get blob version parameters: %w", err)
	}
	onchainState := &OnchainState{
		QuorumCount:           quorumCount,
		RequiredQuorums:       requiredQuorums,
		BlobVersionParameters: corev2.NewBlobVersionParameterMap(blobParams),
		TTL:                   time.Duration((storeDurationBlocks+blockStaleMeasure)*12) * time.Second,
	}

	s.onchainState.Store(onchainState)

	return nil
}

func (s *DispersalServerV2) GetPaymentState(
	ctx context.Context,
	req *pb.GetPaymentStateRequest,
) (*pb.GetPaymentStateReply, error) {
	reply, st := s.getPaymentState(ctx, req)
	api.LogResponseStatus(s.logger, st)
	if st != nil {
		// nolint:wrapcheck
		return reply, st.Err()
	}
	return reply, nil
}

func (s *DispersalServerV2) getPaymentState(
	ctx context.Context,
	req *pb.GetPaymentStateRequest,
) (*pb.GetPaymentStateReply, *status.Status) {
	if s.meterer == nil {
		return nil, status.New(codes.Internal, "meterer is not configured")
	}
	start := time.Now()
	defer func() {
		s.metrics.reportGetPaymentStateLatency(time.Since(start))
	}()

	if !gethcommon.IsHexAddress(req.GetAccountId()) {
		return nil, status.New(codes.InvalidArgument, "invalid account ID")
	}

	accountID := gethcommon.HexToAddress(req.GetAccountId())

	// validate the signature
	if err := s.blobRequestAuthenticator.AuthenticatePaymentStateRequest(accountID, req); err != nil {
		s.logger.Debug("failed to validate signature", "err", err, "accountID", accountID)
		return nil, status.Newf(codes.Unauthenticated, "failed to validate signature: %s", err.Error())
	}
	// on-chain global payment parameters
	globalSymbolsPerSecond := s.meterer.ChainPaymentState.GetGlobalSymbolsPerSecond()
	minNumSymbols := s.meterer.ChainPaymentState.GetMinNumSymbols()
	pricePerSymbol := s.meterer.ChainPaymentState.GetPricePerSymbol()
	reservationWindow := s.meterer.ChainPaymentState.GetReservationWindow()

	// off-chain account specific payment state
	now := time.Now().Unix()
	currentReservationPeriod := meterer.GetReservationPeriod(now, reservationWindow)
	periodRecords, err := s.meterer.MeteringStore.GetPeriodRecords(ctx, accountID, currentReservationPeriod)
	if err != nil {
		s.logger.Debug("failed to get reservation records, use placeholders", "err", err, "accountID", accountID)
	}
	var largestCumulativePaymentBytes []byte
	largestCumulativePayment, err := s.meterer.MeteringStore.GetLargestCumulativePayment(ctx, accountID)
	if err != nil {
		s.logger.Debug("failed to get largest cumulative payment, use zero value", "err", err, "accountID", accountID)

	} else {
		largestCumulativePaymentBytes = largestCumulativePayment.Bytes()
	}
	// on-Chain account state
	var pbReservation *pb.Reservation
	reservation, err := s.meterer.ChainPaymentState.GetReservedPaymentByAccount(ctx, accountID)
	if err != nil {
		s.logger.Debug("failed to get onchain reservation, use zero values", "err", err, "accountID", accountID)
	} else {
		quorumNumbers := make([]uint32, len(reservation.QuorumNumbers))
		for i, v := range reservation.QuorumNumbers {
			quorumNumbers[i] = uint32(v)
		}
		quorumSplits := make([]uint32, len(reservation.QuorumSplits))
		for i, v := range reservation.QuorumSplits {
			quorumSplits[i] = uint32(v)
		}

		pbReservation = &pb.Reservation{
			SymbolsPerSecond: reservation.SymbolsPerSecond,
			StartTimestamp:   uint32(reservation.StartTimestamp),
			EndTimestamp:     uint32(reservation.EndTimestamp),
			QuorumSplits:     quorumSplits,
			QuorumNumbers:    quorumNumbers,
		}
	}

	var onchainCumulativePaymentBytes []byte
	onDemandPayment, err := s.meterer.ChainPaymentState.GetOnDemandPaymentByAccount(ctx, accountID)
	if err != nil {
		s.logger.Debug("failed to get ondemand payment, use zero value", "err", err, "accountID", accountID)
	} else {
		onchainCumulativePaymentBytes = onDemandPayment.CumulativePayment.Bytes()
	}

	paymentGlobalParams := pb.PaymentGlobalParams{
		GlobalSymbolsPerSecond: globalSymbolsPerSecond,
		MinNumSymbols:          minNumSymbols,
		PricePerSymbol:         pricePerSymbol,
		ReservationWindow:      reservationWindow,
	}

	// build reply
	reply := &pb.GetPaymentStateReply{
		PaymentGlobalParams:      &paymentGlobalParams,
		PeriodRecords:            periodRecords[:],
		Reservation:              pbReservation,
		CumulativePayment:        largestCumulativePaymentBytes,
		OnchainCumulativePayment: onchainCumulativePaymentBytes,
	}
	return reply, status.New(codes.OK, "")
}

// Gracefully shuts down the server and closes any open connections
func (s *DispersalServerV2) Stop() error {
	if s.grpcServer != nil {
		// GracefulStop will close the listener that was passed to Serve()
		s.grpcServer.GracefulStop()
	}

	if s.controllerConnection != nil {
		if err := s.controllerConnection.Close(); err != nil {
			return fmt.Errorf("failed to close controller connection: %w", err)
		}
	}
	return nil
}<|MERGE_RESOLUTION|>--- conflicted
+++ resolved
@@ -76,18 +76,14 @@
 
 	// Exists as a member variable so that the connection can be closed inside Stop().
 	controllerConnection *grpc.ClientConn
-<<<<<<< HEAD
 
 	// Client for making gRPC calls to the controller.
 	// May be nil if useControllerMediatedPayments is false
 	controllerClient controller.ControllerServiceClient
-=======
-	controllerClient     controller.ControllerServiceClient
 
 	// Pre-created listener for the gRPC server
 	listener   net.Listener
 	grpcServer *grpc.Server
->>>>>>> 2489f588
 }
 
 // NewDispersalServerV2 creates a new Server struct with the provided parameters.
@@ -106,14 +102,9 @@
 	metricsConfig disperser.MetricsConfig,
 	ReservedOnly bool,
 	useControllerMediatedPayments bool,
-<<<<<<< HEAD
 	controllerConnection *grpc.ClientConn,
 	controllerClient controller.ControllerServiceClient,
-=======
-	// must be non-empty if useControllerMediatedPayments is true
-	controllerAddress string,
 	listener net.Listener,
->>>>>>> 2489f588
 ) (*DispersalServerV2, error) {
 	if listener == nil {
 		return nil, errors.New("listener is required")
