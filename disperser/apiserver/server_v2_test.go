package apiserver_test

import (
	"crypto/rand"
	"fmt"
	"math/big"
	"net"
	"strings"
	"testing"
	"time"

	pbcommonv2 "github.com/Layr-Labs/eigenda/api/grpc/common/v2"
	"github.com/Layr-Labs/eigenda/api/grpc/controller"
	controllermocks "github.com/Layr-Labs/eigenda/api/grpc/controller/mocks"
	pbv2 "github.com/Layr-Labs/eigenda/api/grpc/disperser/v2"
	"github.com/Layr-Labs/eigenda/common/aws"
	"github.com/Layr-Labs/eigenda/common/aws/dynamodb"
	"github.com/Layr-Labs/eigenda/common/aws/s3"
	"github.com/Layr-Labs/eigenda/common/math"
	"github.com/Layr-Labs/eigenda/core"
	auth "github.com/Layr-Labs/eigenda/core/auth/v2"
	"github.com/Layr-Labs/eigenda/core/meterer"
	"github.com/Layr-Labs/eigenda/core/mock"
	corev2 "github.com/Layr-Labs/eigenda/core/v2"
	"github.com/Layr-Labs/eigenda/disperser"
	"github.com/Layr-Labs/eigenda/disperser/apiserver"
	dispv2 "github.com/Layr-Labs/eigenda/disperser/common/v2"
	"github.com/Layr-Labs/eigenda/disperser/common/v2/blobstore"
	"github.com/Layr-Labs/eigenda/encoding"
	"github.com/Layr-Labs/eigenda/encoding/codec"
	"github.com/Layr-Labs/eigenda/test"
	"github.com/Layr-Labs/eigenda/test/random"
	"github.com/consensys/gnark-crypto/ecc/bn254"
	gethcommon "github.com/ethereum/go-ethereum/common"
	"github.com/prometheus/client_golang/prometheus"
	tmock "github.com/stretchr/testify/mock"
	"github.com/stretchr/testify/require"
	"go.uber.org/mock/gomock"
	"google.golang.org/grpc/peer"
)

type testComponents struct {
	DispersalServerV2 *apiserver.DispersalServerV2
	BlobStore         *blobstore.BlobStore
	BlobMetadataStore *blobstore.BlobMetadataStore
	ChainReader       *mock.MockWriter
	Signer            *auth.LocalBlobRequestSigner
	Peer              *peer.Peer
}

func TestV2DisperseBlob(t *testing.T) {
	ctx := t.Context()
	c := newTestServerV2(t)
	ctx = peer.NewContext(ctx, c.Peer)
	data := make([]byte, 50)
	_, err := rand.Read(data)
	require.NoError(t, err)

	data = codec.ConvertByPaddingEmptyByte(data)
	commitments, err := committer.GetCommitmentsForPaddedLength(data)
	require.NoError(t, err)
	accountID, err := c.Signer.GetAccountID()
	require.NoError(t, err)
	commitmentProto, err := commitments.ToProtobuf()
	require.NoError(t, err)
	blobHeaderProto := &pbcommonv2.BlobHeader{
		Version:       0,
		QuorumNumbers: []uint32{0, 1},
		Commitment:    commitmentProto,
		PaymentHeader: &pbcommonv2.PaymentHeader{
			AccountId:         accountID.Hex(),
			Timestamp:         5,
			CumulativePayment: big.NewInt(100).Bytes(),
		},
	}
	blobHeader, err := corev2.BlobHeaderFromProtobuf(blobHeaderProto)
	fmt.Println("blobHeader", blobHeader)
	require.NoError(t, err)
	signer, err := auth.NewLocalBlobRequestSigner(privateKeyHex)
	require.NoError(t, err)
	sig, err := signer.SignBlobRequest(blobHeader)
	require.NoError(t, err)

	now := time.Now()
	reply, err := c.DispersalServerV2.DisperseBlob(ctx, &pbv2.DisperseBlobRequest{
		Blob:       data,
		Signature:  sig,
		BlobHeader: blobHeaderProto,
	})
	require.NoError(t, err)

	blobKey, err := blobHeader.BlobKey()
	require.NoError(t, err)
	require.Equal(t, pbv2.BlobStatus_QUEUED, reply.GetResult())
	require.Equal(t, blobKey[:], reply.GetBlobKey())

	// Check if the blob is stored
	storedData, err := c.BlobStore.GetBlob(ctx, blobKey)
	require.NoError(t, err)
	require.Equal(t, data, storedData)

	// Check if the blob metadata is stored
	blobMetadata, err := c.BlobMetadataStore.GetBlobMetadata(ctx, blobKey)
	require.NoError(t, err)
	require.Equal(t, dispv2.Queued, blobMetadata.BlobStatus)
	require.Equal(t, blobHeader, blobMetadata.BlobHeader)
	require.Equal(t, uint64(len(data)), blobMetadata.BlobSize)
	require.Equal(t, uint(0), blobMetadata.NumRetries)
	require.Greater(t, blobMetadata.Expiry, uint64(now.Unix()))
	require.Greater(t, blobMetadata.RequestedAt, uint64(now.UnixNano()))
	require.Equal(t, blobMetadata.RequestedAt, blobMetadata.UpdatedAt)

	// Try dispersing the same blob; blob key check will fail if the blob is already stored
	reply, err = c.DispersalServerV2.DisperseBlob(ctx, &pbv2.DisperseBlobRequest{
		Blob:       data,
		Signature:  sig,
		BlobHeader: blobHeaderProto,
	})
	require.Nil(t, reply)
	require.ErrorContains(t, err, "blob already exists")

	data2 := make([]byte, 50)
	_, err = rand.Read(data)
	require.NoError(t, err)

	data2 = codec.ConvertByPaddingEmptyByte(data2)
	commitments, err = committer.GetCommitmentsForPaddedLength(data2)
	require.NoError(t, err)
	commitmentProto, err = commitments.ToProtobuf()
	require.NoError(t, err)
}

func TestV2DisperseBlobRequestValidation(t *testing.T) {
	ctx := t.Context()
	c := newTestServerV2(t)
	data := make([]byte, 50)
	_, err := rand.Read(data)
	require.NoError(t, err)
	signer, err := auth.NewLocalBlobRequestSigner(privateKeyHex)
	require.NoError(t, err)
	data = codec.ConvertByPaddingEmptyByte(data)
	commitments, err := committer.GetCommitmentsForPaddedLength(data)
	require.NoError(t, err)
	accountID, err := c.Signer.GetAccountID()
	require.NoError(t, err)
	// request with no blob commitments
	invalidReqProto := &pbcommonv2.BlobHeader{
		Version:       0,
		QuorumNumbers: []uint32{0, 1},
		PaymentHeader: &pbcommonv2.PaymentHeader{
			AccountId:         accountID.Hex(),
			Timestamp:         5,
			CumulativePayment: big.NewInt(100).Bytes(),
		},
	}
	_, err = c.DispersalServerV2.DisperseBlob(ctx, &pbv2.DisperseBlobRequest{
		Blob:       data,
		Signature:  []byte{1, 2, 3, 4, 5, 6, 7, 8, 9, 10, 11, 12, 13, 14, 15, 16, 17, 18, 19, 20, 21, 22, 23, 24, 25, 26, 27, 28, 29, 30, 31, 32, 33, 34, 35, 36, 37, 38, 39, 40, 41, 42, 43, 44, 45, 46, 47, 48, 49, 50, 51, 52, 53, 54, 55, 56, 57, 58, 59, 60, 61, 62, 63, 64, 65},
		BlobHeader: invalidReqProto,
	})
	require.ErrorContains(t, err, "blob header must contain commitments")
	commitmentProto, err := commitments.ToProtobuf()
	require.NoError(t, err)

	// request with too many quorums
	invalidReqProto = &pbcommonv2.BlobHeader{
		Version:       0,
		QuorumNumbers: []uint32{0, 1, 2, 3},
		Commitment:    commitmentProto,
		PaymentHeader: &pbcommonv2.PaymentHeader{
			AccountId:         accountID.Hex(),
			Timestamp:         5,
			CumulativePayment: big.NewInt(100).Bytes(),
		},
	}
	_, err = c.DispersalServerV2.DisperseBlob(ctx, &pbv2.DisperseBlobRequest{
		Blob:       data,
		Signature:  []byte{1, 2, 3, 4, 5, 6, 7, 8, 9, 10, 11, 12, 13, 14, 15, 16, 17, 18, 19, 20, 21, 22, 23, 24, 25, 26, 27, 28, 29, 30, 31, 32, 33, 34, 35, 36, 37, 38, 39, 40, 41, 42, 43, 44, 45, 46, 47, 48, 49, 50, 51, 52, 53, 54, 55, 56, 57, 58, 59, 60, 61, 62, 63, 64, 65},
		BlobHeader: invalidReqProto,
	})
	require.ErrorContains(t, err, "too many quorum numbers specified")

	// request with invalid quorum
	invalidReqProto = &pbcommonv2.BlobHeader{
		Version:       0,
		QuorumNumbers: []uint32{2, 54},
		Commitment:    commitmentProto,
		PaymentHeader: &pbcommonv2.PaymentHeader{
			AccountId:         accountID.Hex(),
			Timestamp:         5,
			CumulativePayment: big.NewInt(100).Bytes(),
		},
	}
	_, err = c.DispersalServerV2.DisperseBlob(ctx, &pbv2.DisperseBlobRequest{
		Blob:       data,
		Signature:  []byte{1, 2, 3, 4, 5, 6, 7, 8, 9, 10, 11, 12, 13, 14, 15, 16, 17, 18, 19, 20, 21, 22, 23, 24, 25, 26, 27, 28, 29, 30, 31, 32, 33, 34, 35, 36, 37, 38, 39, 40, 41, 42, 43, 44, 45, 46, 47, 48, 49, 50, 51, 52, 53, 54, 55, 56, 57, 58, 59, 60, 61, 62, 63, 64, 65},
		BlobHeader: invalidReqProto,
	})
	require.ErrorContains(t, err, "invalid quorum")

	// request with invalid blob version
	invalidReqProto = &pbcommonv2.BlobHeader{
		Version:       2,
		QuorumNumbers: []uint32{0, 1},
		Commitment:    commitmentProto,
		PaymentHeader: &pbcommonv2.PaymentHeader{
			AccountId:         accountID.Hex(),
			Timestamp:         5,
			CumulativePayment: big.NewInt(100).Bytes(),
		},
	}
	_, err = c.DispersalServerV2.DisperseBlob(ctx, &pbv2.DisperseBlobRequest{
		Blob:       data,
		Signature:  []byte{1, 2, 3, 4, 5, 6, 7, 8, 9, 10, 11, 12, 13, 14, 15, 16, 17, 18, 19, 20, 21, 22, 23, 24, 25, 26, 27, 28, 29, 30, 31, 32, 33, 34, 35, 36, 37, 38, 39, 40, 41, 42, 43, 44, 45, 46, 47, 48, 49, 50, 51, 52, 53, 54, 55, 56, 57, 58, 59, 60, 61, 62, 63, 64, 65},
		BlobHeader: invalidReqProto,
	})
	require.ErrorContains(t, err, "invalid blob version 2")

	invalidReqProto = &pbcommonv2.BlobHeader{
		Version:       0,
		QuorumNumbers: []uint32{0, 1},
		Commitment:    commitmentProto,
		PaymentHeader: &pbcommonv2.PaymentHeader{
			AccountId:         accountID.Hex(),
			Timestamp:         5,
			CumulativePayment: big.NewInt(100).Bytes(),
		},
	}
	// request with invalid signature
	_, err = c.DispersalServerV2.DisperseBlob(ctx, &pbv2.DisperseBlobRequest{
		Blob:       data,
		Signature:  []byte{1, 2, 3, 4, 5, 6, 7, 8, 9, 10, 11, 12, 13, 14, 15, 16, 17, 18, 19, 20, 21, 22, 23, 24, 25, 26, 27, 28, 29, 30, 31, 32, 33, 34, 35, 36, 37, 38, 39, 40, 41, 42, 43, 44, 45, 46, 47, 48, 49, 50, 51, 52, 53, 54, 55, 56, 57, 58, 59, 60, 61, 62, 63, 64, 65},
		BlobHeader: invalidReqProto,
	})
	require.ErrorContains(t, err, "authentication failed")

	// request with invalid payment metadata
	invalidReqProto = &pbcommonv2.BlobHeader{
		Version:       0,
		QuorumNumbers: []uint32{0, 1},
		Commitment:    commitmentProto,
		PaymentHeader: &pbcommonv2.PaymentHeader{
			AccountId:         accountID.Hex(),
			Timestamp:         0,
			CumulativePayment: big.NewInt(0).Bytes(),
		},
	}
	blobHeader, err := corev2.BlobHeaderFromProtobuf(invalidReqProto)
	require.NoError(t, err)
	sig, err := signer.SignBlobRequest(blobHeader)
	require.NoError(t, err)
	_, err = c.DispersalServerV2.DisperseBlob(ctx, &pbv2.DisperseBlobRequest{
		Blob:       data,
		Signature:  sig,
		BlobHeader: invalidReqProto,
	})
	require.ErrorContains(t, err, "invalid payment metadata")

	// request with invalid commitment
	invalidCommitment := commitmentProto
	invalidCommitment.Length = commitmentProto.GetLength() - 1
	invalidReqProto = &pbcommonv2.BlobHeader{
		Version:       0,
		QuorumNumbers: []uint32{0, 1},
		Commitment:    invalidCommitment,
		PaymentHeader: &pbcommonv2.PaymentHeader{
			AccountId:         accountID.Hex(),
			Timestamp:         5,
			CumulativePayment: big.NewInt(100).Bytes(),
		},
	}
	blobHeader, err = corev2.BlobHeaderFromProtobuf(invalidReqProto)
	require.NoError(t, err)
	sig, err = signer.SignBlobRequest(blobHeader)
	require.NoError(t, err)
	_, err = c.DispersalServerV2.DisperseBlob(ctx, &pbv2.DisperseBlobRequest{
		Blob:       data,
		Signature:  sig,
		BlobHeader: invalidReqProto,
	})
	require.ErrorContains(t, err, "is less than blob length")

	// request with blob size exceeding the limit
	data = make([]byte, 321)
	_, err = rand.Read(data)
	require.NoError(t, err)
	data = codec.ConvertByPaddingEmptyByte(data)
	commitments, err = committer.GetCommitmentsForPaddedLength(data)
	require.NoError(t, err)
	commitmentProto, err = commitments.ToProtobuf()
	require.NoError(t, err)
	validHeader := &pbcommonv2.BlobHeader{
		Version:       0,
		QuorumNumbers: []uint32{0, 1},
		Commitment:    commitmentProto,
		PaymentHeader: &pbcommonv2.PaymentHeader{
			AccountId:         accountID.Hex(),
			Timestamp:         5,
			CumulativePayment: big.NewInt(100).Bytes(),
		},
	}
	blobHeader, err = corev2.BlobHeaderFromProtobuf(validHeader)
	require.NoError(t, err)
	sig, err = signer.SignBlobRequest(blobHeader)
	require.NoError(t, err)
	_, err = c.DispersalServerV2.DisperseBlob(ctx, &pbv2.DisperseBlobRequest{
		Blob:       data,
		Signature:  sig,
		BlobHeader: validHeader,
	})
	require.ErrorContains(t, err, "blob size too big")

}

func TestV2GetBlobStatus(t *testing.T) {
	ctx := t.Context()
	c := newTestServerV2(t)
	ctx = peer.NewContext(ctx, c.Peer)

	blobHeader := &corev2.BlobHeader{
		BlobVersion:     0,
		BlobCommitments: mockCommitment,
		QuorumNumbers:   []core.QuorumID{0},
		PaymentMetadata: core.PaymentMetadata{
			AccountID:         gethcommon.HexToAddress("0x1234"),
			Timestamp:         0,
			CumulativePayment: big.NewInt(532),
		},
	}
	blobKey, err := blobHeader.BlobKey()
	require.NoError(t, err)
	now := time.Now()
	metadata := &dispv2.BlobMetadata{
		BlobHeader: blobHeader,
		BlobStatus: dispv2.Queued,
		Expiry:     uint64(now.Add(time.Hour).Unix()),
		NumRetries: 0,
		UpdatedAt:  uint64(now.UnixNano()),
	}
	err = c.BlobMetadataStore.PutBlobMetadata(ctx, metadata)
	require.NoError(t, err)
	blobCert := &corev2.BlobCertificate{
		BlobHeader: blobHeader,
		RelayKeys:  []corev2.RelayKey{0, 1, 2},
	}
	err = c.BlobMetadataStore.PutBlobCertificate(ctx, blobCert, nil)
	require.NoError(t, err)

	// Queued/Encoded blob status
	status, err := c.DispersalServerV2.GetBlobStatus(ctx, &pbv2.BlobStatusRequest{
		BlobKey: blobKey[:],
	})
	require.NoError(t, err)
	require.Equal(t, pbv2.BlobStatus_QUEUED, status.GetStatus())
	err = c.BlobMetadataStore.UpdateBlobStatus(ctx, blobKey, dispv2.Encoded)
	require.NoError(t, err)
	status, err = c.DispersalServerV2.GetBlobStatus(ctx, &pbv2.BlobStatusRequest{
		BlobKey: blobKey[:],
	})
	require.NoError(t, err)
	require.Equal(t, pbv2.BlobStatus_ENCODED, status.GetStatus())

	// First transition to GatheringSignatures state
	err = c.BlobMetadataStore.UpdateBlobStatus(ctx, blobKey, dispv2.GatheringSignatures)
	require.NoError(t, err)

	// Then transition to Complete state
	err = c.BlobMetadataStore.UpdateBlobStatus(ctx, blobKey, dispv2.Complete)
	require.NoError(t, err)
	batchHeader := &corev2.BatchHeader{
		BatchRoot:            [32]byte{1, 2, 3},
		ReferenceBlockNumber: 100,
	}
	err = c.BlobMetadataStore.PutBatchHeader(ctx, batchHeader)
	require.NoError(t, err)
	inclusionInfo0 := &corev2.BlobInclusionInfo{
		BatchHeader:    batchHeader,
		BlobKey:        blobKey,
		BlobIndex:      123,
		InclusionProof: []byte("inclusion proof"),
	}
	err = c.BlobMetadataStore.PutBlobInclusionInfo(ctx, inclusionInfo0)
	require.NoError(t, err)

	attestation := &corev2.Attestation{
		BatchHeader: batchHeader,
		NonSignerPubKeys: []*core.G1Point{
			core.NewG1Point(big.NewInt(1), big.NewInt(2)),
			core.NewG1Point(big.NewInt(3), big.NewInt(4)),
		},
		APKG2: &core.G2Point{
			G2Affine: &bn254.G2Affine{
				X: mockCommitment.LengthCommitment.X,
				Y: mockCommitment.LengthCommitment.Y,
			},
		},
		Sigma: &core.Signature{
			G1Point: core.NewG1Point(big.NewInt(5), big.NewInt(6)),
		},
	}
	err = c.BlobMetadataStore.PutAttestation(ctx, attestation)
	require.NoError(t, err)

	reply, err := c.DispersalServerV2.GetBlobStatus(ctx, &pbv2.BlobStatusRequest{
		BlobKey: blobKey[:],
	})
	require.NoError(t, err)
	require.Equal(t, pbv2.BlobStatus_COMPLETE, reply.GetStatus())
	blobHeaderProto, err := blobHeader.ToProtobuf()
	require.NoError(t, err)
	blobCertProto, err := blobCert.ToProtobuf()
	require.NoError(t, err)
	require.Equal(t, blobHeaderProto, reply.GetBlobInclusionInfo().GetBlobCertificate().GetBlobHeader())
	require.Equal(t, blobCertProto.GetRelayKeys(), reply.GetBlobInclusionInfo().GetBlobCertificate().GetRelayKeys())
	require.Equal(t, inclusionInfo0.BlobIndex, reply.GetBlobInclusionInfo().GetBlobIndex())
	require.Equal(t, inclusionInfo0.InclusionProof, reply.GetBlobInclusionInfo().GetInclusionProof())
	require.Equal(t, batchHeader.BatchRoot[:], reply.GetSignedBatch().GetHeader().GetBatchRoot())
	require.Equal(t, batchHeader.ReferenceBlockNumber, reply.GetSignedBatch().GetHeader().GetReferenceBlockNumber())
	attestationProto, err := attestation.ToProtobuf()
	require.NoError(t, err)
	require.Equal(t, attestationProto, reply.GetSignedBatch().GetAttestation())
}

func TestV2GetBlobCommitment(t *testing.T) {
	ctx := t.Context()
	c := newTestServerV2(t)
	data := make([]byte, 50)
	_, err := rand.Read(data)
	require.NoError(t, err)

	data = codec.ConvertByPaddingEmptyByte(data)
	commit, err := committer.GetCommitmentsForPaddedLength(data)
	require.NoError(t, err)
	reply, err := c.DispersalServerV2.GetBlobCommitment(ctx, &pbv2.BlobCommitmentRequest{
		Blob: data,
	})
	require.NoError(t, err)
	commitment, err := new(encoding.G1Commitment).Deserialize(reply.GetBlobCommitment().GetCommitment())
	require.NoError(t, err)
	require.Equal(t, commit.Commitment, commitment)
	lengthCommitment, err := new(encoding.G2Commitment).Deserialize(reply.GetBlobCommitment().GetLengthCommitment())
	require.NoError(t, err)
	require.Equal(t, commit.LengthCommitment, lengthCommitment)
	lengthProof, err := new(encoding.G2Commitment).Deserialize(reply.GetBlobCommitment().GetLengthProof())
	require.NoError(t, err)
	require.Equal(t, commit.LengthProof, lengthProof)
	require.Equal(t, uint32(commit.Length), reply.GetBlobCommitment().GetLength())
}

func newTestServerV2(t *testing.T) *testComponents {
	t.Helper()

	ctx := t.Context()
	logger := test.GetLogger()
	awsConfig := aws.ClientConfig{
		Region:          "us-east-1",
		AccessKey:       "localstack",
		SecretAccessKey: "localstack",
		EndpointURL:     fmt.Sprintf("http://0.0.0.0:%s", localstackPort),
	}
	s3Client, err := s3.NewClient(ctx, awsConfig, logger)
	require.NoError(t, err)
	dynamoClient, err := dynamodb.NewClient(awsConfig, logger)
	require.NoError(t, err)
	blobMetadataStore := blobstore.NewBlobMetadataStore(dynamoClient, logger, v2MetadataTableName)
	blobStore := blobstore.NewBlobStore(s3BucketName, s3Client, logger)
	chainReader := &mock.MockWriter{}

	// append test name to each table name for an unique store
	mockState := &mock.MockOnchainPaymentState{}
	mockState.On("RefreshOnchainPaymentState", tmock.Anything).Return(nil).Maybe()
	mockState.On("GetReservationWindow", tmock.Anything).Return(uint64(1), nil)
	mockState.On("GetPricePerSymbol", tmock.Anything).Return(uint64(2), nil)
	mockState.On("GetGlobalSymbolsPerSecond", tmock.Anything).Return(uint64(1009), nil)
	mockState.On("GetGlobalRatePeriodInterval", tmock.Anything).Return(uint64(1), nil)
	mockState.On("GetMinNumSymbols", tmock.Anything).Return(uint64(3), nil)

	now := uint64(time.Now().Unix())
	mockState.On("GetReservedPaymentByAccount", tmock.Anything, tmock.Anything).Return(&core.ReservedPayment{SymbolsPerSecond: 100, StartTimestamp: now + 1200, EndTimestamp: now + 1800, QuorumSplits: []byte{50, 50}, QuorumNumbers: []uint8{0, 1}}, nil)
	mockState.On("GetOnDemandPaymentByAccount", tmock.Anything, tmock.Anything).Return(&core.OnDemandPayment{CumulativePayment: big.NewInt(3864)}, nil)
	mockState.On("GetOnDemandQuorumNumbers", tmock.Anything).Return([]uint8{0, 1}, nil)

	if err := mockState.RefreshOnchainPaymentState(ctx); err != nil {
		panic("failed to make initial query to the on-chain state")
	}
	table_names := []string{"reservations_server_" + t.Name(), "ondemand_server_" + t.Name(), "global_server_" + t.Name()}
	err = meterer.CreateReservationTable(awsConfig, table_names[0])
	if err != nil {
		teardown()
		panic("failed to create reservation table")
	}
	err = meterer.CreateOnDemandTable(awsConfig, table_names[1])
	if err != nil {
		teardown()
		panic("failed to create ondemand table")
	}
	err = meterer.CreateGlobalReservationTable(awsConfig, table_names[2])
	if err != nil {
		teardown()
		panic("failed to create global reservation table")
	}

	store, err := meterer.NewDynamoDBMeteringStore(
		awsConfig,
		table_names[0],
		table_names[1],
		table_names[2],
		logger,
	)
	if err != nil {
		teardown()
		panic("failed to create metering store")
	}
	meterer := meterer.NewMeterer(meterer.Config{}, mockState, store, logger)

	chainReader.On("GetCurrentBlockNumber").Return(uint32(100), nil)
	chainReader.On("GetQuorumCount").Return(uint8(2), nil)
	chainReader.On("GetRequiredQuorumNumbers", tmock.Anything).Return([]uint8{0, 1}, nil)
	chainReader.On("GetBlockStaleMeasure", tmock.Anything).Return(uint32(10), nil)
	chainReader.On("GetStoreDurationBlocks", tmock.Anything).Return(uint32(100), nil)
	chainReader.On("GetAllVersionedBlobParams", tmock.Anything).Return(map[corev2.BlobVersion]*core.BlobVersionParameters{
		0: {
			NumChunks:       8192,
			CodingRate:      8,
			MaxNumOperators: 2048,
		},
	}, nil)

<<<<<<< HEAD
	// Create mock controller client that always authorizes payments
	mockCtrl := gomock.NewController(t)
	defer mockCtrl.Finish()
	mockControllerClient := controllermocks.NewMockControllerServiceClient(mockCtrl)
	mockControllerClient.EXPECT().
		AuthorizePayment(gomock.Any(), gomock.Any()).
		Return(&controller.AuthorizePaymentResponse{}, nil).
		AnyTimes()
=======
	// Create listener for test server
	listener, err := net.Listen("tcp", "0.0.0.0:0")
	require.NoError(t, err)
>>>>>>> 2489f588

	s, err := apiserver.NewDispersalServerV2(
		disperser.ServerConfig{
			GrpcPort:    "51002",
			GrpcTimeout: 1 * time.Second,
		},
		blobStore,
		blobMetadataStore,
		chainReader,
		meterer,
		auth.NewBlobRequestAuthenticator(),
		committer,
		10,
		time.Hour,
		logger,
		prometheus.NewRegistry(),
		disperser.MetricsConfig{
			HTTPPort:      "9094",
			EnableMetrics: false,
		},
		false, // enable both reservation and on-demand
<<<<<<< HEAD
		true,  // use new payment system
		nil,   // controllerConnection - not needed for unit tests
		mockControllerClient,
=======
		false, // use old style payments
		"",    // No controller client in tests
		listener,
>>>>>>> 2489f588
	)
	require.NoError(t, err)

	err = s.RefreshOnchainState(ctx)
	require.NoError(t, err)
	signer, err := auth.NewLocalBlobRequestSigner(privateKeyHex)
	require.NoError(t, err)
	p := &peer.Peer{
		Addr: &net.TCPAddr{
			IP:   net.ParseIP("0.0.0.0"),
			Port: 51001,
		},
	}

	return &testComponents{
		DispersalServerV2: s,
		BlobStore:         blobStore,
		BlobMetadataStore: blobMetadataStore,
		ChainReader:       chainReader,
		Signer:            signer,
		Peer:              p,
	}
}

func TestInvalidLength(t *testing.T) {
	ctx := t.Context()
	c := newTestServerV2(t)
	ctx = peer.NewContext(ctx, c.Peer)
	data := make([]byte, 50)
	_, err := rand.Read(data)
	require.NoError(t, err)

	data = codec.ConvertByPaddingEmptyByte(data)
	commitments, err := committer.GetCommitmentsForPaddedLength(data)
	require.NoError(t, err)

	// Length we are commiting to should be a power of 2.
	require.Equal(t, uint64(commitments.Length), math.NextPowOf2u64(uint64(commitments.Length)))

	// Changing the number of commitments should cause an error before a validity check of the commitments
	commitments.Length += 1

	accountID, err := c.Signer.GetAccountID()
	require.NoError(t, err)
	commitmentProto, err := commitments.ToProtobuf()
	require.NoError(t, err)
	blobHeaderProto := &pbcommonv2.BlobHeader{
		Version:       0,
		QuorumNumbers: []uint32{0, 1},
		Commitment:    commitmentProto,
		PaymentHeader: &pbcommonv2.PaymentHeader{
			AccountId:         accountID.Hex(),
			Timestamp:         5,
			CumulativePayment: big.NewInt(100).Bytes(),
		},
	}
	blobHeader, err := corev2.BlobHeaderFromProtobuf(blobHeaderProto)
	require.NoError(t, err)
	signer, err := auth.NewLocalBlobRequestSigner(privateKeyHex)
	require.NoError(t, err)
	sig, err := signer.SignBlobRequest(blobHeader)
	require.NoError(t, err)

	_, err = c.DispersalServerV2.DisperseBlob(ctx, &pbv2.DisperseBlobRequest{
		Blob:       data,
		Signature:  sig,
		BlobHeader: blobHeaderProto,
	})

	require.Error(t, err)
	require.Contains(t, err.Error(), "invalid commitment length, must be a power of 2")
}

func TestTooShortCommitment(t *testing.T) {
	ctx := t.Context()
	rand := random.NewTestRandom()

	c := newTestServerV2(t)
	ctx = peer.NewContext(ctx, c.Peer)
	data := rand.VariableBytes(2, 100)
	_, err := rand.Read(data)
	require.NoError(t, err)

	data = codec.ConvertByPaddingEmptyByte(data)
	commitments, err := committer.GetCommitmentsForPaddedLength(data)
	require.NoError(t, err)

	// Length we are commiting to should be a power of 2.
	require.Equal(t, uint64(commitments.Length), math.NextPowOf2u64(uint64(commitments.Length)))

	// Choose a smaller commitment length than is legal. Make sure it's a power of 2 so that it doesn't
	// fail prior to the commitment length check.
	commitments.Length /= 2

	accountID, err := c.Signer.GetAccountID()
	require.NoError(t, err)
	commitmentProto, err := commitments.ToProtobuf()
	require.NoError(t, err)
	blobHeaderProto := &pbcommonv2.BlobHeader{
		Version:       0,
		QuorumNumbers: []uint32{0, 1},
		Commitment:    commitmentProto,
		PaymentHeader: &pbcommonv2.PaymentHeader{
			AccountId:         accountID.Hex(),
			Timestamp:         5,
			CumulativePayment: big.NewInt(100).Bytes(),
		},
	}
	blobHeader, err := corev2.BlobHeaderFromProtobuf(blobHeaderProto)
	require.NoError(t, err)
	signer, err := auth.NewLocalBlobRequestSigner(privateKeyHex)
	require.NoError(t, err)
	sig, err := signer.SignBlobRequest(blobHeader)
	require.NoError(t, err)

	_, err = c.DispersalServerV2.DisperseBlob(ctx, &pbv2.DisperseBlobRequest{
		Blob:       data,
		Signature:  sig,
		BlobHeader: blobHeaderProto,
	})

	require.Error(t, err)
	require.True(t, strings.Contains(err.Error(), "invalid commitment length") ||
		strings.Contains(err.Error(), "is less than blob length"))
}<|MERGE_RESOLUTION|>--- conflicted
+++ resolved
@@ -526,7 +526,10 @@
 		},
 	}, nil)
 
-<<<<<<< HEAD
+	// Create listener for test server
+	listener, err := net.Listen("tcp", "0.0.0.0:0")
+	require.NoError(t, err)
+
 	// Create mock controller client that always authorizes payments
 	mockCtrl := gomock.NewController(t)
 	defer mockCtrl.Finish()
@@ -535,11 +538,6 @@
 		AuthorizePayment(gomock.Any(), gomock.Any()).
 		Return(&controller.AuthorizePaymentResponse{}, nil).
 		AnyTimes()
-=======
-	// Create listener for test server
-	listener, err := net.Listen("tcp", "0.0.0.0:0")
-	require.NoError(t, err)
->>>>>>> 2489f588
 
 	s, err := apiserver.NewDispersalServerV2(
 		disperser.ServerConfig{
@@ -561,15 +559,10 @@
 			EnableMetrics: false,
 		},
 		false, // enable both reservation and on-demand
-<<<<<<< HEAD
 		true,  // use new payment system
 		nil,   // controllerConnection - not needed for unit tests
 		mockControllerClient,
-=======
-		false, // use old style payments
-		"",    // No controller client in tests
 		listener,
->>>>>>> 2489f588
 	)
 	require.NoError(t, err)
 
