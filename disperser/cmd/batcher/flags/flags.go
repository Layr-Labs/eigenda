package flags

import (
	"time"

	"github.com/Layr-Labs/eigenda/common"
	"github.com/Layr-Labs/eigenda/common/aws"
	"github.com/Layr-Labs/eigenda/common/geth"
	"github.com/Layr-Labs/eigenda/core/thegraph"
	"github.com/Layr-Labs/eigenda/indexer"
	"github.com/urfave/cli"
)

const (
	FlagPrefix   = "batcher"
	envVarPrefix = "BATCHER"
)

var (
	/* Required Flags */
	S3BucketNameFlag = cli.StringFlag{
		Name:     common.PrefixFlag(FlagPrefix, "s3-bucket-name"),
		Usage:    "Name of the bucket to store blobs",
		Required: true,
		EnvVar:   common.PrefixEnvVar(envVarPrefix, "S3_BUCKET_NAME"),
	}
	DynamoDBTableNameFlag = cli.StringFlag{
		Name:     common.PrefixFlag(FlagPrefix, "dynamodb-table-name"),
		Usage:    "Name of the dynamodb table to store blob metadata",
		Required: true,
		EnvVar:   common.PrefixEnvVar(envVarPrefix, "DYNAMODB_TABLE_NAME"),
	}
	PullIntervalFlag = cli.DurationFlag{
		Name:     common.PrefixFlag(FlagPrefix, "pull-interval"),
		Usage:    "Interval at which to pull from the queue",
		Required: true,
		EnvVar:   common.PrefixEnvVar(envVarPrefix, "PULL_INTERVAL"),
	}
	BlsOperatorStateRetrieverFlag = cli.StringFlag{
		Name:     common.PrefixFlag(FlagPrefix, "bls-operator-state-retriever"),
		Usage:    "Address of the BLS Operator State Retriever",
		Required: true,
		EnvVar:   common.PrefixEnvVar(envVarPrefix, "BLS_OPERATOR_STATE_RETRIVER"),
	}
	EigenDAServiceManagerFlag = cli.StringFlag{
		Name:     common.PrefixFlag(FlagPrefix, "eigenda-service-manager"),
		Usage:    "Address of the EigenDA Service Manager",
		Required: true,
		EnvVar:   common.PrefixEnvVar(envVarPrefix, "EIGENDA_SERVICE_MANAGER"),
	}
	EncoderSocket = cli.StringFlag{
		Name:     "encoder-socket",
		Usage:    "the http ip:port which the distributed encoder server is listening",
		Required: true,
		EnvVar:   common.PrefixEnvVar(envVarPrefix, "ENCODER_ADDRESS"),
	}
	EnableMetrics = cli.BoolFlag{
		Name:     common.PrefixFlag(FlagPrefix, "enable-metrics"),
		Usage:    "start metrics server",
		Required: true,
		EnvVar:   common.PrefixEnvVar(envVarPrefix, "ENABLE_METRICS"),
	}
	UseGraphFlag = cli.BoolFlag{
		Name:     common.PrefixFlag(FlagPrefix, "use-graph"),
		Usage:    "Whether to use the graph node",
		Required: true,
		EnvVar:   common.PrefixEnvVar(envVarPrefix, "USE_GRAPH"),
	}
	BatchSizeLimitFlag = cli.UintFlag{
		Name:     common.PrefixFlag(FlagPrefix, "batch-size-limit"),
		Usage:    "the maximum batch size in MiB",
		Required: true,
		EnvVar:   common.PrefixEnvVar(envVarPrefix, "BATCH_SIZE_LIMIT"),
	}
	/* Optional Flags*/
	MetricsHTTPPort = cli.StringFlag{
		Name:     common.PrefixFlag(FlagPrefix, "metrics-http-port"),
		Usage:    "the http port which the metrics prometheus server is listening",
		Required: false,
		Value:    "9100",
		EnvVar:   common.PrefixEnvVar(envVarPrefix, "METRICS_HTTP_PORT"),
	}
	IndexerDataDirFlag = cli.StringFlag{
		Name:   common.PrefixFlag(FlagPrefix, "indexer-data-dir"),
		Usage:  "the data directory for the indexer",
		EnvVar: common.PrefixEnvVar(envVarPrefix, "INDEXER_DATA_DIR"),
		Value:  "./data/",
	}
	EncodingTimeoutFlag = cli.DurationFlag{
		Name:     "encoding-timeout",
		Usage:    "connection timeout from grpc call to encoder",
		Required: false,
		Value:    10 * time.Second,
		EnvVar:   common.PrefixEnvVar(envVarPrefix, "ENCODING_TIMEOUT"),
	}
	AttestationTimeoutFlag = cli.DurationFlag{
		Name:     "attestation-timeout",
		Usage:    "connection timeout from grpc call to DA nodes for attestation",
		Required: false,
		Value:    20 * time.Second,
		EnvVar:   common.PrefixEnvVar(envVarPrefix, "ATTESTATION_TIMEOUT"),
	}
	ChainReadTimeoutFlag = cli.DurationFlag{
		Name:     "chain-read-timeout",
		Usage:    "connection timeout to read from chain",
		Required: false,
		Value:    5 * time.Second,
		EnvVar:   common.PrefixEnvVar(envVarPrefix, "CHAIN_READ_TIMEOUT"),
	}
	ChainWriteTimeoutFlag = cli.DurationFlag{
		Name:     "chain-write-timeout",
		Usage:    "connection timeout to write to chain",
		Required: false,
		Value:    90 * time.Second,
		EnvVar:   common.PrefixEnvVar(envVarPrefix, "CHAIN_WRITE_TIMEOUT"),
	}
	ChainStateTimeoutFlag = cli.DurationFlag{
		Name:     "chain-state-timeout",
		Usage:    "connection timeout to read state from chain",
		Required: false,
		Value:    15 * time.Second,
		EnvVar:   common.PrefixEnvVar(envVarPrefix, "CHAIN_STATE_TIMEOUT"),
	}
	TransactionBroadcastTimeoutFlag = cli.DurationFlag{
		Name:     "transaction-broadcast-timeout",
		Usage:    "timeout to broadcast transaction",
		Required: false,
		Value:    10 * time.Minute,
		EnvVar:   common.PrefixEnvVar(envVarPrefix, "TRANSACTION_BROADCAST_TIMEOUT"),
	}
	NumConnectionsFlag = cli.IntFlag{
		Name:     "num-connections",
		Usage:    "maximum number of connections to encoders (defaults to 256)",
		Required: false,
		EnvVar:   common.PrefixEnvVar(envVarPrefix, "NUM_CONNECTIONS"),
		Value:    256,
	}
	FinalizerIntervalFlag = cli.DurationFlag{
		Name:     common.PrefixFlag(FlagPrefix, "finalizer-interval"),
		Usage:    "Interval at which to check for finalized blobs",
		Required: false,
		EnvVar:   common.PrefixEnvVar(envVarPrefix, "FINALIZER_INTERVAL"),
		Value:    6 * time.Minute,
	}
	FinalizerPoolSizeFlag = cli.IntFlag{
		Name:     common.PrefixFlag(FlagPrefix, "finalizer-pool-size"),
		Usage:    "Size of the finalizer workerpool",
		Required: false,
		EnvVar:   common.PrefixEnvVar(envVarPrefix, "FINALIZER_POOL_SIZE"),
		Value:    4,
	}
	EncodingRequestQueueSizeFlag = cli.IntFlag{
		Name:     common.PrefixFlag(FlagPrefix, "encoding-request-queue-size"),
		Usage:    "Size of the encoding request queue",
		Required: false,
		EnvVar:   common.PrefixEnvVar(envVarPrefix, "ENCODING_REQUEST_QUEUE_SIZE"),
		Value:    500,
	}
	SRSOrderFlag = cli.IntFlag{
		Name:     common.PrefixFlag(FlagPrefix, "srs-order"),
		Usage:    "Size of the encoding request queue",
		Required: true,
		EnvVar:   common.PrefixEnvVar(envVarPrefix, "SRS_ORDER"),
	}
	MaxNumRetriesPerBlobFlag = cli.UintFlag{
		Name:     common.PrefixFlag(FlagPrefix, "max-num-retries-per-blob"),
		Usage:    "Maximum number of retries to process a blob before marking the blob as FAILED",
		Required: false,
		EnvVar:   common.PrefixEnvVar(envVarPrefix, "MAX_NUM_RETRIES_PER_BLOB"),
		Value:    2,
	}
	// This flag is available so that we can manually adjust the number of chunks if desired for testing purposes or for other reasons.
	// For instance, we may want to increase the number of chunks / reduce the chunk size to reduce the amount of data that needs to be
	// downloaded by light clients for DAS.
	TargetNumChunksFlag = cli.UintFlag{
		Name:     common.PrefixFlag(FlagPrefix, "target-num-chunks"),
		Usage:    "Target number of chunks per blob. If set to zero, the number of chunks will be calculated based on the ratio of the total stake to the minimum stake",
		Required: false,
		EnvVar:   common.PrefixEnvVar(envVarPrefix, "TARGET_NUM_CHUNKS"),
		Value:    0,
	}
	MaxBlobsToFetchFromStoreFlag = cli.IntFlag{
		Name:     common.PrefixFlag(FlagPrefix, "max-blobs-to-fetch-from-store"),
		Usage:    "Limit used to specify how many blobs to fetch from store at time when used with dynamodb pagination",
		Required: false,
		EnvVar:   common.PrefixEnvVar(envVarPrefix, "MAX_BLOBS_TO_FETCH_FROM_STORE"),
		Value:    100,
	}
	FinalizationBlockDelayFlag = cli.UintFlag{
		Name:     common.PrefixFlag(FlagPrefix, "finalization-block-delay"),
		Usage:    "The block delay to use for pulling operator state in order to ensure the state is finalized",
		Required: false,
		EnvVar:   common.PrefixEnvVar(envVarPrefix, "FINALIZATION_BLOCK_DELAY"),
		Value:    75,
	}
	// EnableMinibatchFlag is a flag to enable minibatch processing
	// Defaults to false
	EnableMinibatchFlag = cli.BoolFlag{
		Name:     common.PrefixFlag(FlagPrefix, "enable-minibatch"),
		Usage:    "Enable minibatch processing",
		Required: false,
		EnvVar:   common.PrefixEnvVar(envVarPrefix, "ENABLE_MINIBATCH"),
	}
<<<<<<< HEAD
	EnableGnarkBundleEncodingFlag = cli.BoolFlag{
		Name:     common.PrefixFlag(FlagPrefix, "enable-gnark-bundle-encoding"),
		Usage:    "Enable Gnark bundle encoding for chunks",
		Required: false,
		EnvVar:   common.PrefixEnvVar(envVarPrefix, "ENABLE_GNARK_BUNDLE_ENCODING"),
=======
	MinibatcherPullIntervalFlag = cli.DurationFlag{
		Name:     common.PrefixFlag(FlagPrefix, "minibatcher-pull-interval"),
		Usage:    "Interval at which to pull from the queue and disperse a minibatch. Only used when minibatching is enabled. Defaults to 5s.",
		Required: false,
		EnvVar:   common.PrefixEnvVar(envVarPrefix, "MINIBATCHER_PULL_INTERVAL"),
		Value:    5 * time.Second,
	}
	MaxNodeConnectionsFlag = cli.UintFlag{
		Name:     common.PrefixFlag(FlagPrefix, "max-node-connections"),
		Usage:    "Maximum number of connections to the node. Only used when minibatching is enabled. Defaults to 1024.",
		Required: false,
		Value:    1024,
		EnvVar:   common.PrefixEnvVar(envVarPrefix, "MAX_NODE_CONNECTIONS"),
	}
	MaxNumRetriesPerDispersalFlag = cli.UintFlag{
		Name:     common.PrefixFlag(FlagPrefix, "max-num-retries-per-dispersal"),
		Usage:    "Maximum number of retries to disperse a minibatch. Only used when minibatching is enabled. Defaults to 3.",
		Required: false,
		EnvVar:   common.PrefixEnvVar(envVarPrefix, "MAX_NUM_RETRIES_PER_DISPERSAL"),
		Value:    3,
>>>>>>> 414f0ab2
	}
)

var requiredFlags = []cli.Flag{
	S3BucketNameFlag,
	DynamoDBTableNameFlag,
	PullIntervalFlag,
	BlsOperatorStateRetrieverFlag,
	EigenDAServiceManagerFlag,
	EncoderSocket,
	EnableMetrics,
	BatchSizeLimitFlag,
	UseGraphFlag,
	SRSOrderFlag,
}

var optionalFlags = []cli.Flag{
	MetricsHTTPPort,
	IndexerDataDirFlag,
	EncodingTimeoutFlag,
	AttestationTimeoutFlag,
	ChainReadTimeoutFlag,
	ChainWriteTimeoutFlag,
	ChainStateTimeoutFlag,
	TransactionBroadcastTimeoutFlag,
	NumConnectionsFlag,
	FinalizerIntervalFlag,
	FinalizerPoolSizeFlag,
	EncodingRequestQueueSizeFlag,
	MaxNumRetriesPerBlobFlag,
	TargetNumChunksFlag,
	MaxBlobsToFetchFromStoreFlag,
	FinalizationBlockDelayFlag,
	EnableMinibatchFlag,
<<<<<<< HEAD
	EnableGnarkBundleEncodingFlag,
=======
	MinibatcherPullIntervalFlag,
	MaxNodeConnectionsFlag,
	MaxNumRetriesPerDispersalFlag,
>>>>>>> 414f0ab2
}

// Flags contains the list of configuration options available to the binary.
var Flags []cli.Flag

func init() {
	Flags = append(requiredFlags, optionalFlags...)
	Flags = append(Flags, geth.EthClientFlags(envVarPrefix)...)
	Flags = append(Flags, common.LoggerCLIFlags(envVarPrefix, FlagPrefix)...)
	Flags = append(Flags, indexer.CLIFlags(envVarPrefix)...)
	Flags = append(Flags, aws.ClientFlags(envVarPrefix, FlagPrefix)...)
	Flags = append(Flags, thegraph.CLIFlags(envVarPrefix)...)
	Flags = append(Flags, common.KMSWalletCLIFlags(envVarPrefix, FlagPrefix)...)
}<|MERGE_RESOLUTION|>--- conflicted
+++ resolved
@@ -193,6 +193,12 @@
 		EnvVar:   common.PrefixEnvVar(envVarPrefix, "FINALIZATION_BLOCK_DELAY"),
 		Value:    75,
 	}
+	EnableGnarkBundleEncodingFlag = cli.BoolFlag{
+		Name:     common.PrefixFlag(FlagPrefix, "enable-gnark-bundle-encoding"),
+		Usage:    "Enable Gnark bundle encoding for chunks",
+		Required: false,
+		EnvVar:   common.PrefixEnvVar(envVarPrefix, "ENABLE_GNARK_BUNDLE_ENCODING"),
+	}
 	// EnableMinibatchFlag is a flag to enable minibatch processing
 	// Defaults to false
 	EnableMinibatchFlag = cli.BoolFlag{
@@ -201,13 +207,6 @@
 		Required: false,
 		EnvVar:   common.PrefixEnvVar(envVarPrefix, "ENABLE_MINIBATCH"),
 	}
-<<<<<<< HEAD
-	EnableGnarkBundleEncodingFlag = cli.BoolFlag{
-		Name:     common.PrefixFlag(FlagPrefix, "enable-gnark-bundle-encoding"),
-		Usage:    "Enable Gnark bundle encoding for chunks",
-		Required: false,
-		EnvVar:   common.PrefixEnvVar(envVarPrefix, "ENABLE_GNARK_BUNDLE_ENCODING"),
-=======
 	MinibatcherPullIntervalFlag = cli.DurationFlag{
 		Name:     common.PrefixFlag(FlagPrefix, "minibatcher-pull-interval"),
 		Usage:    "Interval at which to pull from the queue and disperse a minibatch. Only used when minibatching is enabled. Defaults to 5s.",
@@ -228,7 +227,6 @@
 		Required: false,
 		EnvVar:   common.PrefixEnvVar(envVarPrefix, "MAX_NUM_RETRIES_PER_DISPERSAL"),
 		Value:    3,
->>>>>>> 414f0ab2
 	}
 )
 
@@ -263,13 +261,10 @@
 	MaxBlobsToFetchFromStoreFlag,
 	FinalizationBlockDelayFlag,
 	EnableMinibatchFlag,
-<<<<<<< HEAD
-	EnableGnarkBundleEncodingFlag,
-=======
 	MinibatcherPullIntervalFlag,
 	MaxNodeConnectionsFlag,
 	MaxNumRetriesPerDispersalFlag,
->>>>>>> 414f0ab2
+	EnableGnarkBundleEncodingFlag,
 }
 
 // Flags contains the list of configuration options available to the binary.
