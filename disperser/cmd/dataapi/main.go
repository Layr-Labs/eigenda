package main

import (
	"context"
	"errors"
	"fmt"
	"log"
	"os"
	"os/signal"
	"syscall"

	"github.com/Layr-Labs/eigenda/common"
	"github.com/Layr-Labs/eigenda/common/aws/dynamodb"
	"github.com/Layr-Labs/eigenda/common/aws/s3"
	"github.com/Layr-Labs/eigenda/common/aws/secretmanager"
	"github.com/Layr-Labs/eigenda/common/geth"
	coreeth "github.com/Layr-Labs/eigenda/core/eth"
	"github.com/Layr-Labs/eigenda/disperser/cmd/dataapi/flags"
	"github.com/Layr-Labs/eigenda/disperser/common/blobstore"
	"github.com/Layr-Labs/eigenda/disperser/dataapi"
	"github.com/Layr-Labs/eigenda/disperser/dataapi/prometheus"
	"github.com/Layr-Labs/eigenda/disperser/dataapi/subgraph"
	"github.com/Layr-Labs/eigensdk-go/chainio/clients/fireblocks"
	walletsdk "github.com/Layr-Labs/eigensdk-go/chainio/clients/wallet"
	"github.com/Layr-Labs/eigensdk-go/logging"
	"github.com/Layr-Labs/eigensdk-go/signerv2"

	gethcommon "github.com/ethereum/go-ethereum/common"
	"github.com/ethereum/go-ethereum/crypto"
	"github.com/urfave/cli"
)

var (
	// version is the version of the binary.
	version   string
	gitCommit string
	gitDate   string
)

// @title			EigenDA Data Access API
// @description	This is the EigenDA Data Access API server.
// @version		1
// @Schemes		https http
func main() {
	app := cli.NewApp()
	app.Flags = flags.Flags
	app.Version = fmt.Sprintf("%s-%s-%s", version, gitCommit, gitDate)
	app.Name = "data-access-api"
	app.Usage = "EigenDA Data Access API"
	app.Description = "Service that provides access to data blobs."

	app.Action = RunDataApi
	err := app.Run(os.Args)
	if err != nil {
		log.Fatalf("application failed: %v", err)
	}

	select {}
}

func RunDataApi(ctx *cli.Context) error {
	config, err := NewConfig(ctx)
	if err != nil {
		return err
	}

	logger, err := common.NewLogger(config.LoggerConfig)
	if err != nil {
		return err
	}

	s3Client, err := s3.NewClient(context.Background(), config.AwsClientConfig, logger)
	if err != nil {
		return err
	}

	dynamoClient, err := dynamodb.NewClient(config.AwsClientConfig, logger)
	if err != nil {
		return err
	}

	promApi, err := prometheus.NewApi(config.PrometheusConfig)
	if err != nil {
		return err
	}

	client, err := geth.NewMultiHomingClient(config.EthClientConfig, gethcommon.Address{}, logger)
	if err != nil {
		return err
	}

	tx, err := coreeth.NewTransactor(logger, client, config.BLSOperatorStateRetrieverAddr, config.EigenDAServiceManagerAddr)
	if err != nil {
		return err
	}

	wallet, err := getWallet(config, client, logger)
	if err != nil {
		return err
	}
	var (
		promClient        = dataapi.NewPrometheusClient(promApi, config.PrometheusConfig.Cluster)
		blobMetadataStore = blobstore.NewBlobMetadataStore(dynamoClient, logger, config.BlobstoreConfig.TableName, 0)
		sharedStorage     = blobstore.NewSharedStorage(config.BlobstoreConfig.BucketName, s3Client, blobMetadataStore, logger)
		subgraphApi       = subgraph.NewApi(config.SubgraphApiBatchMetadataAddr, config.SubgraphApiOperatorStateAddr)
		subgraphClient    = dataapi.NewSubgraphClient(subgraphApi, logger)
		chainState        = coreeth.NewChainState(tx, client)
		metrics           = dataapi.NewMetrics(blobMetadataStore, config.MetricsConfig.HTTPPort, logger)
		server            = dataapi.NewServer(
			dataapi.Config{
				ServerMode:         config.ServerMode,
				SocketAddr:         config.SocketAddr,
				AllowOrigins:       config.AllowOrigins,
<<<<<<< HEAD
				AvailabilityCheck:  config.AvailabilityCheck,
=======
				EjectionToken:      config.EjectionToken,
>>>>>>> 06f794b2
				DisperserHostname:  config.DisperserHostname,
				ChurnerHostname:    config.ChurnerHostname,
				BatcherHealthEndpt: config.BatcherHealthEndpt,
			},
			sharedStorage,
			promClient,
			subgraphClient,
			tx,
			chainState,
			dataapi.NewEjector(wallet, client, logger, tx, metrics, config.TxnTimeout),
			logger,
			metrics,
			nil,
			nil,
			nil,
		)
	)

	// Enable Metrics Block
	if config.MetricsConfig.EnableMetrics {
		httpSocket := fmt.Sprintf(":%s", config.MetricsConfig.HTTPPort)
		metrics.Start(context.Background())
		logger.Info("Enabled metrics for Data Access API", "socket", httpSocket)
	}

	// Setup channel to listen for termination signals
	quit := make(chan os.Signal, 1)
	// catch SIGINT (Ctrl+C) and SIGTERM (e.g., from `kill`)
	signal.Notify(quit, syscall.SIGINT, syscall.SIGTERM)

	// Run server in a separate goroutine so that it doesn't block.
	go func() {
		if err := server.Start(); err != nil {
			logger.Fatalf("Failed to start server: %v", err)
		}
	}()

	// Block until a signal is received.
	<-quit
	logger.Info("Shutting down server...")
	err = server.Shutdown()

	if err != nil {
		logger.Errorf("Failed to shutdown server: %v", err)
	}

	return err
}

func getWallet(config Config, ethClient common.EthClient, logger logging.Logger) (walletsdk.Wallet, error) {
	var wallet walletsdk.Wallet
	if !config.FireblocksConfig.Disable {
		validConfigflag := len(config.FireblocksConfig.APIKeyName) > 0 &&
			len(config.FireblocksConfig.SecretKeyName) > 0 &&
			len(config.FireblocksConfig.BaseURL) > 0 &&
			len(config.FireblocksConfig.VaultAccountName) > 0 &&
			len(config.FireblocksConfig.WalletAddress) > 0 &&
			len(config.FireblocksConfig.Region) > 0
		if !validConfigflag {
			return nil, errors.New("fireblocks config is either invalid or incomplete")
		}
		apiKey, err := secretmanager.ReadStringFromSecretManager(context.Background(), config.FireblocksConfig.APIKeyName, config.FireblocksConfig.Region)
		if err != nil {
			return nil, fmt.Errorf("cannot read fireblocks api key %s from secret manager: %w", config.FireblocksConfig.APIKeyName, err)
		}
		secretKey, err := secretmanager.ReadStringFromSecretManager(context.Background(), config.FireblocksConfig.SecretKeyName, config.FireblocksConfig.Region)
		if err != nil {
			return nil, fmt.Errorf("cannot read fireblocks secret key %s from secret manager: %w", config.FireblocksConfig.SecretKeyName, err)
		}
		fireblocksClient, err := fireblocks.NewClient(
			apiKey,
			[]byte(secretKey),
			config.FireblocksConfig.BaseURL,
			config.FireblocksConfig.APITimeout,
			logger.With("component", "FireblocksClient"),
		)
		if err != nil {
			return nil, err
		}
		wallet, err = walletsdk.NewFireblocksWallet(fireblocksClient, ethClient, config.FireblocksConfig.VaultAccountName, logger.With("component", "FireblocksWallet"))
		if err != nil {
			return nil, err
		}
		sender, err := wallet.SenderAddress(context.Background())
		if err != nil {
			return nil, err
		}
		if sender.Cmp(gethcommon.HexToAddress(config.FireblocksConfig.WalletAddress)) != 0 {
			return nil, fmt.Errorf("configured wallet address %s does not match derived address %s", config.FireblocksConfig.WalletAddress, sender.Hex())
		}
		logger.Info("Initialized Fireblocks wallet", "vaultAccountName", config.FireblocksConfig.VaultAccountName, "address", sender.Hex())
	} else if len(config.EthClientConfig.PrivateKeyString) > 0 {
		privateKey, err := crypto.HexToECDSA(config.EthClientConfig.PrivateKeyString)
		if err != nil {
			return nil, fmt.Errorf("failed to parse private key: %w", err)
		}
		chainID, err := ethClient.ChainID(context.Background())
		if err != nil {
			return nil, fmt.Errorf("failed to get chain ID: %w", err)
		}
		signerV2, address, err := signerv2.SignerFromConfig(signerv2.Config{PrivateKey: privateKey}, chainID)
		if err != nil {
			return nil, err
		}
		wallet, err = walletsdk.NewPrivateKeyWallet(ethClient, signerV2, address, logger.With("component", "PrivateKeyWallet"))
		if err != nil {
			return nil, err
		}
		logger.Info("Initialized PrivateKey wallet", "address", address.Hex())
	} else {
		return nil, errors.New("no wallet is configured. Either Fireblocks or PrivateKey wallet should be configured")
	}

	return wallet, nil
}<|MERGE_RESOLUTION|>--- conflicted
+++ resolved
@@ -111,14 +111,11 @@
 				ServerMode:         config.ServerMode,
 				SocketAddr:         config.SocketAddr,
 				AllowOrigins:       config.AllowOrigins,
-<<<<<<< HEAD
 				AvailabilityCheck:  config.AvailabilityCheck,
-=======
-				EjectionToken:      config.EjectionToken,
->>>>>>> 06f794b2
 				DisperserHostname:  config.DisperserHostname,
 				ChurnerHostname:    config.ChurnerHostname,
 				BatcherHealthEndpt: config.BatcherHealthEndpt,
+				EjectionToken:      config.EjectionToken,
 			},
 			sharedStorage,
 			promClient,
