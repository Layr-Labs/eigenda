--- conflicted
+++ resolved
@@ -7,7 +7,6 @@
 	"os"
 	"os/signal"
 	"syscall"
-	"time"
 
 	"github.com/Layr-Labs/eigenda/common"
 	"github.com/Layr-Labs/eigenda/common/aws/dynamodb"
@@ -133,13 +132,8 @@
 		metrics = dataapi.NewMetrics(config.ServerVersion, blobMetadataStorev2, config.MetricsConfig.HTTPPort, logger)
 
 		mtConfig := meterer.Config{
-<<<<<<< HEAD
-			ChainReadTimeout: 10 * time.Second,
-			UpdateInterval:   10 * time.Minute,
-=======
 			ChainReadTimeout: config.ChainReadTimeout,
 			UpdateInterval:   config.UpdateInterval,
->>>>>>> 012a949a
 		}
 		paymentChainState, err := meterer.NewOnchainPaymentState(context.Background(), tx, logger)
 		if err != nil {
@@ -148,10 +142,7 @@
 		if err := paymentChainState.RefreshOnchainPaymentState(context.Background()); err != nil {
 			return fmt.Errorf("failed to make initial query to the on-chain state: %w", err)
 		}
-<<<<<<< HEAD
-=======
-
->>>>>>> 012a949a
+
 		meteringStore, err := meterer.NewDynamoDBMeteringStore(
 			config.AwsClientConfig,
 			config.ReservationsTableName,
@@ -181,10 +172,6 @@
 			indexedChainState,
 			logger,
 			metrics,
-<<<<<<< HEAD
-			meteringStore,
-=======
->>>>>>> 012a949a
 			meterer,
 		)
 		if err != nil {
