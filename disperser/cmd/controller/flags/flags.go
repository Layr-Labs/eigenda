--- conflicted
+++ resolved
@@ -145,11 +145,7 @@
 		Usage:    "Interval at which new Attestations will be submitted as signature gathering progresses",
 		Required: false,
 		EnvVar:   common.PrefixEnvVar(envVarPrefix, "SIGNATURE_TICK_INTERVAL"),
-<<<<<<< HEAD
-		Value:    1 * time.Second,
-=======
-		Value:    100 * time.Millisecond,
->>>>>>> 975d5251
+		Value:    50 * time.Millisecond,
 	}
 	FinalizationBlockDelayFlag = cli.Uint64Flag{
 		Name:     common.PrefixFlag(FlagPrefix, "finalization-block-delay"),
