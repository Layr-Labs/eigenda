package flags

import (
	"time"

	"github.com/Layr-Labs/eigenda/common"
	"github.com/Layr-Labs/eigenda/common/aws"
	"github.com/Layr-Labs/eigenda/common/geth"
	"github.com/Layr-Labs/eigenda/core/thegraph"
	"github.com/Layr-Labs/eigenda/indexer"
	"github.com/urfave/cli"
)

const (
	FlagPrefix   = "controller"
	envVarPrefix = "CONTROLLER"
)

var (
	DynamoDBTableNameFlag = cli.StringFlag{
		Name:     common.PrefixFlag(FlagPrefix, "dynamodb-table-name"),
		Usage:    "Name of the dynamodb table to store blob metadata",
		Required: true,
		EnvVar:   common.PrefixEnvVar(envVarPrefix, "DYNAMODB_TABLE_NAME"),
	}
	BlsOperatorStateRetrieverFlag = cli.StringFlag{
		Name:     common.PrefixFlag(FlagPrefix, "bls-operator-state-retriever"),
		Usage:    "Address of the BLS Operator State Retriever",
		Required: true,
		EnvVar:   common.PrefixEnvVar(envVarPrefix, "BLS_OPERATOR_STATE_RETRIVER"),
	}
	EigenDAServiceManagerFlag = cli.StringFlag{
		Name:     common.PrefixFlag(FlagPrefix, "eigenda-service-manager"),
		Usage:    "Address of the EigenDA Service Manager",
		Required: true,
		EnvVar:   common.PrefixEnvVar(envVarPrefix, "EIGENDA_SERVICE_MANAGER"),
	}
	UseGraphFlag = cli.BoolTFlag{
		Name:     common.PrefixFlag(FlagPrefix, "use-graph"),
		Usage:    "Whether to use the graph node",
		Required: false,
		EnvVar:   common.PrefixEnvVar(envVarPrefix, "USE_GRAPH"),
	}
	IndexerDataDirFlag = cli.StringFlag{
		Name:     common.PrefixFlag(FlagPrefix, "indexer-data-dir"),
		Usage:    "the data directory for the indexer",
		EnvVar:   common.PrefixEnvVar(envVarPrefix, "INDEXER_DATA_DIR"),
		Required: false,
		Value:    "./data/",
	}
	// EncodingManager Flags
	EncodingPullIntervalFlag = cli.DurationFlag{
		Name:     common.PrefixFlag(FlagPrefix, "encoding-pull-interval"),
		Usage:    "Interval at which to pull from the queue",
		Required: false,
		Value:    2 * time.Second,
		EnvVar:   common.PrefixEnvVar(envVarPrefix, "ENCODING_PULL_INTERVAL"),
	}
	AvailableRelaysFlag = cli.IntSliceFlag{
		Name:     common.PrefixFlag(FlagPrefix, "available-relays"),
		Usage:    "List of available relays",
		Required: true,
		EnvVar:   common.PrefixEnvVar(envVarPrefix, "AVAILABLE_RELAYS"),
	}
	EncoderAddressFlag = cli.StringFlag{
		Name:     common.PrefixFlag(FlagPrefix, "encoder-address"),
		Usage:    "the http ip:port which the distributed encoder server is listening",
		Required: true,
		EnvVar:   common.PrefixEnvVar(envVarPrefix, "ENCODER_ADDRESS"),
	}
	EncodingRequestTimeoutFlag = cli.DurationFlag{
		Name:     common.PrefixFlag(FlagPrefix, "encoding-request-timeout"),
		Usage:    "Timeout for encoding requests",
		Required: false,
		EnvVar:   common.PrefixEnvVar(envVarPrefix, "ENCODING_REQUEST_TIMEOUT"),
		Value:    5 * time.Minute,
	}
	EncodingStoreTimeoutFlag = cli.DurationFlag{
		Name:     common.PrefixFlag(FlagPrefix, "encoding-store-timeout"),
		Usage:    "Timeout for interacting with blob store",
		Required: false,
		EnvVar:   common.PrefixEnvVar(envVarPrefix, "ENCODING_STORE_TIMEOUT"),
		Value:    15 * time.Second,
	}
	NumEncodingRetriesFlag = cli.IntFlag{
		Name:     common.PrefixFlag(FlagPrefix, "num-encoding-retries"),
		Usage:    "Number of retries for encoding requests",
		Required: false,
		EnvVar:   common.PrefixEnvVar(envVarPrefix, "NUM_ENCODING_RETRIES"),
		Value:    3,
	}
	NumRelayAssignmentFlag = cli.IntFlag{
		Name:     common.PrefixFlag(FlagPrefix, "num-relay-assignment"),
		Usage:    "Number of relays to assign to each encoding request",
		Required: false,
		EnvVar:   common.PrefixEnvVar(envVarPrefix, "NUM_RELAY_ASSIGNMENT"),
		Value:    2,
	}
	NumConcurrentEncodingRequestsFlag = cli.IntFlag{
		Name:     common.PrefixFlag(FlagPrefix, "num-concurrent-encoding-requests"),
		Usage:    "Number of concurrent encoding requests",
		Required: false,
		EnvVar:   common.PrefixEnvVar(envVarPrefix, "NUM_CONCURRENT_ENCODING_REQUESTS"),
		Value:    250,
	}
	MaxNumBlobsPerIterationFlag = cli.IntFlag{
		Name:     common.PrefixFlag(FlagPrefix, "max-num-blobs-per-iteration"),
		Usage:    "Max number of blobs to encode in a single iteration",
		Required: false,
		EnvVar:   common.PrefixEnvVar(envVarPrefix, "MAX_NUM_BLOBS_PER_ITERATION"),
		Value:    128,
	}
	OnchainStateRefreshIntervalFlag = cli.DurationFlag{
		Name:     common.PrefixFlag(FlagPrefix, "onchain-state-refresh-interval"),
		Usage:    "Interval at which to refresh the onchain state",
		Required: false,
		EnvVar:   common.PrefixEnvVar(envVarPrefix, "ONCHAIN_STATE_REFRESH_INTERVAL"),
		Value:    1 * time.Hour,
	}

	// Dispatcher Flags
	DispatcherPullIntervalFlag = cli.DurationFlag{
		Name:     common.PrefixFlag(FlagPrefix, "dispatcher-pull-interval"),
		Usage:    "Interval at which to pull from the queue",
		Required: false,
		Value:    50 * time.Millisecond,
		EnvVar:   common.PrefixEnvVar(envVarPrefix, "DISPATCHER_PULL_INTERVAL"),
	}
	AttestationTimeoutFlag = cli.DurationFlag{
		Name:     common.PrefixFlag(FlagPrefix, "attestation-timeout"),
		Usage:    "Timeout for node requests",
		Required: false,
		Value:    45 * time.Second,
		EnvVar:   common.PrefixEnvVar(envVarPrefix, "ATTESTATION_TIMEOUT"),
	}
	BatchAttestationTimeoutFlag = cli.DurationFlag{
		Name:     common.PrefixFlag(FlagPrefix, "batch-attestation-timeout"),
		Usage:    "Timeout for batch attestation requests",
		Required: false,
		Value:    55 * time.Second,
		EnvVar:   common.PrefixEnvVar(envVarPrefix, "BATCH_ATTESTATION_TIMEOUT"),
	}
	SignatureTickIntervalFlag = cli.DurationFlag{
		Name:     common.PrefixFlag(FlagPrefix, "signature-tick-interval"),
		Usage:    "Interval at which new Attestations will be submitted as signature gathering progresses",
		Required: false,
		EnvVar:   common.PrefixEnvVar(envVarPrefix, "SIGNATURE_TICK_INTERVAL"),
		Value:    100 * time.Millisecond,
	}
	FinalizationBlockDelayFlag = cli.Uint64Flag{
		Name:     common.PrefixFlag(FlagPrefix, "finalization-block-delay"),
		Usage:    "Number of blocks to wait before finalizing",
		Required: false,
		EnvVar:   common.PrefixEnvVar(envVarPrefix, "FINALIZATION_BLOCK_DELAY"),
		Value:    75,
	}
	NumRequestRetriesFlag = cli.IntFlag{
		Name:     common.PrefixFlag(FlagPrefix, "num-request-retries"),
		Usage:    "Number of retries for node requests",
		Required: false,
		EnvVar:   common.PrefixEnvVar(envVarPrefix, "NUM_REQUEST_RETRIES"),
		Value:    0,
	}
	NumConcurrentDispersalRequestsFlag = cli.IntFlag{
		Name:     common.PrefixFlag(FlagPrefix, "num-concurrent-dispersal-requests"),
		Usage:    "Number of concurrent dispersal requests",
		Required: false,
		EnvVar:   common.PrefixEnvVar(envVarPrefix, "NUM_CONCURRENT_DISPERSAL_REQUESTS"),
		Value:    600,
	}
	NodeClientCacheNumEntriesFlag = cli.IntFlag{
		Name:     common.PrefixFlag(FlagPrefix, "node-client-cache-num-entries"),
		Usage:    "Size (number of entries) of the node client cache",
		Required: false,
		EnvVar:   common.PrefixEnvVar(envVarPrefix, "NODE_CLIENT_CACHE_NUM_ENTRIES"),
		Value:    400,
	}
	MaxBatchSizeFlag = cli.IntFlag{
		Name:     common.PrefixFlag(FlagPrefix, "max-batch-size"),
		Usage:    "Max number of blobs to disperse in a batch",
		Required: false,
		EnvVar:   common.PrefixEnvVar(envVarPrefix, "MAX_BATCH_SIZE"),
		Value:    128,
	}
	MetricsPortFlag = cli.IntFlag{
		Name:     common.PrefixFlag(FlagPrefix, "metrics-port"),
		Usage:    "Port to expose metrics",
		Required: false,
		EnvVar:   common.PrefixEnvVar(envVarPrefix, "METRICS_PORT"),
		Value:    9101,
	}
	DisperserStoreChunksSigningDisabledFlag = cli.BoolFlag{
		Name:     common.PrefixFlag(FlagPrefix, "disperser-store-chunks-signing-disabled"),
		Usage:    "Whether to disable signing of store chunks requests",
		Required: false,
		EnvVar:   common.PrefixEnvVar(envVarPrefix, "DISPERSER_STORE_CHUNKS_SIGNING_DISABLED"),
	}
	DisperserKMSKeyIDFlag = cli.StringFlag{
		Name:     common.PrefixFlag(FlagPrefix, "disperser-kms-key-id"),
		Usage:    "Name of the key used to sign disperser requests (key must be stored in AWS KMS under this name)",
		Required: false,
		EnvVar:   common.PrefixEnvVar(envVarPrefix, "DISPERSER_KMS_KEY_ID"),
	}
<<<<<<< HEAD
	ControllerReadinessProbePathFlag = cli.StringFlag{
		Name:     common.PrefixFlag(FlagPrefix, "controller-readiness-probe-path"),
		Usage:    "The path to the file that collects readiness signals of controller",
		Required: false,
		EnvVar:   common.PrefixEnvVar(envVarPrefix, "CONTROLLER_READINESS_PROBE_PATH"),
		Value:    "/tmp/controller-ready",
	}
	ControllerHealthProbePathFlag = cli.StringFlag{
		Name:     common.PrefixFlag(FlagPrefix, "controller-health-probe-path"),
		Usage:    "The path to the file that collects health signals of controller",
		Required: false,
		EnvVar:   common.PrefixEnvVar(envVarPrefix, "CONTROLLER_HEALTH_PROBE_PATH"),
		Value:    "/tmp/controller-health",
=======
	SignificantSigningThresholdPercentageFlag = cli.UintFlag{
		Name: common.PrefixFlag(FlagPrefix, "significant-signing-threshold-percentage"),
		Usage: "Percentage of stake that represents a 'significant' signing threshold. Currently used to track" +
			" metrics to better understand signing behavior.",
		Required: false,
		EnvVar:   common.PrefixEnvVar(envVarPrefix, "SIGNIFICANT_SIGNING_THRESHOLD_PERCENTAGE"),
		Value:    55,
>>>>>>> fc9a9714
	}
)

var requiredFlags = []cli.Flag{
	DynamoDBTableNameFlag,
	BlsOperatorStateRetrieverFlag,
	EigenDAServiceManagerFlag,
	UseGraphFlag,
	EncodingPullIntervalFlag,
	AvailableRelaysFlag,
	EncoderAddressFlag,

	DispatcherPullIntervalFlag,
	AttestationTimeoutFlag,
	BatchAttestationTimeoutFlag,
}

var optionalFlags = []cli.Flag{
	IndexerDataDirFlag,
	EncodingRequestTimeoutFlag,
	EncodingStoreTimeoutFlag,
	NumEncodingRetriesFlag,
	NumRelayAssignmentFlag,
	NumConcurrentEncodingRequestsFlag,
	MaxNumBlobsPerIterationFlag,
	OnchainStateRefreshIntervalFlag,

	SignatureTickIntervalFlag,
	FinalizationBlockDelayFlag,
	NumRequestRetriesFlag,
	NumConcurrentDispersalRequestsFlag,
	NodeClientCacheNumEntriesFlag,
	MaxBatchSizeFlag,
	MetricsPortFlag,
	DisperserStoreChunksSigningDisabledFlag,
	DisperserKMSKeyIDFlag,
<<<<<<< HEAD
	ControllerReadinessProbePathFlag,
	ControllerHealthProbePathFlag,
=======
	SignificantSigningThresholdPercentageFlag,
>>>>>>> fc9a9714
}

var Flags []cli.Flag

func init() {
	Flags = append(requiredFlags, optionalFlags...)
	Flags = append(Flags, geth.EthClientFlags(envVarPrefix)...)
	Flags = append(Flags, common.LoggerCLIFlags(envVarPrefix, FlagPrefix)...)
	Flags = append(Flags, indexer.CLIFlags(envVarPrefix)...)
	Flags = append(Flags, aws.ClientFlags(envVarPrefix, FlagPrefix)...)
	Flags = append(Flags, thegraph.CLIFlags(envVarPrefix)...)
}<|MERGE_RESOLUTION|>--- conflicted
+++ resolved
@@ -201,7 +201,6 @@
 		Required: false,
 		EnvVar:   common.PrefixEnvVar(envVarPrefix, "DISPERSER_KMS_KEY_ID"),
 	}
-<<<<<<< HEAD
 	ControllerReadinessProbePathFlag = cli.StringFlag{
 		Name:     common.PrefixFlag(FlagPrefix, "controller-readiness-probe-path"),
 		Usage:    "The path to the file that collects readiness signals of controller",
@@ -215,7 +214,7 @@
 		Required: false,
 		EnvVar:   common.PrefixEnvVar(envVarPrefix, "CONTROLLER_HEALTH_PROBE_PATH"),
 		Value:    "/tmp/controller-health",
-=======
+  }
 	SignificantSigningThresholdPercentageFlag = cli.UintFlag{
 		Name: common.PrefixFlag(FlagPrefix, "significant-signing-threshold-percentage"),
 		Usage: "Percentage of stake that represents a 'significant' signing threshold. Currently used to track" +
@@ -223,7 +222,6 @@
 		Required: false,
 		EnvVar:   common.PrefixEnvVar(envVarPrefix, "SIGNIFICANT_SIGNING_THRESHOLD_PERCENTAGE"),
 		Value:    55,
->>>>>>> fc9a9714
 	}
 )
 
@@ -260,12 +258,9 @@
 	MetricsPortFlag,
 	DisperserStoreChunksSigningDisabledFlag,
 	DisperserKMSKeyIDFlag,
-<<<<<<< HEAD
 	ControllerReadinessProbePathFlag,
 	ControllerHealthProbePathFlag,
-=======
 	SignificantSigningThresholdPercentageFlag,
->>>>>>> fc9a9714
 }
 
 var Flags []cli.Flag
