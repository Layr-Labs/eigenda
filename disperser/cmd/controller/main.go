package main

import (
	"context"
	"fmt"
	"log"
	"net/http"
	"os"
	"time"

	"github.com/Layr-Labs/eigenda/api/clients/v2"
	"github.com/Layr-Labs/eigenda/core"
	"github.com/Layr-Labs/eigenda/core/eth"
	"github.com/Layr-Labs/eigenda/core/eth/directory"
	"github.com/Layr-Labs/eigenda/core/meterer"
	"github.com/Layr-Labs/eigenda/core/payments/ondemand/ondemandvalidation"
	"github.com/Layr-Labs/eigenda/core/payments/reservation/reservationvalidation"
	"github.com/Layr-Labs/eigenda/core/payments/vault"
	"github.com/Layr-Labs/eigenda/core/thegraph"
	"github.com/Layr-Labs/eigensdk-go/logging"
	"github.com/prometheus/client_golang/prometheus"
	"github.com/prometheus/client_golang/prometheus/collectors"
	"github.com/prometheus/client_golang/prometheus/promhttp"

	"github.com/Layr-Labs/eigenda/common"
	"github.com/Layr-Labs/eigenda/common/aws/dynamodb"
	"github.com/Layr-Labs/eigenda/common/geth"
	"github.com/Layr-Labs/eigenda/common/healthcheck"
	"github.com/Layr-Labs/eigenda/disperser/cmd/controller/flags"
	"github.com/Layr-Labs/eigenda/disperser/common/v2/blobstore"
	"github.com/Layr-Labs/eigenda/disperser/controller"
	"github.com/Layr-Labs/eigenda/disperser/controller/metadata"
	"github.com/Layr-Labs/eigenda/disperser/controller/metrics"
	payments "github.com/Layr-Labs/eigenda/disperser/controller/payments"
	"github.com/Layr-Labs/eigenda/disperser/encoder"
	awsdynamodb "github.com/aws/aws-sdk-go-v2/service/dynamodb"
	gethcommon "github.com/ethereum/go-ethereum/common"
	"github.com/urfave/cli"
)

var (
	version   string
	gitCommit string
	gitDate   string
)

func main() {
	app := cli.NewApp()
	app.Flags = flags.Flags
	app.Version = fmt.Sprintf("%s-%s-%s", version, gitCommit, gitDate)
	app.Name = "controller"
	app.Usage = "EigenDA Controller"
	app.Description = "EigenDA control plane for encoding and dispatching blobs"

	app.Action = RunController
	err := app.Run(os.Args)
	if err != nil {
		log.Fatalf("application failed: %v", err)
	}
	select {}
}

func RunController(cliCtx *cli.Context) error {
	config, err := NewConfig(cliCtx)
	if err != nil {
		return err
	}

	logger, err := common.NewLogger(&config.LoggerConfig)
	if err != nil {
		return fmt.Errorf("failed to create logger: %w", err)
	}

	// Reset readiness probe upon start-up
	if err := os.Remove(config.ControllerReadinessProbePath); err != nil {
		logger.Warn("Failed to clean up readiness file", "error", err, "path", config.ControllerReadinessProbePath)
	}

	dynamoClient, err := dynamodb.NewClient(config.AwsClientConfig, logger)
	if err != nil {
		return fmt.Errorf("failed to create DynamoDB client: %w", err)
	}
	gethClient, err := geth.NewMultiHomingClient(config.EthClientConfig, gethcommon.Address{}, logger)
	if err != nil {
		logger.Error("Cannot create chain.Client", "err", err)
		return fmt.Errorf("failed to create geth client: %w", err)
	}

	contractDirectory, err := directory.NewContractDirectory(
		context.Background(),
		logger,
		gethClient,
		gethcommon.HexToAddress(config.EigenDAContractDirectoryAddress))
	if err != nil {
		return fmt.Errorf("failed to create contract directory: %w", err)
	}

	operatorStateRetrieverAddress, err :=
		contractDirectory.GetContractAddress(context.Background(), directory.OperatorStateRetriever)
	if err != nil {
		return fmt.Errorf("failed to get OperatorStateRetriever address: %w", err)
	}
	serviceManagerAddress, err :=
		contractDirectory.GetContractAddress(context.Background(), directory.ServiceManager)
	if err != nil {
		return fmt.Errorf("failed to get ServiceManager address: %w", err)
	}
	registryCoordinatorAddress, err :=
		contractDirectory.GetContractAddress(context.Background(), directory.RegistryCoordinator)
	if err != nil {
		return fmt.Errorf("failed to get registry coordinator address: %w", err)
	}

	metricsRegistry := prometheus.NewRegistry()
	metricsRegistry.MustRegister(collectors.NewProcessCollector(collectors.ProcessCollectorOpts{}))
	metricsRegistry.MustRegister(collectors.NewGoCollector())

	logger.Infof("Starting metrics server at port %d", config.MetricsPort)
	addr := fmt.Sprintf(":%d", config.MetricsPort)
	mux := http.NewServeMux()
	mux.Handle("/metrics", promhttp.HandlerFor(
		metricsRegistry,
		promhttp.HandlerOpts{},
	))
	metricsServer := &http.Server{
		Addr:    addr,
		Handler: mux,
	}

<<<<<<< HEAD
	if !config.UseGraph {
=======
	baseBlobMetadataStore := blobstore.NewBlobMetadataStore(
		dynamoClient,
		logger,
		config.DynamoDBTableName,
	)
	blobMetadataStore := blobstore.NewInstrumentedMetadataStore(baseBlobMetadataStore, blobstore.InstrumentedMetadataStoreConfig{
		ServiceName: "controller",
		Registry:    metricsRegistry,
		Backend:     blobstore.BackendDynamoDB,
	})

	controllerLivenessChan := make(chan healthcheck.HeartbeatMessage, 10)

	encoderClient, err := encoder.NewEncoderClientV2(config.EncodingManagerConfig.EncoderAddress)
	if err != nil {
		return fmt.Errorf("failed to create encoder client: %v", err)
	}
	encodingPool := workerpool.New(config.EncodingManagerConfig.NumConcurrentRequests)
	encodingManagerBlobSet := controller.NewBlobSet()
	encodingManager, err := controller.NewEncodingManager(
		&config.EncodingManagerConfig,
		blobMetadataStore,
		encodingPool,
		encoderClient,
		chainReader,
		logger,
		metricsRegistry,
		encodingManagerBlobSet,
		controllerLivenessChan,
	)
	if err != nil {
		return fmt.Errorf("failed to create encoding manager: %v", err)
	}

	sigAgg, err := core.NewStdSignatureAggregator(logger, chainReader)
	if err != nil {
		return fmt.Errorf("failed to create signature aggregator: %v", err)
	}
	dispatcherPool := workerpool.New(config.DispatcherConfig.NumConcurrentRequests)
	chainState := eth.NewChainState(chainReader, gethClient)
	var ics core.IndexedChainState
	if config.UseGraph {
		logger.Info("Using graph node")

		logger.Info("Connecting to subgraph", "url", config.ChainStateConfig.Endpoint)
		ics = thegraph.MakeIndexedChainState(config.ChainStateConfig, chainState, logger)
	} else {
>>>>>>> d01c9c9f
		return fmt.Errorf("built-in indexer is deprecated and will be removed soon, please use UseGraph=true")
	}
	logger.Info("Using graph node")
	logger.Info("Connecting to subgraph", "url", config.ChainStateConfig.Endpoint)

	var requestSigner clients.DispersalRequestSigner
	if config.DisperserStoreChunksSigningDisabled {
		logger.Warn("StoreChunks() signing is disabled")
	} else {
		requestSigner, err = clients.NewDispersalRequestSigner(
			context.Background(),
<<<<<<< HEAD
			clients.DispersalRequestSignerConfig{
				Region:   config.AwsClientConfig.Region,
				Endpoint: config.AwsClientConfig.EndpointURL,
				KeyID:    config.DisperserKMSKeyID,
			})
=======
			config.DispersalRequestSignerConfig,
		)
>>>>>>> d01c9c9f
		if err != nil {
			return fmt.Errorf("failed to create request signer: %v", err)
		}
	}

<<<<<<< HEAD
	ctx := context.Background()
=======
	nodeClientManager, err := controller.NewNodeClientManager(
		config.DispatcherConfig.NodeClientCacheSize,
		requestSigner,
		logger)
	if err != nil {
		return fmt.Errorf("failed to create node client manager: %v", err)
	}
	beforeDispatch := func(blobKey corev2.BlobKey) error {
		encodingManagerBlobSet.RemoveBlob(blobKey)
		return nil
	}
	dispatcherBlobSet := controller.NewBlobSet()
>>>>>>> d01c9c9f

	// Create metadata store
	baseMetadataStore := blobstore.NewBlobMetadataStore(dynamoClient, logger, config.DynamoDBTableName)
	metadataStore := blobstore.NewInstrumentedMetadataStore(baseMetadataStore, blobstore.InstrumentedMetadataStoreConfig{
		ServiceName: "controller",
		Registry:    metricsRegistry,
		Backend:     blobstore.BackendDynamoDB,
	})

	// Create chain reader
	chainReader, err := eth.NewReader(
		logger,
		gethClient,
		operatorStateRetrieverAddress.Hex(),
		serviceManagerAddress.Hex())
	if err != nil {
		return fmt.Errorf("failed to create chain reader: %w", err)
	}

	// Create encoder client
	encoderClient, err := encoder.NewEncoderClientV2(config.EncodingManagerConfig.EncoderAddress)
	if err != nil {
		return fmt.Errorf("failed to create encoder client: %w", err)
	}

	// Create signature aggregator
	sigAgg, err := core.NewStdSignatureAggregator(logger, chainReader)
	if err != nil {
		return fmt.Errorf("failed to create signature aggregator: %w", err)
	}

	// Create indexed chain state
	chainState := eth.NewChainState(chainReader, gethClient)
	ics := thegraph.MakeIndexedChainState(config.ChainStateConfig, chainState, logger)

	// Create node client manager
	nodeClientManager, err := controller.NewNodeClientManager(
		config.DispatcherConfig.NodeClientCacheSize,
		requestSigner,
		logger,
	)
	if err != nil {
		return fmt.Errorf("failed to create node client manager: %w", err)
	}

	// Create batch metadata manager
	batchMetadataManager, err := metadata.NewBatchMetadataManager(
		ctx,
		logger,
		gethClient,
		ics,
		registryCoordinatorAddress,
		config.DispatcherConfig.BatchMetadataUpdatePeriod,
		config.DispatcherConfig.FinalizationBlockDelay,
	)
	if err != nil {
		return fmt.Errorf("failed to create batch metadata manager: %w", err)
	}

	// Build payment authorization handler if needed
	var paymentAuthorizationHandler *payments.PaymentAuthorizationHandler
	if config.ServerConfig.EnableServer && config.ServerConfig.EnablePaymentAuthentication {
		logger.Info("Payment authentication ENABLED - building payment authorization handler")
		paymentAuthorizationHandler, err = buildPaymentAuthorizationHandler(
			ctx,
			logger,
			config.OnDemandConfig,
			config.ReservationConfig,
			contractDirectory,
			gethClient,
			dynamoClient.GetAwsClient(),
			metricsRegistry,
		)
		if err != nil {
			return fmt.Errorf("build payment authorization handler: %w", err)
		}
	}

	// Create controller
	c, err := controller.NewController(
		logger,
		metadataStore,
		chainReader,
		encoderClient,
		ics,
		batchMetadataManager,
		sigAgg,
		nodeClientManager,
		metricsRegistry,
		&config.EncodingManagerConfig,
		&config.DispatcherConfig,
		&config.ServerConfig,
		paymentAuthorizationHandler,
	)
	if err != nil {
		return fmt.Errorf("failed to create controller: %w", err)
	}

<<<<<<< HEAD
	// Start controller
	if err := c.Start(ctx, controller.StartOptions{
		MetricsServer:      metricsServer,
		ReadinessProbePath: config.ControllerReadinessProbePath,
		HeartbeatMonitorConfig: healthcheck.HeartbeatMonitorConfig{
			FilePath:         config.ControllerHealthProbePath,
			MaxStallDuration: controllerMaxStallDuration,
		},
	}); err != nil {
		return fmt.Errorf("failed to start controller: %w", err)
	}
=======
	// Start heartbeat monitor
	go func() {
		err := healthcheck.NewHeartbeatMonitor(
			logger,
			controllerLivenessChan,
			config.HeartbeatMonitorConfig,
		)
		if err != nil {
			logger.Warn("Heartbeat monitor failed", "err", err)
		}
	}()
>>>>>>> d01c9c9f

	return nil
}

func buildPaymentAuthorizationHandler(
	ctx context.Context,
	logger logging.Logger,
	onDemandConfig ondemandvalidation.OnDemandLedgerCacheConfig,
	reservationConfig reservationvalidation.ReservationLedgerCacheConfig,
	contractDirectory *directory.ContractDirectory,
	ethClient common.EthClient,
	awsDynamoClient *awsdynamodb.Client,
	metricsRegistry *prometheus.Registry,
) (*payments.PaymentAuthorizationHandler, error) {
	paymentVaultAddress, err := contractDirectory.GetContractAddress(ctx, directory.PaymentVault)
	if err != nil {
		return nil, fmt.Errorf("get PaymentVault address: %w", err)
	}

	paymentVault, err := vault.NewPaymentVault(logger, ethClient, paymentVaultAddress)
	if err != nil {
		return nil, fmt.Errorf("create payment vault: %w", err)
	}

	globalSymbolsPerSecond, err := paymentVault.GetGlobalSymbolsPerSecond(ctx)
	if err != nil {
		return nil, fmt.Errorf("get global symbols per second: %w", err)
	}

	globalRatePeriodInterval, err := paymentVault.GetGlobalRatePeriodInterval(ctx)
	if err != nil {
		return nil, fmt.Errorf("get global rate period interval: %w", err)
	}

	onDemandMeterer := meterer.NewOnDemandMeterer(
		globalSymbolsPerSecond,
		globalRatePeriodInterval,
		time.Now,
		meterer.NewOnDemandMetererMetrics(
			metricsRegistry,
			metrics.Namespace,
			metrics.AuthorizePaymentsSubsystem,
		),
	)

	onDemandValidator, err := ondemandvalidation.NewOnDemandPaymentValidator(
		ctx,
		logger,
		onDemandConfig,
		paymentVault,
		awsDynamoClient,
		ondemandvalidation.NewOnDemandValidatorMetrics(
			metricsRegistry,
			metrics.Namespace,
			metrics.AuthorizePaymentsSubsystem,
		),
		ondemandvalidation.NewOnDemandCacheMetrics(
			metricsRegistry,
			metrics.Namespace,
			metrics.AuthorizePaymentsSubsystem,
		),
	)
	if err != nil {
		return nil, fmt.Errorf("create on-demand payment validator: %w", err)
	}

	reservationValidator, err := reservationvalidation.NewReservationPaymentValidator(
		ctx,
		logger,
		reservationConfig,
		paymentVault,
		time.Now,
		reservationvalidation.NewReservationValidatorMetrics(
			metricsRegistry,
			metrics.Namespace,
			metrics.AuthorizePaymentsSubsystem,
		),
		reservationvalidation.NewReservationCacheMetrics(
			metricsRegistry,
			metrics.Namespace,
			metrics.AuthorizePaymentsSubsystem,
		),
	)
	if err != nil {
		return nil, fmt.Errorf("create reservation payment validator: %w", err)
	}

	return payments.NewPaymentAuthorizationHandler(
		onDemandMeterer,
		onDemandValidator,
		reservationValidator,
	), nil
}<|MERGE_RESOLUTION|>--- conflicted
+++ resolved
@@ -127,9 +127,6 @@
 		Handler: mux,
 	}
 
-<<<<<<< HEAD
-	if !config.UseGraph {
-=======
 	baseBlobMetadataStore := blobstore.NewBlobMetadataStore(
 		dynamoClient,
 		logger,
@@ -177,7 +174,6 @@
 		logger.Info("Connecting to subgraph", "url", config.ChainStateConfig.Endpoint)
 		ics = thegraph.MakeIndexedChainState(config.ChainStateConfig, chainState, logger)
 	} else {
->>>>>>> d01c9c9f
 		return fmt.Errorf("built-in indexer is deprecated and will be removed soon, please use UseGraph=true")
 	}
 	logger.Info("Using graph node")
@@ -189,64 +185,17 @@
 	} else {
 		requestSigner, err = clients.NewDispersalRequestSigner(
 			context.Background(),
-<<<<<<< HEAD
-			clients.DispersalRequestSignerConfig{
-				Region:   config.AwsClientConfig.Region,
-				Endpoint: config.AwsClientConfig.EndpointURL,
-				KeyID:    config.DisperserKMSKeyID,
-			})
-=======
 			config.DispersalRequestSignerConfig,
 		)
->>>>>>> d01c9c9f
 		if err != nil {
 			return fmt.Errorf("failed to create request signer: %v", err)
 		}
 	}
 
-<<<<<<< HEAD
-	ctx := context.Background()
-=======
 	nodeClientManager, err := controller.NewNodeClientManager(
 		config.DispatcherConfig.NodeClientCacheSize,
 		requestSigner,
 		logger)
-	if err != nil {
-		return fmt.Errorf("failed to create node client manager: %v", err)
-	}
-	beforeDispatch := func(blobKey corev2.BlobKey) error {
-		encodingManagerBlobSet.RemoveBlob(blobKey)
-		return nil
-	}
-	dispatcherBlobSet := controller.NewBlobSet()
->>>>>>> d01c9c9f
-
-	// Create metadata store
-	baseMetadataStore := blobstore.NewBlobMetadataStore(dynamoClient, logger, config.DynamoDBTableName)
-	metadataStore := blobstore.NewInstrumentedMetadataStore(baseMetadataStore, blobstore.InstrumentedMetadataStoreConfig{
-		ServiceName: "controller",
-		Registry:    metricsRegistry,
-		Backend:     blobstore.BackendDynamoDB,
-	})
-
-	// Create chain reader
-	chainReader, err := eth.NewReader(
-		logger,
-		gethClient,
-		operatorStateRetrieverAddress.Hex(),
-		serviceManagerAddress.Hex())
-	if err != nil {
-		return fmt.Errorf("failed to create chain reader: %w", err)
-	}
-
-	// Create encoder client
-	encoderClient, err := encoder.NewEncoderClientV2(config.EncodingManagerConfig.EncoderAddress)
-	if err != nil {
-		return fmt.Errorf("failed to create encoder client: %w", err)
-	}
-
-	// Create signature aggregator
-	sigAgg, err := core.NewStdSignatureAggregator(logger, chainReader)
 	if err != nil {
 		return fmt.Errorf("failed to create signature aggregator: %w", err)
 	}
@@ -318,19 +267,28 @@
 		return fmt.Errorf("failed to create controller: %w", err)
 	}
 
-<<<<<<< HEAD
-	// Start controller
-	if err := c.Start(ctx, controller.StartOptions{
-		MetricsServer:      metricsServer,
-		ReadinessProbePath: config.ControllerReadinessProbePath,
-		HeartbeatMonitorConfig: healthcheck.HeartbeatMonitorConfig{
-			FilePath:         config.ControllerHealthProbePath,
-			MaxStallDuration: controllerMaxStallDuration,
-		},
-	}); err != nil {
-		return fmt.Errorf("failed to start controller: %w", err)
-	}
-=======
+		go func() {
+			logger.Info("Starting controller gRPC server", "port", config.ServerConfig.GrpcPort)
+			if err := grpcServer.Start(); err != nil {
+				panic(fmt.Sprintf("gRPC server failed: %v", err))
+			}
+		}()
+	} else {
+		logger.Info("Controller gRPC server disabled")
+	}
+
+	go func() {
+		err := metricsServer.ListenAndServe()
+		if err != nil && !strings.Contains(err.Error(), "http: Server closed") {
+			logger.Errorf("metrics metricsServer error: %v", err)
+		}
+	}()
+
+	// Create readiness probe file once the controller starts successfully
+	if _, err := os.Create(config.ControllerReadinessProbePath); err != nil {
+		logger.Warn("Failed to create readiness file", "error", err, "path", config.ControllerReadinessProbePath)
+	}
+
 	// Start heartbeat monitor
 	go func() {
 		err := healthcheck.NewHeartbeatMonitor(
@@ -342,7 +300,6 @@
 			logger.Warn("Heartbeat monitor failed", "err", err)
 		}
 	}()
->>>>>>> d01c9c9f
 
 	return nil
 }
