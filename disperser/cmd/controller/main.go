--- conflicted
+++ resolved
@@ -174,31 +174,22 @@
 		}
 	}
 
-<<<<<<< HEAD
-	encoderClient, err := encoder.NewEncoderClientV2(config.EncodingManager.EncoderAddress)
-	if err != nil {
-		return fmt.Errorf("failed to create encoder client: %v", err)
-	}
-	encodingPool := workerpool.New(config.EncodingManager.NumConcurrentRequests)
-	encodingManagerBlobSet := controller.NewBlobSet()
-=======
 	metrics, err := controller.NewControllerMetrics(
 		metricsRegistry,
-		config.DispatcherConfig.SignificantSigningThresholdFraction,
-		config.DispatcherConfig.CollectDetailedValidatorSigningMetrics,
-		config.DispatcherConfig.EnablePerAccountBlobStatusMetrics,
+		config.SignificantSigningThresholdFraction,
+		config.CollectDetailedValidatorSigningMetrics,
+		config.EnablePerAccountBlobStatusMetrics,
 		userAccountRemapping,
 		validatorIdRemapping)
 	if err != nil {
 		return fmt.Errorf("failed to initialize metrics: %w", err)
 	}
 
-	encoderClient, err := encoder.NewEncoderClientV2(config.EncodingManagerConfig.EncoderAddress)
+	encoderClient, err := encoder.NewEncoderClientV2(config.EncodingManager.EncoderAddress)
 	if err != nil {
 		return fmt.Errorf("failed to create encoder client: %v", err)
 	}
-	encodingPool := workerpool.New(config.EncodingManagerConfig.NumConcurrentRequests)
->>>>>>> 2a89e288
+	encodingPool := workerpool.New(config.EncodingManager.NumConcurrentRequests)
 	encodingManager, err := controller.NewEncodingManager(
 		&config.EncodingManager,
 		time.Now,
@@ -210,8 +201,8 @@
 		metricsRegistry,
 		controllerLivenessChan,
 		userAccountRemapping,
-		config.DispatcherConfig.MaxDispersalFutureAge,
-		config.DispatcherConfig.MaxDispersalAge,
+		config.MaxDispersalFutureAge,
+		config.MaxDispersalAge,
 		metrics,
 	)
 	if err != nil {
@@ -345,53 +336,10 @@
 		return fmt.Errorf("failed to start dispatcher: %v", err)
 	}
 
-<<<<<<< HEAD
-	// nolint: nestif
-	if config.Server.EnableServer {
-		logger.Info("Controller gRPC server ENABLED", "port", config.Server.GrpcPort)
-		var paymentAuthorizationHandler *controllerpayments.PaymentAuthorizationHandler
-		if config.Server.EnablePaymentAuthentication {
-			logger.Info("Payment authentication ENABLED - building payment authorization handler")
-			paymentAuthorizationHandler, err = controller.BuildPaymentAuthorizationHandler(
-				ctx,
-				logger,
-				config.PaymentAuthorization,
-				contractDirectory,
-				gethClient,
-				dynamoClient.GetAwsClient(),
-				metricsRegistry,
-				userAccountRemapping,
-			)
-			if err != nil {
-				return fmt.Errorf("build payment authorization handler: %w", err)
-			}
-		} else {
-			logger.Warn("Payment authentication DISABLED - payment requests will fail")
-		}
-
-		// Create listener for the gRPC server
-		addr := fmt.Sprintf("0.0.0.0:%d", config.Server.GrpcPort)
-		listener, err := net.Listen("tcp", addr)
-		if err != nil {
-			return fmt.Errorf("failed to create listener: %w", err)
-		}
-
-		grpcServer, err := server.NewServer(
-			ctx,
-			config.Server,
-			logger,
-			metricsRegistry,
-			paymentAuthorizationHandler,
-			listener,
-			signingRateTracker)
-		if err != nil {
-			return fmt.Errorf("create gRPC server: %w", err)
-		}
-=======
 	paymentAuthorizationHandler, err := controller.BuildPaymentAuthorizationHandler(
 		ctx,
 		logger,
-		config.PaymentAuthorizationConfig,
+		config.PaymentAuthorization,
 		contractDirectory,
 		gethClient,
 		dynamoClient.GetAwsClient(),
@@ -402,15 +350,14 @@
 		return fmt.Errorf("build payment authorization handler: %w", err)
 	}
 
-	listener, err := net.Listen("tcp", fmt.Sprintf("0.0.0.0:%d", config.ServerConfig.GrpcPort))
+	listener, err := net.Listen("tcp", fmt.Sprintf("0.0.0.0:%d", config.Server.GrpcPort))
 	if err != nil {
 		return fmt.Errorf("create listener: %w", err)
 	}
->>>>>>> 2a89e288
 
 	grpcServer, err := server.NewServer(
 		ctx,
-		config.ServerConfig,
+		config.Server,
 		logger,
 		metricsRegistry,
 		paymentAuthorizationHandler,
