package main

import (
	"fmt"
	"time"

	"github.com/Layr-Labs/eigenda/api/clients/v2"
	"github.com/Layr-Labs/eigenda/common"
	"github.com/Layr-Labs/eigenda/common/aws"
	"github.com/Layr-Labs/eigenda/common/geth"
	"github.com/Layr-Labs/eigenda/common/healthcheck"
	"github.com/Layr-Labs/eigenda/common/ratelimit"
	"github.com/Layr-Labs/eigenda/core/payments/ondemand/ondemandvalidation"
	"github.com/Layr-Labs/eigenda/core/payments/reservation/reservationvalidation"
	"github.com/Layr-Labs/eigenda/core/thegraph"
	corev2 "github.com/Layr-Labs/eigenda/core/v2"
	"github.com/Layr-Labs/eigenda/disperser/cmd/controller/flags"
	"github.com/Layr-Labs/eigenda/disperser/controller"
	"github.com/Layr-Labs/eigenda/disperser/controller/server"
	"github.com/Layr-Labs/eigenda/indexer"
	"github.com/urfave/cli"
)

const MaxUint16 = ^uint16(0)

// TODO(cody.littley): combine this config struct with controller_config.go.
type Config struct {
	EncodingManagerConfig controller.EncodingManagerConfig
	DispatcherConfig      controller.ControllerConfig

	DynamoDBTableName string
	DisperserID       uint32

	EthClientConfig                     geth.EthClientConfig
	AwsClientConfig                     aws.ClientConfig
	DisperserStoreChunksSigningDisabled bool
	DispersalRequestSignerConfig        clients.DispersalRequestSignerConfig
	LoggerConfig                        common.LoggerConfig
	IndexerConfig                       indexer.Config
	ChainStateConfig                    thegraph.Config
	UseGraph                            bool

	EigenDAContractDirectoryAddress string

	MetricsPort                  int
	ControllerReadinessProbePath string
	ServerConfig                 server.Config
	HeartbeatMonitorConfig       healthcheck.HeartbeatMonitorConfig

	PaymentAuthorizationConfig controller.PaymentAuthorizationConfig

	UserAccountRemappingFilePath string
	ValidatorIdRemappingFilePath string
}

func NewConfig(ctx *cli.Context) (Config, error) {
	loggerConfig, err := common.ReadLoggerCLIConfig(ctx, flags.FlagPrefix)
	if err != nil {
		return Config{}, err
	}
	ethClientConfig := geth.ReadEthClientConfigRPCOnly(ctx)
	numRelayAssignments := ctx.GlobalInt(flags.NumRelayAssignmentFlag.Name)
	if numRelayAssignments < 1 || numRelayAssignments > int(MaxUint16) {
		return Config{}, fmt.Errorf("invalid number of relay assignments: %d", numRelayAssignments)
	}
	availableRelays := ctx.GlobalIntSlice(flags.AvailableRelaysFlag.Name)
	if len(availableRelays) == 0 {
		return Config{}, fmt.Errorf("no available relays specified")
	}
	relays := make([]corev2.RelayKey, len(availableRelays))
	for i, relay := range availableRelays {
		if relay < 0 || relay > 65_535 {
			return Config{}, fmt.Errorf("invalid relay: %d", relay)
		}
		relays[i] = corev2.RelayKey(relay)
	}

	grpcServerConfig, err := common.NewGRPCServerConfig(
		ctx.GlobalBool(flags.GrpcServerEnableFlag.Name),
		uint16(ctx.GlobalUint64(flags.GrpcPortFlag.Name)),
		ctx.GlobalInt(flags.GrpcMaxMessageSizeFlag.Name),
		ctx.GlobalDuration(flags.GrpcMaxIdleConnectionAgeFlag.Name),
		ctx.GlobalDuration(flags.GrpcAuthorizationRequestMaxPastAgeFlag.Name),
		ctx.GlobalDuration(flags.GrpcAuthorizationRequestMaxFutureAgeFlag.Name),
	)
	if err != nil {
		return Config{}, fmt.Errorf("invalid gRPC server config: %w", err)
	}

	serverConfig, err := server.NewConfig(
		grpcServerConfig,
		ctx.GlobalBool(flags.GrpcPaymentAuthenticationFlag.Name),
	)
	if err != nil {
		return Config{}, fmt.Errorf("invalid controller service config: %w", err)
	}

	paymentVaultUpdateInterval := ctx.GlobalDuration(flags.PaymentVaultUpdateIntervalFlag.Name)

	onDemandConfig, err := ondemandvalidation.NewOnDemandLedgerCacheConfig(
		ctx.GlobalInt(flags.OnDemandPaymentsLedgerCacheSizeFlag.Name),
		ctx.GlobalString(flags.OnDemandPaymentsTableNameFlag.Name),
		paymentVaultUpdateInterval,
	)
	if err != nil {
		return Config{}, fmt.Errorf("create on-demand config: %w", err)
	}

	reservationConfig, err := reservationvalidation.NewReservationLedgerCacheConfig(
		ctx.GlobalInt(flags.ReservationPaymentsLedgerCacheSizeFlag.Name),
		// TODO(litt3): once the checkpointed onchain config registry is ready, that should be used
		// instead of hardcoding. At that point, this field will be removed from the config struct
		// entirely, and the value will be fetched dynamically at runtime.
		90*time.Second,
		// this doesn't need to be configurable. there are no plans to ever use a different value
		ratelimit.OverfillOncePermitted,
		paymentVaultUpdateInterval,
	)
	if err != nil {
		return Config{}, fmt.Errorf("create reservation config: %w", err)
	}

	paymentAuthorizationConfig := controller.PaymentAuthorizationConfig{
		OnDemandConfig:                 onDemandConfig,
		ReservationConfig:              reservationConfig,
		EnablePerAccountPaymentMetrics: ctx.GlobalBool(flags.EnablePerAccountPaymentMetricsFlag.Name),
	}

	heartbeatMonitorConfig := healthcheck.HeartbeatMonitorConfig{
		FilePath:         ctx.GlobalString(flags.ControllerHealthProbePathFlag.Name),
		MaxStallDuration: ctx.GlobalDuration(flags.ControllerHeartbeatMaxStallDurationFlag.Name),
	}
	if err := heartbeatMonitorConfig.Verify(); err != nil {
		return Config{}, fmt.Errorf("invalid heartbeat monitor config: %w", err)
	}

	awsClientConfig := aws.ReadClientConfig(ctx, flags.FlagPrefix)
	disperserID := uint32(ctx.GlobalUint64(flags.DisperserIDFlag.Name))
	config := Config{
		DynamoDBTableName:                   ctx.GlobalString(flags.DynamoDBTableNameFlag.Name),
		DisperserID:                         disperserID,
		EthClientConfig:                     ethClientConfig,
		AwsClientConfig:                     aws.ReadClientConfig(ctx, flags.FlagPrefix),
		DisperserStoreChunksSigningDisabled: ctx.GlobalBool(flags.DisperserStoreChunksSigningDisabledFlag.Name),
		LoggerConfig:                        *loggerConfig,
		DispersalRequestSignerConfig: clients.DispersalRequestSignerConfig{
			KeyID:      ctx.GlobalString(flags.DisperserKMSKeyIDFlag.Name),
			PrivateKey: ctx.GlobalString(flags.DisperserPrivateKeyFlag.Name),
			Region:     awsClientConfig.Region,
			Endpoint:   awsClientConfig.EndpointURL,
		},
		EncodingManagerConfig: controller.EncodingManagerConfig{
			PullInterval:                      ctx.GlobalDuration(flags.EncodingPullIntervalFlag.Name),
			EncodingRequestTimeout:            ctx.GlobalDuration(flags.EncodingRequestTimeoutFlag.Name),
			StoreTimeout:                      ctx.GlobalDuration(flags.EncodingStoreTimeoutFlag.Name),
			NumEncodingRetries:                ctx.GlobalInt(flags.NumEncodingRetriesFlag.Name),
			NumRelayAssignment:                uint16(numRelayAssignments),
			AvailableRelays:                   relays,
			EncoderAddress:                    ctx.GlobalString(flags.EncoderAddressFlag.Name),
			MaxNumBlobsPerIteration:           int32(ctx.GlobalInt(flags.MaxNumBlobsPerIterationFlag.Name)),
			OnchainStateRefreshInterval:       ctx.GlobalDuration(flags.OnchainStateRefreshIntervalFlag.Name),
			NumConcurrentRequests:             ctx.GlobalInt(flags.NumConcurrentEncodingRequestsFlag.Name),
			MaxDispersalAge:                   ctx.GlobalDuration(flags.MaxDispersalAgeFlag.Name),
			EnablePerAccountBlobStatusMetrics: ctx.GlobalBool(flags.EnablePerAccountBlobStatusMetricsFlag.Name),
		},
		DispatcherConfig: controller.ControllerConfig{
			PullInterval:                           ctx.GlobalDuration(flags.DispatcherPullIntervalFlag.Name),
			DisperserID:                            disperserID,
			FinalizationBlockDelay:                 ctx.GlobalUint64(flags.FinalizationBlockDelayFlag.Name),
			AttestationTimeout:                     ctx.GlobalDuration(flags.AttestationTimeoutFlag.Name),
			BatchMetadataUpdatePeriod:              ctx.GlobalDuration(flags.BatchMetadataUpdatePeriodFlag.Name),
			BatchAttestationTimeout:                ctx.GlobalDuration(flags.BatchAttestationTimeoutFlag.Name),
			SignatureTickInterval:                  ctx.GlobalDuration(flags.SignatureTickIntervalFlag.Name),
			MaxBatchSize:                           int32(ctx.GlobalInt(flags.MaxBatchSizeFlag.Name)),
			SignificantSigningThresholdFraction:    ctx.GlobalFloat64(flags.SignificantSigningThresholdFractionFlag.Name),
			NumConcurrentRequests:                  ctx.GlobalInt(flags.NumConcurrentDispersalRequestsFlag.Name),
			NodeClientCacheSize:                    ctx.GlobalInt(flags.NodeClientCacheNumEntriesFlag.Name),
			CollectDetailedValidatorSigningMetrics: ctx.GlobalBool(flags.DetailedValidatorMetricsFlag.Name),
			EnablePerAccountBlobStatusMetrics:      ctx.GlobalBool(flags.EnablePerAccountBlobStatusMetricsFlag.Name),
			MaxDispersalAge:                        ctx.GlobalDuration(flags.MaxDispersalAgeFlag.Name),
			SigningRateRetentionPeriod:             ctx.GlobalDuration(flags.SigningRateRetentionPeriodFlag.Name),
			SigningRateBucketSpan:                  ctx.GlobalDuration(flags.SigningRateBucketSpanFlag.Name),
<<<<<<< HEAD
			BlobDispersalQueueSize:                 uint32(ctx.GlobalUint64(flags.BlobDispersalQueueSizeFlag.Name)),
			BlobDispersalRequestBatchSize:          uint32(ctx.GlobalUint64(flags.BlobDispersalRequestBatchSizeFlag.Name)),
			BlobDispersalRequestBackoffPeriod:      ctx.GlobalDuration(flags.BlobDispersalRequestBackoffPeriodFlag.Name),
=======
			SigningRateFlushPeriod:                 ctx.GlobalDuration(flags.SigningRateFlushPeriodFlag.Name),
			SigningRateDynamoDbTableName:           ctx.GlobalString(flags.SigningRateDynamoDbTableNameFlag.Name),
>>>>>>> 67043af0
		},
		IndexerConfig:                   indexer.ReadIndexerConfig(ctx),
		ChainStateConfig:                thegraph.ReadCLIConfig(ctx),
		UseGraph:                        ctx.GlobalBool(flags.UseGraphFlag.Name),
		EigenDAContractDirectoryAddress: ctx.GlobalString(flags.EigenDAContractDirectoryAddressFlag.Name),
		MetricsPort:                     ctx.GlobalInt(flags.MetricsPortFlag.Name),
		ControllerReadinessProbePath:    ctx.GlobalString(flags.ControllerReadinessProbePathFlag.Name),
		ServerConfig:                    serverConfig,
		HeartbeatMonitorConfig:          heartbeatMonitorConfig,
		PaymentAuthorizationConfig:      paymentAuthorizationConfig,
		UserAccountRemappingFilePath:    ctx.GlobalString(flags.UserAccountRemappingFileFlag.Name),
		ValidatorIdRemappingFilePath:    ctx.GlobalString(flags.ValidatorIdRemappingFileFlag.Name),
	}

	if err := config.DispersalRequestSignerConfig.Verify(); err != nil {
		return Config{}, fmt.Errorf("invalid dispersal request signer config: %w", err)
	}

	if err := config.EncodingManagerConfig.Verify(); err != nil {
		return Config{}, fmt.Errorf("invalid encoding manager config: %w", err)
	}
	if err := config.DispatcherConfig.Verify(); err != nil {
		return Config{}, fmt.Errorf("invalid dispatcher config: %w", err)
	}
	if err := config.PaymentAuthorizationConfig.Verify(); err != nil {
		return Config{}, fmt.Errorf("invalid payment authorization config: %w", err)
	}

	return config, nil
}<|MERGE_RESOLUTION|>--- conflicted
+++ resolved
@@ -180,14 +180,11 @@
 			MaxDispersalAge:                        ctx.GlobalDuration(flags.MaxDispersalAgeFlag.Name),
 			SigningRateRetentionPeriod:             ctx.GlobalDuration(flags.SigningRateRetentionPeriodFlag.Name),
 			SigningRateBucketSpan:                  ctx.GlobalDuration(flags.SigningRateBucketSpanFlag.Name),
-<<<<<<< HEAD
 			BlobDispersalQueueSize:                 uint32(ctx.GlobalUint64(flags.BlobDispersalQueueSizeFlag.Name)),
 			BlobDispersalRequestBatchSize:          uint32(ctx.GlobalUint64(flags.BlobDispersalRequestBatchSizeFlag.Name)),
 			BlobDispersalRequestBackoffPeriod:      ctx.GlobalDuration(flags.BlobDispersalRequestBackoffPeriodFlag.Name),
-=======
 			SigningRateFlushPeriod:                 ctx.GlobalDuration(flags.SigningRateFlushPeriodFlag.Name),
 			SigningRateDynamoDbTableName:           ctx.GlobalString(flags.SigningRateDynamoDbTableNameFlag.Name),
->>>>>>> 67043af0
 		},
 		IndexerConfig:                   indexer.ReadIndexerConfig(ctx),
 		ChainStateConfig:                thegraph.ReadCLIConfig(ctx),
