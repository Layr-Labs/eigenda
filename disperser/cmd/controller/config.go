package main

import (
	"fmt"
	"math"
	"time"

	"github.com/Layr-Labs/eigenda/api/clients/v2"
	"github.com/Layr-Labs/eigenda/common"
	"github.com/Layr-Labs/eigenda/common/aws"
	"github.com/Layr-Labs/eigenda/common/geth"
	"github.com/Layr-Labs/eigenda/common/healthcheck"
	"github.com/Layr-Labs/eigenda/common/ratelimit"
	"github.com/Layr-Labs/eigenda/core/payments/ondemand/ondemandvalidation"
	"github.com/Layr-Labs/eigenda/core/payments/reservation/reservationvalidation"
	"github.com/Layr-Labs/eigenda/core/thegraph"
	corev2 "github.com/Layr-Labs/eigenda/core/v2"
	"github.com/Layr-Labs/eigenda/disperser/cmd/controller/flags"
	"github.com/Layr-Labs/eigenda/disperser/controller"
	"github.com/Layr-Labs/eigenda/indexer"
	"github.com/urfave/cli"
)

<<<<<<< HEAD
func NewConfig(ctx *cli.Context) (*controller.ControllerConfig, error) {
=======
const MaxUint16 = ^uint16(0)

// TODO(cody.littley): combine this config struct with controller_config.go.
type Config struct {
	EncodingManagerConfig controller.EncodingManagerConfig
	DispatcherConfig      controller.ControllerConfig

	DynamoDBTableName string
	DisperserID       uint32

	EthClientConfig                     geth.EthClientConfig
	AwsClientConfig                     aws.ClientConfig
	DisperserStoreChunksSigningDisabled bool
	DispersalRequestSignerConfig        clients.DispersalRequestSignerConfig
	LoggerConfig                        common.LoggerConfig
	IndexerConfig                       indexer.Config
	ChainStateConfig                    thegraph.Config
	UseGraph                            bool

	EigenDAContractDirectoryAddress string

	MetricsPort                  int
	ControllerReadinessProbePath string
	ServerConfig                 common.GRPCServerConfig
	HeartbeatMonitorConfig       healthcheck.HeartbeatMonitorConfig

	PaymentAuthorizationConfig controller.PaymentAuthorizationConfig

	UserAccountRemappingFilePath string
	ValidatorIdRemappingFilePath string
}

func NewConfig(ctx *cli.Context) (Config, error) {
>>>>>>> 2a89e288
	loggerConfig, err := common.ReadLoggerCLIConfig(ctx, flags.FlagPrefix)
	if err != nil {
		return nil, fmt.Errorf("read logger config: %w", err)
	}
	ethClientConfig := geth.ReadEthClientConfigRPCOnly(ctx)
	numRelayAssignments := ctx.GlobalInt(flags.NumRelayAssignmentFlag.Name)
	if numRelayAssignments < 1 || numRelayAssignments > math.MaxUint16 {
		return nil, fmt.Errorf("invalid number of relay assignments: %d", numRelayAssignments)
	}
	availableRelays := ctx.GlobalIntSlice(flags.AvailableRelaysFlag.Name)
	if len(availableRelays) == 0 {
		return nil, fmt.Errorf("no available relays specified")
	}
	relays := make([]corev2.RelayKey, len(availableRelays))
	for i, relay := range availableRelays {
		if relay < 0 || relay > 65_535 {
			return nil, fmt.Errorf("invalid relay: %d", relay)
		}
		relays[i] = corev2.RelayKey(relay)
	}

	grpcServerConfig, err := common.NewGRPCServerConfig(
		uint16(ctx.GlobalUint64(flags.GrpcPortFlag.Name)),
		ctx.GlobalInt(flags.GrpcMaxMessageSizeFlag.Name),
		ctx.GlobalDuration(flags.GrpcMaxIdleConnectionAgeFlag.Name),
		ctx.GlobalDuration(flags.GrpcAuthorizationRequestMaxPastAgeFlag.Name),
		ctx.GlobalDuration(flags.GrpcAuthorizationRequestMaxFutureAgeFlag.Name),
	)
	if err != nil {
		return nil, fmt.Errorf("invalid gRPC server config: %w", err)
	}

<<<<<<< HEAD
	serverConfig, err := server.NewConfig(
		grpcServerConfig,
		ctx.GlobalBool(flags.GrpcPaymentAuthenticationFlag.Name),
	)
	if err != nil {
		return nil, fmt.Errorf("invalid controller service config: %w", err)
	}

=======
>>>>>>> 2a89e288
	paymentVaultUpdateInterval := ctx.GlobalDuration(flags.PaymentVaultUpdateIntervalFlag.Name)

	onDemandConfig, err := ondemandvalidation.NewOnDemandLedgerCacheConfig(
		ctx.GlobalInt(flags.OnDemandPaymentsLedgerCacheSizeFlag.Name),
		ctx.GlobalString(flags.OnDemandPaymentsTableNameFlag.Name),
		paymentVaultUpdateInterval,
	)
	if err != nil {
		return nil, fmt.Errorf("create on-demand config: %w", err)
	}

	reservationConfig, err := reservationvalidation.NewReservationLedgerCacheConfig(
		ctx.GlobalInt(flags.ReservationPaymentsLedgerCacheSizeFlag.Name),
		// TODO(litt3): once the checkpointed onchain config registry is ready, that should be used
		// instead of hardcoding. At that point, this field will be removed from the config struct
		// entirely, and the value will be fetched dynamically at runtime.
		90*time.Second,
		// this doesn't need to be configurable. there are no plans to ever use a different value
		ratelimit.OverfillOncePermitted,
		paymentVaultUpdateInterval,
	)
	if err != nil {
		return nil, fmt.Errorf("create reservation config: %w", err)
	}

	paymentAuthorizationConfig := controller.PaymentAuthorizationConfig{
		OnDemandConfig:                 onDemandConfig,
		ReservationConfig:              reservationConfig,
		EnablePerAccountPaymentMetrics: ctx.GlobalBool(flags.EnablePerAccountPaymentMetricsFlag.Name),
	}

	heartbeatMonitorConfig := healthcheck.HeartbeatMonitorConfig{
		FilePath:         ctx.GlobalString(flags.ControllerHealthProbePathFlag.Name),
		MaxStallDuration: ctx.GlobalDuration(flags.ControllerHeartbeatMaxStallDurationFlag.Name),
	}
	if err := heartbeatMonitorConfig.Verify(); err != nil {
		return nil, fmt.Errorf("invalid heartbeat monitor config: %w", err)
	}

	awsClientConfig := aws.ReadClientConfig(ctx, flags.FlagPrefix)
	disperserID := uint32(ctx.GlobalUint64(flags.DisperserIDFlag.Name))
	config := &controller.ControllerConfig{
		DynamoDBTableName:                   ctx.GlobalString(flags.DynamoDBTableNameFlag.Name),
		DisperserID:                         disperserID,
		EthClientConfig:                     ethClientConfig,
		AwsClient:                           aws.ReadClientConfig(ctx, flags.FlagPrefix),
		DisperserStoreChunksSigningDisabled: ctx.GlobalBool(flags.DisperserStoreChunksSigningDisabledFlag.Name),
		Logger:                              *loggerConfig,
		DispersalRequestSigner: clients.DispersalRequestSignerConfig{
			KeyID:      ctx.GlobalString(flags.DisperserKMSKeyIDFlag.Name),
			PrivateKey: ctx.GlobalString(flags.DisperserPrivateKeyFlag.Name),
			Region:     awsClientConfig.Region,
			Endpoint:   awsClientConfig.EndpointURL,
		},
		EncodingManager: controller.EncodingManagerConfig{
			PullInterval:                      ctx.GlobalDuration(flags.EncodingPullIntervalFlag.Name),
			EncodingRequestTimeout:            ctx.GlobalDuration(flags.EncodingRequestTimeoutFlag.Name),
			StoreTimeout:                      ctx.GlobalDuration(flags.EncodingStoreTimeoutFlag.Name),
			NumEncodingRetries:                ctx.GlobalInt(flags.NumEncodingRetriesFlag.Name),
			NumRelayAssignment:                uint16(numRelayAssignments),
			AvailableRelays:                   relays,
			EncoderAddress:                    ctx.GlobalString(flags.EncoderAddressFlag.Name),
			MaxNumBlobsPerIteration:           int32(ctx.GlobalInt(flags.MaxNumBlobsPerIterationFlag.Name)),
			OnchainStateRefreshInterval:       ctx.GlobalDuration(flags.OnchainStateRefreshIntervalFlag.Name),
			NumConcurrentRequests:             ctx.GlobalInt(flags.NumConcurrentEncodingRequestsFlag.Name),
			EnablePerAccountBlobStatusMetrics: ctx.GlobalBool(flags.EnablePerAccountBlobStatusMetricsFlag.Name),
		},
<<<<<<< HEAD
		PullInterval:                           ctx.GlobalDuration(flags.DispatcherPullIntervalFlag.Name),
		FinalizationBlockDelay:                 ctx.GlobalUint64(flags.FinalizationBlockDelayFlag.Name),
		AttestationTimeout:                     ctx.GlobalDuration(flags.AttestationTimeoutFlag.Name),
		BatchMetadataUpdatePeriod:              ctx.GlobalDuration(flags.BatchMetadataUpdatePeriodFlag.Name),
		BatchAttestationTimeout:                ctx.GlobalDuration(flags.BatchAttestationTimeoutFlag.Name),
		SignatureTickInterval:                  ctx.GlobalDuration(flags.SignatureTickIntervalFlag.Name),
		MaxBatchSize:                           int32(ctx.GlobalInt(flags.MaxBatchSizeFlag.Name)),
		SignificantSigningThresholdFraction:    ctx.GlobalFloat64(flags.SignificantSigningThresholdFractionFlag.Name),
		NumConcurrentRequests:                  ctx.GlobalInt(flags.NumConcurrentDispersalRequestsFlag.Name),
		NodeClientCacheSize:                    ctx.GlobalInt(flags.NodeClientCacheNumEntriesFlag.Name),
		CollectDetailedValidatorSigningMetrics: ctx.GlobalBool(flags.DetailedValidatorMetricsFlag.Name),
		EnablePerAccountBlobStatusMetrics:      ctx.GlobalBool(flags.EnablePerAccountBlobStatusMetricsFlag.Name),
		MaxDispersalAge:                        ctx.GlobalDuration(flags.MaxDispersalAgeFlag.Name),
		SigningRateRetentionPeriod:             ctx.GlobalDuration(flags.SigningRateRetentionPeriodFlag.Name),
		SigningRateBucketSpan:                  ctx.GlobalDuration(flags.SigningRateBucketSpanFlag.Name),
		BlobDispersalQueueSize:                 uint32(ctx.GlobalUint64(flags.BlobDispersalQueueSizeFlag.Name)),
		BlobDispersalRequestBatchSize:          uint32(ctx.GlobalUint64(flags.BlobDispersalRequestBatchSizeFlag.Name)),
		BlobDispersalRequestBackoffPeriod:      ctx.GlobalDuration(flags.BlobDispersalRequestBackoffPeriodFlag.Name),
		SigningRateFlushPeriod:                 ctx.GlobalDuration(flags.SigningRateFlushPeriodFlag.Name),
		SigningRateDynamoDbTableName:           ctx.GlobalString(flags.SigningRateDynamoDbTableNameFlag.Name),

		Indexer:                         indexer.ReadIndexerConfig(ctx),
		ChainState:                      thegraph.ReadCLIConfig(ctx),
=======
		DispatcherConfig: controller.ControllerConfig{
			PullInterval:                           ctx.GlobalDuration(flags.DispatcherPullIntervalFlag.Name),
			DisperserID:                            disperserID,
			FinalizationBlockDelay:                 ctx.GlobalUint64(flags.FinalizationBlockDelayFlag.Name),
			AttestationTimeout:                     ctx.GlobalDuration(flags.AttestationTimeoutFlag.Name),
			BatchMetadataUpdatePeriod:              ctx.GlobalDuration(flags.BatchMetadataUpdatePeriodFlag.Name),
			BatchAttestationTimeout:                ctx.GlobalDuration(flags.BatchAttestationTimeoutFlag.Name),
			SignatureTickInterval:                  ctx.GlobalDuration(flags.SignatureTickIntervalFlag.Name),
			MaxBatchSize:                           int32(ctx.GlobalInt(flags.MaxBatchSizeFlag.Name)),
			SignificantSigningThresholdFraction:    ctx.GlobalFloat64(flags.SignificantSigningThresholdFractionFlag.Name),
			NumConcurrentRequests:                  ctx.GlobalInt(flags.NumConcurrentDispersalRequestsFlag.Name),
			NodeClientCacheSize:                    ctx.GlobalInt(flags.NodeClientCacheNumEntriesFlag.Name),
			CollectDetailedValidatorSigningMetrics: ctx.GlobalBool(flags.DetailedValidatorMetricsFlag.Name),
			EnablePerAccountBlobStatusMetrics:      ctx.GlobalBool(flags.EnablePerAccountBlobStatusMetricsFlag.Name),
			MaxDispersalAge:                        ctx.GlobalDuration(flags.MaxDispersalAgeFlag.Name),
			MaxDispersalFutureAge:                  ctx.GlobalDuration(flags.MaxDispersalFutureAgeFlag.Name),
			SigningRateRetentionPeriod:             ctx.GlobalDuration(flags.SigningRateRetentionPeriodFlag.Name),
			SigningRateBucketSpan:                  ctx.GlobalDuration(flags.SigningRateBucketSpanFlag.Name),
			BlobDispersalQueueSize:                 uint32(ctx.GlobalUint64(flags.BlobDispersalQueueSizeFlag.Name)),
			BlobDispersalRequestBatchSize:          uint32(ctx.GlobalUint64(flags.BlobDispersalRequestBatchSizeFlag.Name)),
			BlobDispersalRequestBackoffPeriod:      ctx.GlobalDuration(flags.BlobDispersalRequestBackoffPeriodFlag.Name),
			SigningRateFlushPeriod:                 ctx.GlobalDuration(flags.SigningRateFlushPeriodFlag.Name),
			SigningRateDynamoDbTableName:           ctx.GlobalString(flags.SigningRateDynamoDbTableNameFlag.Name),
		},
		IndexerConfig:                   indexer.ReadIndexerConfig(ctx),
		ChainStateConfig:                thegraph.ReadCLIConfig(ctx),
>>>>>>> 2a89e288
		UseGraph:                        ctx.GlobalBool(flags.UseGraphFlag.Name),
		EigenDAContractDirectoryAddress: ctx.GlobalString(flags.EigenDAContractDirectoryAddressFlag.Name),
		MetricsPort:                     ctx.GlobalInt(flags.MetricsPortFlag.Name),
		ControllerReadinessProbePath:    ctx.GlobalString(flags.ControllerReadinessProbePathFlag.Name),
<<<<<<< HEAD
		Server:                          serverConfig,
		HeartbeatMonitor:                heartbeatMonitorConfig,
		PaymentAuthorization:            paymentAuthorizationConfig,
=======
		ServerConfig:                    grpcServerConfig,
		HeartbeatMonitorConfig:          heartbeatMonitorConfig,
		PaymentAuthorizationConfig:      paymentAuthorizationConfig,
>>>>>>> 2a89e288
		UserAccountRemappingFilePath:    ctx.GlobalString(flags.UserAccountRemappingFileFlag.Name),
		ValidatorIdRemappingFilePath:    ctx.GlobalString(flags.ValidatorIdRemappingFileFlag.Name),
	}

	err = config.Verify()
	if err != nil {
		return nil, fmt.Errorf("verify controller config: %w", err)
	}

	return config, nil
}<|MERGE_RESOLUTION|>--- conflicted
+++ resolved
@@ -21,43 +21,7 @@
 	"github.com/urfave/cli"
 )
 
-<<<<<<< HEAD
 func NewConfig(ctx *cli.Context) (*controller.ControllerConfig, error) {
-=======
-const MaxUint16 = ^uint16(0)
-
-// TODO(cody.littley): combine this config struct with controller_config.go.
-type Config struct {
-	EncodingManagerConfig controller.EncodingManagerConfig
-	DispatcherConfig      controller.ControllerConfig
-
-	DynamoDBTableName string
-	DisperserID       uint32
-
-	EthClientConfig                     geth.EthClientConfig
-	AwsClientConfig                     aws.ClientConfig
-	DisperserStoreChunksSigningDisabled bool
-	DispersalRequestSignerConfig        clients.DispersalRequestSignerConfig
-	LoggerConfig                        common.LoggerConfig
-	IndexerConfig                       indexer.Config
-	ChainStateConfig                    thegraph.Config
-	UseGraph                            bool
-
-	EigenDAContractDirectoryAddress string
-
-	MetricsPort                  int
-	ControllerReadinessProbePath string
-	ServerConfig                 common.GRPCServerConfig
-	HeartbeatMonitorConfig       healthcheck.HeartbeatMonitorConfig
-
-	PaymentAuthorizationConfig controller.PaymentAuthorizationConfig
-
-	UserAccountRemappingFilePath string
-	ValidatorIdRemappingFilePath string
-}
-
-func NewConfig(ctx *cli.Context) (Config, error) {
->>>>>>> 2a89e288
 	loggerConfig, err := common.ReadLoggerCLIConfig(ctx, flags.FlagPrefix)
 	if err != nil {
 		return nil, fmt.Errorf("read logger config: %w", err)
@@ -90,17 +54,6 @@
 		return nil, fmt.Errorf("invalid gRPC server config: %w", err)
 	}
 
-<<<<<<< HEAD
-	serverConfig, err := server.NewConfig(
-		grpcServerConfig,
-		ctx.GlobalBool(flags.GrpcPaymentAuthenticationFlag.Name),
-	)
-	if err != nil {
-		return nil, fmt.Errorf("invalid controller service config: %w", err)
-	}
-
-=======
->>>>>>> 2a89e288
 	paymentVaultUpdateInterval := ctx.GlobalDuration(flags.PaymentVaultUpdateIntervalFlag.Name)
 
 	onDemandConfig, err := ondemandvalidation.NewOnDemandLedgerCacheConfig(
@@ -168,7 +121,6 @@
 			NumConcurrentRequests:             ctx.GlobalInt(flags.NumConcurrentEncodingRequestsFlag.Name),
 			EnablePerAccountBlobStatusMetrics: ctx.GlobalBool(flags.EnablePerAccountBlobStatusMetricsFlag.Name),
 		},
-<<<<<<< HEAD
 		PullInterval:                           ctx.GlobalDuration(flags.DispatcherPullIntervalFlag.Name),
 		FinalizationBlockDelay:                 ctx.GlobalUint64(flags.FinalizationBlockDelayFlag.Name),
 		AttestationTimeout:                     ctx.GlobalDuration(flags.AttestationTimeoutFlag.Name),
@@ -182,6 +134,7 @@
 		CollectDetailedValidatorSigningMetrics: ctx.GlobalBool(flags.DetailedValidatorMetricsFlag.Name),
 		EnablePerAccountBlobStatusMetrics:      ctx.GlobalBool(flags.EnablePerAccountBlobStatusMetricsFlag.Name),
 		MaxDispersalAge:                        ctx.GlobalDuration(flags.MaxDispersalAgeFlag.Name),
+		MaxDispersalFutureAge:                  ctx.GlobalDuration(flags.MaxDispersalFutureAgeFlag.Name),
 		SigningRateRetentionPeriod:             ctx.GlobalDuration(flags.SigningRateRetentionPeriodFlag.Name),
 		SigningRateBucketSpan:                  ctx.GlobalDuration(flags.SigningRateBucketSpanFlag.Name),
 		BlobDispersalQueueSize:                 uint32(ctx.GlobalUint64(flags.BlobDispersalQueueSizeFlag.Name)),
@@ -189,50 +142,15 @@
 		BlobDispersalRequestBackoffPeriod:      ctx.GlobalDuration(flags.BlobDispersalRequestBackoffPeriodFlag.Name),
 		SigningRateFlushPeriod:                 ctx.GlobalDuration(flags.SigningRateFlushPeriodFlag.Name),
 		SigningRateDynamoDbTableName:           ctx.GlobalString(flags.SigningRateDynamoDbTableNameFlag.Name),
-
 		Indexer:                         indexer.ReadIndexerConfig(ctx),
 		ChainState:                      thegraph.ReadCLIConfig(ctx),
-=======
-		DispatcherConfig: controller.ControllerConfig{
-			PullInterval:                           ctx.GlobalDuration(flags.DispatcherPullIntervalFlag.Name),
-			DisperserID:                            disperserID,
-			FinalizationBlockDelay:                 ctx.GlobalUint64(flags.FinalizationBlockDelayFlag.Name),
-			AttestationTimeout:                     ctx.GlobalDuration(flags.AttestationTimeoutFlag.Name),
-			BatchMetadataUpdatePeriod:              ctx.GlobalDuration(flags.BatchMetadataUpdatePeriodFlag.Name),
-			BatchAttestationTimeout:                ctx.GlobalDuration(flags.BatchAttestationTimeoutFlag.Name),
-			SignatureTickInterval:                  ctx.GlobalDuration(flags.SignatureTickIntervalFlag.Name),
-			MaxBatchSize:                           int32(ctx.GlobalInt(flags.MaxBatchSizeFlag.Name)),
-			SignificantSigningThresholdFraction:    ctx.GlobalFloat64(flags.SignificantSigningThresholdFractionFlag.Name),
-			NumConcurrentRequests:                  ctx.GlobalInt(flags.NumConcurrentDispersalRequestsFlag.Name),
-			NodeClientCacheSize:                    ctx.GlobalInt(flags.NodeClientCacheNumEntriesFlag.Name),
-			CollectDetailedValidatorSigningMetrics: ctx.GlobalBool(flags.DetailedValidatorMetricsFlag.Name),
-			EnablePerAccountBlobStatusMetrics:      ctx.GlobalBool(flags.EnablePerAccountBlobStatusMetricsFlag.Name),
-			MaxDispersalAge:                        ctx.GlobalDuration(flags.MaxDispersalAgeFlag.Name),
-			MaxDispersalFutureAge:                  ctx.GlobalDuration(flags.MaxDispersalFutureAgeFlag.Name),
-			SigningRateRetentionPeriod:             ctx.GlobalDuration(flags.SigningRateRetentionPeriodFlag.Name),
-			SigningRateBucketSpan:                  ctx.GlobalDuration(flags.SigningRateBucketSpanFlag.Name),
-			BlobDispersalQueueSize:                 uint32(ctx.GlobalUint64(flags.BlobDispersalQueueSizeFlag.Name)),
-			BlobDispersalRequestBatchSize:          uint32(ctx.GlobalUint64(flags.BlobDispersalRequestBatchSizeFlag.Name)),
-			BlobDispersalRequestBackoffPeriod:      ctx.GlobalDuration(flags.BlobDispersalRequestBackoffPeriodFlag.Name),
-			SigningRateFlushPeriod:                 ctx.GlobalDuration(flags.SigningRateFlushPeriodFlag.Name),
-			SigningRateDynamoDbTableName:           ctx.GlobalString(flags.SigningRateDynamoDbTableNameFlag.Name),
-		},
-		IndexerConfig:                   indexer.ReadIndexerConfig(ctx),
-		ChainStateConfig:                thegraph.ReadCLIConfig(ctx),
->>>>>>> 2a89e288
 		UseGraph:                        ctx.GlobalBool(flags.UseGraphFlag.Name),
 		EigenDAContractDirectoryAddress: ctx.GlobalString(flags.EigenDAContractDirectoryAddressFlag.Name),
 		MetricsPort:                     ctx.GlobalInt(flags.MetricsPortFlag.Name),
 		ControllerReadinessProbePath:    ctx.GlobalString(flags.ControllerReadinessProbePathFlag.Name),
-<<<<<<< HEAD
-		Server:                          serverConfig,
+		Server:                          grpcServerConfig,
 		HeartbeatMonitor:                heartbeatMonitorConfig,
 		PaymentAuthorization:            paymentAuthorizationConfig,
-=======
-		ServerConfig:                    grpcServerConfig,
-		HeartbeatMonitorConfig:          heartbeatMonitorConfig,
-		PaymentAuthorizationConfig:      paymentAuthorizationConfig,
->>>>>>> 2a89e288
 		UserAccountRemappingFilePath:    ctx.GlobalString(flags.UserAccountRemappingFileFlag.Name),
 		ValidatorIdRemappingFilePath:    ctx.GlobalString(flags.ValidatorIdRemappingFileFlag.Name),
 	}
