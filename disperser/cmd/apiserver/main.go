package main

import (
	"fmt"
	"github.com/Layr-Labs/eigenda/disperser/cmd/apiserver/flags"
	"github.com/Layr-Labs/eigenda/disperser/cmd/apiserver/lib"
	"github.com/urfave/cli"
	"log"
	"os"
)

var (
	// version is the version of the binary.
	version   string
	gitCommit string
	gitDate   string
)

func main() {
	app := cli.NewApp()
	app.Flags = flags.Flags
	app.Version = fmt.Sprintf("%s-%s-%s", version, gitCommit, gitDate)
	app.Name = "disperser"
	app.Usage = "EigenDA Disperser Server"
	app.Description = "Service for accepting blobs for dispersal"

	app.Action = lib.RunDisperserServer
	err := app.Run(os.Args)
	if err != nil {
		log.Fatalf("application failed: %v", err)
	}

	select {}
<<<<<<< HEAD
}

func RunDisperserServer(ctx *cli.Context) error {
	config, err := NewConfig(ctx)
	if err != nil {
		return err
	}

	logger, err := common.NewLogger(&config.LoggerConfig)
	if err != nil {
		return err
	}

	// Set default NTP server and interval if not provided
	if config.NtpServer == "" {
		config.NtpServer = "pool.ntp.org"
	}
	if config.NtpSyncInterval == 0 {
		config.NtpSyncInterval = 5 * time.Minute
	}

	client, err := geth.NewMultiHomingClient(config.EthClientConfig, gethcommon.Address{}, logger)
	if err != nil {
		logger.Error("Cannot create chain.Client", "err", err)
		return err
	}

	transactor, err := eth.NewReader(logger, client, config.BLSOperatorStateRetrieverAddr, config.EigenDAServiceManagerAddr)
	if err != nil {
		return err
	}
	blockStaleMeasure, err := transactor.GetBlockStaleMeasure(context.Background())
	if err != nil {
		return fmt.Errorf("failed to get BLOCK_STALE_MEASURE: %w", err)
	}
	storeDurationBlocks, err := transactor.GetStoreDurationBlocks(context.Background())
	if err != nil || storeDurationBlocks == 0 {
		return fmt.Errorf("failed to get STORE_DURATION_BLOCKS: %w", err)
	}

	s3Client, err := s3.NewClient(context.Background(), config.AwsClientConfig, logger)
	if err != nil {
		return err
	}

	dynamoClient, err := dynamodb.NewClient(config.AwsClientConfig, logger)
	if err != nil {
		return err
	}

	reg := prometheus.NewRegistry()

	ntpClock, err := core.NewNTPSyncedClock(context.Background(), config.NtpServer, config.NtpSyncInterval, logger)
	if err != nil {
		return fmt.Errorf("failed to create NTP clock: %w", err)
	}

	var meterer *mt.Meterer
	if config.EnablePaymentMeterer {
		mtConfig := mt.Config{
			ChainReadTimeout: config.ChainReadTimeout,
			UpdateInterval:   config.OnchainStateRefreshInterval,
		}

		paymentChainState, err := mt.NewOnchainPaymentState(context.Background(), transactor, logger)
		if err != nil {
			return fmt.Errorf("failed to create onchain payment state: %w", err)
		}
		if err := paymentChainState.RefreshOnchainPaymentState(context.Background()); err != nil {
			return fmt.Errorf("failed to make initial query to the on-chain state: %w", err)
		}

		meteringStore, err := mt.NewDynamoDBMeteringStore(
			config.AwsClientConfig,
			config.ReservationsTableName,
			config.OnDemandTableName,
			config.GlobalRateTableName,
			logger,
		)
		if err != nil {
			return fmt.Errorf("failed to create offchain store: %w", err)
		}
		// add some default sensible configs
		meterer = mt.NewMeterer(
			mtConfig,
			paymentChainState,
			meteringStore,
			logger,
			// metrics.NewNoopMetrics(),
		)
		meterer.Start(context.Background())
	}

	var ratelimiter common.RateLimiter
	if config.EnableRatelimiter {
		globalParams := config.RatelimiterConfig.GlobalRateParams

		var bucketStore common.KVStore[common.RateBucketParams]
		if config.BucketTableName != "" {
			dynamoClient, err := dynamodb.NewClient(config.AwsClientConfig, logger)
			if err != nil {
				return err
			}
			bucketStore = store.NewDynamoParamStore[common.RateBucketParams](dynamoClient, config.BucketTableName)
		} else {
			bucketStore, err = store.NewLocalParamStore[common.RateBucketParams](config.BucketStoreSize)
			if err != nil {
				return err
			}
		}
		ratelimiter = ratelimit.NewRateLimiter(reg, globalParams, bucketStore, logger)
	}

	if config.MaxBlobSize <= 0 || config.MaxBlobSize > 32*1024*1024 {
		return fmt.Errorf("configured max blob size is invalid %v", config.MaxBlobSize)
	}

	if !fft.IsPowerOfTwo(uint64(config.MaxBlobSize)) {
		return fmt.Errorf("configured max blob size must be power of 2 %v", config.MaxBlobSize)
	}

	bucketName := config.BlobstoreConfig.BucketName
	logger.Info("Blob store", "bucket", bucketName)
	if config.DisperserVersion == V2 {
		config.EncodingConfig.LoadG2Points = true
		prover, err := prover.NewProver(&config.EncodingConfig, nil)
		if err != nil {
			return fmt.Errorf("failed to create encoder: %w", err)
		}
		baseBlobMetadataStore := blobstorev2.NewBlobMetadataStore(dynamoClient, logger, config.BlobstoreConfig.TableName)
		blobMetadataStore := blobstorev2.NewInstrumentedMetadataStore(baseBlobMetadataStore, blobstorev2.InstrumentedMetadataStoreConfig{
			ServiceName: "apiserver",
			Registry:    reg,
			Backend:     blobstorev2.BackendDynamoDB,
		})
		blobStore := blobstorev2.NewBlobStore(bucketName, s3Client, logger)

		server, err := apiserver.NewDispersalServerV2(
			config.ServerConfig,
			blobStore,
			blobMetadataStore,
			transactor,
			meterer,
			authv2.NewPaymentStateAuthenticator(config.AuthPmtStateRequestMaxPastAge, config.AuthPmtStateRequestMaxFutureAge),
			prover,
			uint64(config.MaxNumSymbolsPerBlob),
			config.OnchainStateRefreshInterval,
			logger,
			reg,
			config.MetricsConfig,
			ntpClock,
			config.ReservedOnly,
		)
		if err != nil {
			return err
		}
		return server.Start(context.Background())
	}

	blobMetadataStore := blobstore.NewBlobMetadataStore(dynamoClient, logger, config.BlobstoreConfig.TableName, time.Duration((storeDurationBlocks+blockStaleMeasure)*12)*time.Second)
	blobStore := blobstore.NewSharedStorage(bucketName, s3Client, blobMetadataStore, logger)

	grpcMetrics := grpcprom.NewServerMetrics()
	metrics := disperser.NewMetrics(reg, config.MetricsConfig.HTTPPort, logger)
	server := apiserver.NewDispersalServer(
		config.ServerConfig,
		blobStore,
		transactor,
		logger,
		metrics,
		grpcMetrics,
		meterer,
		ratelimiter,
		config.RateConfig,
		config.MaxBlobSize,
	)

	reg.MustRegister(grpcMetrics)

	// Enable Metrics Block
	if config.MetricsConfig.EnableMetrics {
		httpSocket := fmt.Sprintf(":%s", config.MetricsConfig.HTTPPort)
		metrics.Start(context.Background())
		logger.Info("Enabled metrics for Disperser", "socket", httpSocket)
	}

	return server.Start(context.Background())
=======
>>>>>>> b01dc261
}<|MERGE_RESOLUTION|>--- conflicted
+++ resolved
@@ -2,11 +2,12 @@
 
 import (
 	"fmt"
+	"log"
+	"os"
+
 	"github.com/Layr-Labs/eigenda/disperser/cmd/apiserver/flags"
 	"github.com/Layr-Labs/eigenda/disperser/cmd/apiserver/lib"
 	"github.com/urfave/cli"
-	"log"
-	"os"
 )
 
 var (
@@ -31,194 +32,4 @@
 	}
 
 	select {}
-<<<<<<< HEAD
-}
-
-func RunDisperserServer(ctx *cli.Context) error {
-	config, err := NewConfig(ctx)
-	if err != nil {
-		return err
-	}
-
-	logger, err := common.NewLogger(&config.LoggerConfig)
-	if err != nil {
-		return err
-	}
-
-	// Set default NTP server and interval if not provided
-	if config.NtpServer == "" {
-		config.NtpServer = "pool.ntp.org"
-	}
-	if config.NtpSyncInterval == 0 {
-		config.NtpSyncInterval = 5 * time.Minute
-	}
-
-	client, err := geth.NewMultiHomingClient(config.EthClientConfig, gethcommon.Address{}, logger)
-	if err != nil {
-		logger.Error("Cannot create chain.Client", "err", err)
-		return err
-	}
-
-	transactor, err := eth.NewReader(logger, client, config.BLSOperatorStateRetrieverAddr, config.EigenDAServiceManagerAddr)
-	if err != nil {
-		return err
-	}
-	blockStaleMeasure, err := transactor.GetBlockStaleMeasure(context.Background())
-	if err != nil {
-		return fmt.Errorf("failed to get BLOCK_STALE_MEASURE: %w", err)
-	}
-	storeDurationBlocks, err := transactor.GetStoreDurationBlocks(context.Background())
-	if err != nil || storeDurationBlocks == 0 {
-		return fmt.Errorf("failed to get STORE_DURATION_BLOCKS: %w", err)
-	}
-
-	s3Client, err := s3.NewClient(context.Background(), config.AwsClientConfig, logger)
-	if err != nil {
-		return err
-	}
-
-	dynamoClient, err := dynamodb.NewClient(config.AwsClientConfig, logger)
-	if err != nil {
-		return err
-	}
-
-	reg := prometheus.NewRegistry()
-
-	ntpClock, err := core.NewNTPSyncedClock(context.Background(), config.NtpServer, config.NtpSyncInterval, logger)
-	if err != nil {
-		return fmt.Errorf("failed to create NTP clock: %w", err)
-	}
-
-	var meterer *mt.Meterer
-	if config.EnablePaymentMeterer {
-		mtConfig := mt.Config{
-			ChainReadTimeout: config.ChainReadTimeout,
-			UpdateInterval:   config.OnchainStateRefreshInterval,
-		}
-
-		paymentChainState, err := mt.NewOnchainPaymentState(context.Background(), transactor, logger)
-		if err != nil {
-			return fmt.Errorf("failed to create onchain payment state: %w", err)
-		}
-		if err := paymentChainState.RefreshOnchainPaymentState(context.Background()); err != nil {
-			return fmt.Errorf("failed to make initial query to the on-chain state: %w", err)
-		}
-
-		meteringStore, err := mt.NewDynamoDBMeteringStore(
-			config.AwsClientConfig,
-			config.ReservationsTableName,
-			config.OnDemandTableName,
-			config.GlobalRateTableName,
-			logger,
-		)
-		if err != nil {
-			return fmt.Errorf("failed to create offchain store: %w", err)
-		}
-		// add some default sensible configs
-		meterer = mt.NewMeterer(
-			mtConfig,
-			paymentChainState,
-			meteringStore,
-			logger,
-			// metrics.NewNoopMetrics(),
-		)
-		meterer.Start(context.Background())
-	}
-
-	var ratelimiter common.RateLimiter
-	if config.EnableRatelimiter {
-		globalParams := config.RatelimiterConfig.GlobalRateParams
-
-		var bucketStore common.KVStore[common.RateBucketParams]
-		if config.BucketTableName != "" {
-			dynamoClient, err := dynamodb.NewClient(config.AwsClientConfig, logger)
-			if err != nil {
-				return err
-			}
-			bucketStore = store.NewDynamoParamStore[common.RateBucketParams](dynamoClient, config.BucketTableName)
-		} else {
-			bucketStore, err = store.NewLocalParamStore[common.RateBucketParams](config.BucketStoreSize)
-			if err != nil {
-				return err
-			}
-		}
-		ratelimiter = ratelimit.NewRateLimiter(reg, globalParams, bucketStore, logger)
-	}
-
-	if config.MaxBlobSize <= 0 || config.MaxBlobSize > 32*1024*1024 {
-		return fmt.Errorf("configured max blob size is invalid %v", config.MaxBlobSize)
-	}
-
-	if !fft.IsPowerOfTwo(uint64(config.MaxBlobSize)) {
-		return fmt.Errorf("configured max blob size must be power of 2 %v", config.MaxBlobSize)
-	}
-
-	bucketName := config.BlobstoreConfig.BucketName
-	logger.Info("Blob store", "bucket", bucketName)
-	if config.DisperserVersion == V2 {
-		config.EncodingConfig.LoadG2Points = true
-		prover, err := prover.NewProver(&config.EncodingConfig, nil)
-		if err != nil {
-			return fmt.Errorf("failed to create encoder: %w", err)
-		}
-		baseBlobMetadataStore := blobstorev2.NewBlobMetadataStore(dynamoClient, logger, config.BlobstoreConfig.TableName)
-		blobMetadataStore := blobstorev2.NewInstrumentedMetadataStore(baseBlobMetadataStore, blobstorev2.InstrumentedMetadataStoreConfig{
-			ServiceName: "apiserver",
-			Registry:    reg,
-			Backend:     blobstorev2.BackendDynamoDB,
-		})
-		blobStore := blobstorev2.NewBlobStore(bucketName, s3Client, logger)
-
-		server, err := apiserver.NewDispersalServerV2(
-			config.ServerConfig,
-			blobStore,
-			blobMetadataStore,
-			transactor,
-			meterer,
-			authv2.NewPaymentStateAuthenticator(config.AuthPmtStateRequestMaxPastAge, config.AuthPmtStateRequestMaxFutureAge),
-			prover,
-			uint64(config.MaxNumSymbolsPerBlob),
-			config.OnchainStateRefreshInterval,
-			logger,
-			reg,
-			config.MetricsConfig,
-			ntpClock,
-			config.ReservedOnly,
-		)
-		if err != nil {
-			return err
-		}
-		return server.Start(context.Background())
-	}
-
-	blobMetadataStore := blobstore.NewBlobMetadataStore(dynamoClient, logger, config.BlobstoreConfig.TableName, time.Duration((storeDurationBlocks+blockStaleMeasure)*12)*time.Second)
-	blobStore := blobstore.NewSharedStorage(bucketName, s3Client, blobMetadataStore, logger)
-
-	grpcMetrics := grpcprom.NewServerMetrics()
-	metrics := disperser.NewMetrics(reg, config.MetricsConfig.HTTPPort, logger)
-	server := apiserver.NewDispersalServer(
-		config.ServerConfig,
-		blobStore,
-		transactor,
-		logger,
-		metrics,
-		grpcMetrics,
-		meterer,
-		ratelimiter,
-		config.RateConfig,
-		config.MaxBlobSize,
-	)
-
-	reg.MustRegister(grpcMetrics)
-
-	// Enable Metrics Block
-	if config.MetricsConfig.EnableMetrics {
-		httpSocket := fmt.Sprintf(":%s", config.MetricsConfig.HTTPPort)
-		metrics.Start(context.Background())
-		logger.Info("Enabled metrics for Disperser", "socket", httpSocket)
-	}
-
-	return server.Start(context.Background())
-=======
->>>>>>> b01dc261
 }