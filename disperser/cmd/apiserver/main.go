package main

import (
	"context"
	"fmt"
	"log"
	"os"
	"time"

	"github.com/Layr-Labs/eigenda/common"
	"github.com/Layr-Labs/eigenda/disperser/apiserver"
	"github.com/Layr-Labs/eigenda/disperser/common/blobstore"

	"github.com/Layr-Labs/eigenda/common/aws/dynamodb"
	"github.com/Layr-Labs/eigenda/common/aws/s3"
	"github.com/Layr-Labs/eigenda/common/geth"
	"github.com/Layr-Labs/eigenda/common/logging"
	"github.com/Layr-Labs/eigenda/common/ratelimit"
	"github.com/Layr-Labs/eigenda/common/store"
	"github.com/Layr-Labs/eigenda/core/eth"
	"github.com/Layr-Labs/eigenda/disperser"
	"github.com/Layr-Labs/eigenda/disperser/cmd/apiserver/flags"
	"github.com/urfave/cli"
)

var (
	// version is the version of the binary.
	version   string
	gitCommit string
	gitDate   string
)

func main() {
	app := cli.NewApp()
	app.Flags = flags.Flags
	app.Version = fmt.Sprintf("%s-%s-%s", version, gitCommit, gitDate)
	app.Name = "disperser"
	app.Usage = "EigenDA Disperser Server"
	app.Description = "Service for accepting blobs for dispersal"

	app.Action = RunDisperserServer
	err := app.Run(os.Args)
	if err != nil {
		log.Fatalf("application failed: %v", err)
	}

	select {}
}

func RunDisperserServer(ctx *cli.Context) error {
	config, err := NewConfig(ctx)
	if err != nil {
		return err
	}

	logger, err := logging.GetLogger(config.LoggerConfig)
	if err != nil {
		return err
	}

	client, err := geth.NewClient(config.EthClientConfig, logger)
	if err != nil {
		logger.Error("Cannot create chain.Client", "err", err)
		return err
	}

	transactor, err := eth.NewTransactor(logger, client, config.BLSOperatorStateRetrieverAddr, config.EigenDAServiceManagerAddr)
	if err != nil {
		return err
	}
	blockStaleMeasure, err := transactor.GetBlockStaleMeasure(context.Background())
	if err != nil {
		return fmt.Errorf("failed to get BLOCK_STALE_MEASURE: %w", err)
	}
	storeDurationBlocks, err := transactor.GetStoreDurationBlocks(context.Background())
	if err != nil || storeDurationBlocks == 0 {
		return fmt.Errorf("failed to get STORE_DURATION_BLOCKS: %w", err)
	}

	s3Client, err := s3.NewClient(context.Background(), config.AwsClientConfig, logger)
	if err != nil {
		return err
	}

	dynamoClient, err := dynamodb.NewClient(config.AwsClientConfig, logger)
	if err != nil {
		return err
	}

	bucketName := config.BlobstoreConfig.BucketName
	logger.Info("Creating blob store", "bucket", bucketName)
	blobMetadataStore := blobstore.NewBlobMetadataStore(dynamoClient, logger, config.BlobstoreConfig.TableName, time.Duration((storeDurationBlocks+blockStaleMeasure)*12)*time.Second)
	blobStore := blobstore.NewSharedStorage(bucketName, s3Client, blobMetadataStore, logger)

	var ratelimiter common.RateLimiter
	if config.EnableRatelimiter {
		globalParams := config.RatelimiterConfig.GlobalRateParams

		var bucketStore common.KVStore[common.RateBucketParams]
		if config.BucketTableName != "" {
			dynamoClient, err := dynamodb.NewClient(config.AwsClientConfig, logger)
			if err != nil {
				return err
			}
			bucketStore = store.NewDynamoParamStore[common.RateBucketParams](dynamoClient, config.BucketTableName)
		} else {
			bucketStore, err = store.NewLocalParamStore[common.RateBucketParams](config.BucketStoreSize)
			if err != nil {
				return err
			}
		}
<<<<<<< HEAD
		ratelimiter, err = ratelimit.NewRateLimiter(globalParams, bucketStore, config.RatelimiterConfig.Allowlist, logger)
		if err != nil {
			return err
		}

=======
		ratelimiter = ratelimit.NewRateLimiter(globalParams, bucketStore, logger)
>>>>>>> 924685ec
	}

	// TODO: create a separate metrics for batcher
	metrics := disperser.NewMetrics(config.MetricsConfig.HTTPPort, logger)
	server := apiserver.NewDispersalServer(config.ServerConfig, blobStore, transactor, logger, metrics, ratelimiter, config.RateConfig)

	// Enable Metrics Block
	if config.MetricsConfig.EnableMetrics {
		httpSocket := fmt.Sprintf(":%s", config.MetricsConfig.HTTPPort)
		metrics.Start(context.Background())
		logger.Info("Enabled metrics for Disperser", "socket", httpSocket)
	}

	return server.Start(context.Background())
}<|MERGE_RESOLUTION|>--- conflicted
+++ resolved
@@ -109,15 +109,11 @@
 				return err
 			}
 		}
-<<<<<<< HEAD
-		ratelimiter, err = ratelimit.NewRateLimiter(globalParams, bucketStore, config.RatelimiterConfig.Allowlist, logger)
+		ratelimiter, err = ratelimit.NewRateLimiter(globalParams, bucketStore, logger)
 		if err != nil {
 			return err
 		}
 
-=======
-		ratelimiter = ratelimit.NewRateLimiter(globalParams, bucketStore, logger)
->>>>>>> 924685ec
 	}
 
 	// TODO: create a separate metrics for batcher
