package flags

import (
	"time"

	"github.com/Layr-Labs/eigenda/common"
	"github.com/Layr-Labs/eigenda/common/aws"
	"github.com/Layr-Labs/eigenda/common/geth"
	"github.com/Layr-Labs/eigenda/common/ratelimit"
	"github.com/Layr-Labs/eigenda/disperser/apiserver"
	"github.com/Layr-Labs/eigenda/encoding"
	"github.com/Layr-Labs/eigenda/encoding/kzgflags"
	"github.com/urfave/cli"
)

const (
	FlagPrefix   = "disperser-server"
	envVarPrefix = "DISPERSER_SERVER"
)

var (
	/* Required Flags */
	S3BucketNameFlag = cli.StringFlag{
		Name:     common.PrefixFlag(FlagPrefix, "s3-bucket-name"),
		Usage:    "Name of the bucket to store blobs",
		Required: true,
		EnvVar:   common.PrefixEnvVar(envVarPrefix, "S3_BUCKET_NAME"),
	}
	ObjectStorageBackendFlag = cli.StringFlag{
		Name:     common.PrefixFlag(FlagPrefix, "object-storage-backend"),
		Usage:    "Object storage backend to use (s3 or oci)",
		Required: false,
		Value:    "s3",
		EnvVar:   common.PrefixEnvVar(envVarPrefix, "OBJECT_STORAGE_BACKEND"),
	}
	OCIRegionFlag = cli.StringFlag{
		Name:     common.PrefixFlag(FlagPrefix, "oci-region"),
		Usage:    "OCI region (only used when object-storage-backend is oci)",
		Required: false,
		EnvVar:   common.PrefixEnvVar(envVarPrefix, "OCI_REGION"),
	}
	OCICompartmentIDFlag = cli.StringFlag{
		Name:     common.PrefixFlag(FlagPrefix, "oci-compartment-id"),
		Usage:    "OCI compartment ID (only used when object-storage-backend is oci)",
		Required: false,
		EnvVar:   common.PrefixEnvVar(envVarPrefix, "OCI_COMPARTMENT_ID"),
	}
	OCINamespaceFlag = cli.StringFlag{
		Name:     common.PrefixFlag(FlagPrefix, "oci-namespace"),
		Usage:    "OCI namespace (only used when object-storage-backend is oci). If not provided, will be retrieved dynamically",
		Required: false,
		EnvVar:   common.PrefixEnvVar(envVarPrefix, "OCI_NAMESPACE"),
	}
	DynamoDBTableNameFlag = cli.StringFlag{
		Name:     common.PrefixFlag(FlagPrefix, "dynamodb-table-name"),
		Usage:    "Name of the dynamodb table to store blob metadata",
		Required: true,
		EnvVar:   common.PrefixEnvVar(envVarPrefix, "DYNAMODB_TABLE_NAME"),
	}
	GrpcPortFlag = cli.StringFlag{
		Name:     common.PrefixFlag(FlagPrefix, "grpc-port"),
		Usage:    "Port at which disperser listens for grpc calls",
		Required: true,
		EnvVar:   common.PrefixEnvVar(envVarPrefix, "GRPC_PORT"),
	}
	GrpcTimeoutFlag = cli.DurationFlag{
		Name:     common.PrefixFlag(FlagPrefix, "grpc-stream-timeout"),
		Usage:    "Timeout for grpc streams",
		Required: false,
		EnvVar:   common.PrefixEnvVar(envVarPrefix, "GRPC_STREAM_TIMEOUT"),
		Value:    time.Second * 10,
	}
	MaxConnectionAgeFlag = cli.DurationFlag{
		Name: common.PrefixFlag(FlagPrefix, "max-connection-age"),
		Usage: "Maximum age of a gRPC connection before it is closed. " +
			"If zero, then the server will not close connections based on age.",
		Required: false,
		EnvVar:   common.PrefixEnvVar(envVarPrefix, "MAX_CONNECTION_AGE_SECONDS"),
		Value:    5 * time.Minute,
	}
	MaxConnectionAgeGraceFlag = cli.DurationFlag{
		Name:     common.PrefixFlag(FlagPrefix, "max-connection-age-grace"),
		Usage:    "Grace period after MaxConnectionAge before the connection is forcibly closed.",
		Required: false,
		EnvVar:   common.PrefixEnvVar(envVarPrefix, "MAX_CONNECTION_AGE_GRACE_SECONDS"),
		Value:    30 * time.Second,
	}
	MaxIdleConnectionAgeFlag = cli.DurationFlag{
		Name:     common.PrefixFlag(FlagPrefix, "max-idle-connection-age"),
		Usage:    "Maximum time a connection can be idle before it is closed.",
		Required: false,
		EnvVar:   common.PrefixEnvVar(envVarPrefix, "MAX_IDLE_CONNECTION_AGE_SECONDS"),
		Value:    time.Minute,
	}
	OperatorStateRetrieverFlag = cli.StringFlag{
		Name: common.PrefixFlag(FlagPrefix, "bls-operator-state-retriever"),
		Usage: "[Deprecated: use EigenDADirectory instead] Address of the OperatorStateRetriever contract. " +
			"Note that the contract no longer uses the BLS prefix.",
		Required: false,
		EnvVar:   common.PrefixEnvVar(envVarPrefix, "BLS_OPERATOR_STATE_RETRIVER"), // sigh
	}
	EigenDAServiceManagerFlag = cli.StringFlag{
		Name:     common.PrefixFlag(FlagPrefix, "eigenda-service-manager"),
		Usage:    "[Deprecated: use EigenDADirectory instead] Address of the EigenDA Service Manager",
		Required: false,
		EnvVar:   common.PrefixEnvVar(envVarPrefix, "EIGENDA_SERVICE_MANAGER"),
	}
	EigenDADirectoryFlag = cli.StringFlag{
		Name:     common.PrefixFlag(FlagPrefix, "eigenda-directory"),
		Usage:    "Address of the EigenDA directory contract, which points to all other EigenDA contract addresses. This is the only contract entrypoint needed offchain.",
		Required: false,
		EnvVar:   common.PrefixEnvVar(envVarPrefix, "EIGENDA_DIRECTORY"),
	}
	/* Optional Flags*/
	DisperserVersionFlag = cli.UintFlag{
		Name:     common.PrefixFlag(FlagPrefix, "disperser-version"),
		Usage:    "Disperser version. Options are 1 and 2.",
		Required: false,
		Value:    1,
		EnvVar:   common.PrefixEnvVar(envVarPrefix, "DISPERSER_VERSION"),
	}
	MetricsHTTPPort = cli.StringFlag{
		Name:     common.PrefixFlag(FlagPrefix, "metrics-http-port"),
		Usage:    "the http port which the metrics prometheus server is listening",
		Required: false,
		Value:    "9100",
		EnvVar:   common.PrefixEnvVar(envVarPrefix, "METRICS_HTTP_PORT"),
	}
	EnableMetrics = cli.BoolFlag{
		Name:     common.PrefixFlag(FlagPrefix, "enable-metrics"),
		Usage:    "start metrics server",
		Required: true,
		EnvVar:   common.PrefixEnvVar(envVarPrefix, "ENABLE_METRICS"),
	}
	EnablePaymentMeterer = cli.BoolFlag{
		Name:   common.PrefixFlag(FlagPrefix, "enable-payment-meterer"),
		Usage:  "enable payment meterer",
		EnvVar: common.PrefixEnvVar(envVarPrefix, "ENABLE_PAYMENT_METERER"),
	}
	EnableRatelimiter = cli.BoolFlag{
		Name:   common.PrefixFlag(FlagPrefix, "enable-ratelimiter"),
		Usage:  "enable rate limiter",
		EnvVar: common.PrefixEnvVar(envVarPrefix, "ENABLE_RATELIMITER"),
	}
	ReservationsTableName = cli.StringFlag{
		Name:   common.PrefixFlag(FlagPrefix, "reservations-table-name"),
		Usage:  "name of the dynamodb table to store reservation usages",
		Value:  "reservations",
		EnvVar: common.PrefixEnvVar(envVarPrefix, "RESERVATIONS_TABLE_NAME"),
	}
	OnDemandTableName = cli.StringFlag{
		Name:   common.PrefixFlag(FlagPrefix, "on-demand-table-name"),
		Usage:  "name of the dynamodb table to store on-demand payments",
		Value:  "on_demand",
		EnvVar: common.PrefixEnvVar(envVarPrefix, "ON_DEMAND_TABLE_NAME"),
	}
	GlobalRateTableName = cli.StringFlag{
		Name:   common.PrefixFlag(FlagPrefix, "global-rate-table-name"),
		Usage:  "name of the dynamodb table to store global rate usage. If not provided, a local store will be used",
		Value:  "global_rate",
		EnvVar: common.PrefixEnvVar(envVarPrefix, "GLOBAL_RATE_TABLE_NAME"),
	}
	ChainReadTimeout = cli.DurationFlag{
		Name:     common.PrefixFlag(FlagPrefix, "chain-read-timeout"),
		Usage:    "timeout for reading from the chain",
		Value:    10,
		EnvVar:   common.PrefixEnvVar(envVarPrefix, "CHAIN_READ_TIMEOUT"),
		Required: false,
	}
	BucketTableName = cli.StringFlag{
		Name:   common.PrefixFlag(FlagPrefix, "rate-bucket-table-name"),
		Usage:  "name of the dynamodb table to store rate limiter buckets. If not provided, a local store will be used",
		Value:  "",
		EnvVar: common.PrefixEnvVar(envVarPrefix, "RATE_BUCKET_TABLE_NAME"),
	}
	BucketStoreSize = cli.UintFlag{
		Name:     common.PrefixFlag(FlagPrefix, "rate-bucket-store-size"),
		Usage:    "size (max number of entries) of the local store to use for rate limiting buckets",
		Value:    100_000,
		EnvVar:   common.PrefixEnvVar(envVarPrefix, "RATE_BUCKET_STORE_SIZE"),
		Required: false,
	}
	MaxBlobSize = cli.IntFlag{
		Name:     common.PrefixFlag(FlagPrefix, "max-blob-size"),
		Usage:    "max blob size disperser is accepting",
		Value:    2_097_152,
		EnvVar:   common.PrefixEnvVar(envVarPrefix, "MAX_BLOB_SIZE"),
		Required: false,
	}
	OnchainStateRefreshInterval = cli.DurationFlag{
		Name:     common.PrefixFlag(FlagPrefix, "onchain-state-refresh-interval"),
		Usage:    "The interval at which to refresh the onchain state. This flag is only relevant in v2",
		Required: false,
		EnvVar:   common.PrefixEnvVar(envVarPrefix, "ONCHAIN_STATE_REFRESH_INTERVAL"),
		Value:    1 * time.Minute,
	}
	MaxNumSymbolsPerBlob = cli.UintFlag{
		Name:     common.PrefixFlag(FlagPrefix, "max-num-symbols-per-blob"),
		Usage:    "max number of symbols per blob. This flag is only relevant in v2",
		Value:    16 * 1024 * 1024 / encoding.BYTES_PER_SYMBOL, // this should allow for 16MiB blobs
		EnvVar:   common.PrefixEnvVar(envVarPrefix, "MAX_NUM_SYMBOLS_PER_BLOB"),
		Required: false,
	}
	PprofHttpPort = cli.StringFlag{
		Name:     common.PrefixFlag(FlagPrefix, "pprof-http-port"),
		Usage:    "the http port which the pprof server is listening",
		Required: false,
		Value:    "6060",
		EnvVar:   common.PrefixEnvVar(envVarPrefix, "PPROF_HTTP_PORT"),
	}
	EnablePprof = cli.BoolFlag{
		Name:     common.PrefixFlag(FlagPrefix, "enable-pprof"),
		Usage:    "start prrof server",
		Required: false,
		EnvVar:   common.PrefixEnvVar(envVarPrefix, "ENABLE_PPROF"),
	}
	AuthPmtStateRequestMaxPastAge = cli.DurationFlag{
		Name:     common.PrefixFlag(FlagPrefix, "auth-pmt-state-request-max-past-age"),
		Usage:    "The maximum age of an AuthPaymentState request in the past that the disperser accepts",
		Required: false,
		Value:    5 * time.Minute,
		EnvVar:   common.PrefixEnvVar(envVarPrefix, "AUTH_PMT_REQUEST_MAX_PAST_AGE"),
	}
	AuthPmtStateRequestMaxFutureAge = cli.DurationFlag{
		Name:     common.PrefixFlag(FlagPrefix, "auth-pmt-state-request-max-future-age"),
		Usage:    "The maximum age of an AuthPaymentState request in the future that the disperser accepts",
		Required: false,
		Value:    5 * time.Minute,
		EnvVar:   common.PrefixEnvVar(envVarPrefix, "AUTH_PMT_REQUEST_MAX_FUTURE_AGE"),
	}
	MaxDispersalAgeFlag = cli.DurationFlag{
		Name:     common.PrefixFlag(FlagPrefix, "max-dispersal-age"),
		Usage:    "Maximum age of a dispersal request timestamp. Requests older than this will be rejected at ingest",
		Required: false,
		Value:    45 * time.Second,
		EnvVar:   common.PrefixEnvVar(envVarPrefix, "MAX_DISPERSAL_AGE"),
	}
	MaxFutureDispersalTimeFlag = cli.DurationFlag{
		Name:     common.PrefixFlag(FlagPrefix, "max-future-dispersal-time"),
		Usage:    "Maximum time into the future a dispersal request timestamp can be. Requests with timestamps further in the future will be rejected at ingest",
		Required: false,
		Value:    45 * time.Second,
		EnvVar:   common.PrefixEnvVar(envVarPrefix, "MAX_FUTURE_DISPERSAL_TIME"),
	}
	ReservedOnly = cli.BoolTFlag{
		Name:     common.PrefixFlag(FlagPrefix, "reserved-only"),
		Usage:    "if true, only reserved dispersal requests are served; on-demand requests are rejected (default: true)",
		Required: false,
		EnvVar:   common.PrefixEnvVar(envVarPrefix, "RESERVED_ONLY"),
		Hidden:   false,
	}
	ControllerAddressFlag = cli.StringFlag{
		Name:     common.PrefixFlag(FlagPrefix, "controller-address"),
		Usage:    "gRPC address of the controller service",
		Required: false,
		EnvVar:   common.PrefixEnvVar(envVarPrefix, "CONTROLLER_ADDRESS"),
	}
	UseControllerMediatedPayments = cli.BoolTFlag{
		Name:     common.PrefixFlag(FlagPrefix, "use-controller-mediated-payments"),
		Usage:    "If true, use the new payment system running on the controller; if false, use the legacy payment system running on the API server. Defaults to using new controller-mediated system.",
		Required: false,
		EnvVar:   common.PrefixEnvVar(envVarPrefix, "USE_CONTROLLER_MEDIATED_PAYMENTS"),
	}
	DisableGetBlobCommitment = cli.BoolFlag{
		Name:     common.PrefixFlag(FlagPrefix, "disable-get-blob-commitment"),
		Usage:    "If true, the GetBlobCommitment gRPC endpoint will return a deprecation error. This endpoint is deprecated and will be removed in a future release.",
		Required: false,
		EnvVar:   common.PrefixEnvVar(envVarPrefix, "DISABLE_GET_BLOB_COMMITMENT"),
	}
<<<<<<< HEAD

	// TODO Claude: wire up two new flags (see new entries in server_config.go). Default values should be 2 weeks and 1 minute, respectively.
=======
	DisablePerAccountMetricsFlag = cli.BoolFlag{
		Name:     common.PrefixFlag(FlagPrefix, "disable-per-account-metrics"),
		Usage:    "Disables account level metrics collection (default: false)",
		Required: false,
		EnvVar:   common.PrefixEnvVar(envVarPrefix, "DISABLE_PER_ACCOUNT_METRICS"),
	}
>>>>>>> 1f5b34a4
)

// Flags needed for computing kzg commitments.
// These flags are only used in V2 disperser.
var kzgCommitterFlags = []cli.Flag{
	cli.StringFlag{
		Name:     kzgflags.G1PathFlagName,
		Usage:    "Path to G1 SRS",
		Required: false,
		EnvVar:   common.PrefixEnvVar(envVarPrefix, "G1_PATH"),
	},
	cli.StringFlag{
		Name:     kzgflags.G2PathFlagName,
		Usage:    "Path to G2 SRS. Either this flag or G2_POWER_OF_2_PATH needs to be specified. For operator node, if both are specified, the node uses G2_POWER_OF_2_PATH first, if failed then tries to G2_PATH",
		Required: false,
		EnvVar:   common.PrefixEnvVar(envVarPrefix, "G2_PATH"),
	},
	cli.StringFlag{
		Name:     kzgflags.G2TrailingPathFlagName,
		Usage:    "Path to trailing G2 SRS file. Its intended purpose is to allow local generation the blob length proof. If you already downloaded the entire G2 SRS file which contains 268435456 G2 points with total size 16GiB, this flag is not needed. With this G2TrailingPathFlag, user can use a smaller file that contains only the trailing end of the whole G2 SRS file. Ignoring this flag, the program assumes the entire G2 SRS file is provided. With this flag, the size of the provided file must be at least SRSLoadingNumberFlagName * 64 Bytes.",
		Required: false,
		EnvVar:   common.PrefixEnvVar(envVarPrefix, "G2_TRAILING_PATH"),
	},
	cli.Uint64Flag{
		Name:     kzgflags.SRSLoadingNumberFlagName,
		Usage:    "Number of SRS points to load into memory",
		Required: false,
		EnvVar:   common.PrefixEnvVar(envVarPrefix, "SRS_LOAD"),
	},
}

var requiredFlags = []cli.Flag{
	S3BucketNameFlag,
	DynamoDBTableNameFlag,
	GrpcPortFlag,
	BucketTableName,
}

var optionalFlags = []cli.Flag{
	ObjectStorageBackendFlag,
	OCIRegionFlag,
	OCICompartmentIDFlag,
	OCINamespaceFlag,
	DisperserVersionFlag,
	MetricsHTTPPort,
	EnableMetrics,
	EnableRatelimiter,
	EnablePaymentMeterer,
	BucketStoreSize,
	GrpcTimeoutFlag,
	MaxConnectionAgeFlag,
	MaxConnectionAgeGraceFlag,
	MaxIdleConnectionAgeFlag,
	MaxBlobSize,
	ReservationsTableName,
	OnDemandTableName,
	GlobalRateTableName,
	OnchainStateRefreshInterval,
	MaxNumSymbolsPerBlob,
	PprofHttpPort,
	EnablePprof,
	AuthPmtStateRequestMaxPastAge,
	AuthPmtStateRequestMaxFutureAge,
	MaxDispersalAgeFlag,
	MaxFutureDispersalTimeFlag,
	ReservedOnly,
	ControllerAddressFlag,
	UseControllerMediatedPayments,
	DisableGetBlobCommitment,
	DisablePerAccountMetricsFlag,
	OperatorStateRetrieverFlag,
	EigenDAServiceManagerFlag,
	EigenDADirectoryFlag,
}

// Flags contains the list of configuration options available to the binary.
var Flags []cli.Flag

func init() {
	Flags = append(requiredFlags, optionalFlags...)
	Flags = append(Flags, geth.EthClientFlags(envVarPrefix)...)
	Flags = append(Flags, common.LoggerCLIFlags(envVarPrefix, FlagPrefix)...)
	Flags = append(Flags, ratelimit.RatelimiterCLIFlags(envVarPrefix, FlagPrefix)...)
	Flags = append(Flags, aws.ClientFlags(envVarPrefix, FlagPrefix)...)
	Flags = append(Flags, apiserver.CLIFlags(envVarPrefix)...)
	Flags = append(Flags, kzgCommitterFlags...)
}<|MERGE_RESOLUTION|>--- conflicted
+++ resolved
@@ -267,17 +267,15 @@
 		Required: false,
 		EnvVar:   common.PrefixEnvVar(envVarPrefix, "DISABLE_GET_BLOB_COMMITMENT"),
 	}
-<<<<<<< HEAD
-
-	// TODO Claude: wire up two new flags (see new entries in server_config.go). Default values should be 2 weeks and 1 minute, respectively.
-=======
 	DisablePerAccountMetricsFlag = cli.BoolFlag{
 		Name:     common.PrefixFlag(FlagPrefix, "disable-per-account-metrics"),
 		Usage:    "Disables account level metrics collection (default: false)",
 		Required: false,
 		EnvVar:   common.PrefixEnvVar(envVarPrefix, "DISABLE_PER_ACCOUNT_METRICS"),
 	}
->>>>>>> 1f5b34a4
+
+	// TODO Claude: wire up two new flags (see new entries in server_config.go). Default values should be 2 weeks and 1 minute, respectively.
+
 )
 
 // Flags needed for computing kzg commitments.
