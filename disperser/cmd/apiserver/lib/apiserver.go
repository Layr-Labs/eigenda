package lib

import (
	"context"
	"fmt"
	"net"
	"time"

	"github.com/Layr-Labs/eigenda/api/grpc/controller"
	"github.com/Layr-Labs/eigenda/common"
	"github.com/Layr-Labs/eigenda/common/aws/dynamodb"
	"github.com/Layr-Labs/eigenda/common/geth"
	"github.com/Layr-Labs/eigenda/common/math"
	"github.com/Layr-Labs/eigenda/common/ratelimit"
	"github.com/Layr-Labs/eigenda/common/store"
	authv2 "github.com/Layr-Labs/eigenda/core/auth/v2"
	"github.com/Layr-Labs/eigenda/core/eth"
	mt "github.com/Layr-Labs/eigenda/core/meterer"
	"github.com/Layr-Labs/eigenda/disperser"
	"github.com/Layr-Labs/eigenda/disperser/apiserver"
	"github.com/Layr-Labs/eigenda/disperser/common/blobstore"
	blobstorev2 "github.com/Layr-Labs/eigenda/disperser/common/v2/blobstore"
	"github.com/Layr-Labs/eigenda/encoding/v2/kzg/committer"
	gethcommon "github.com/ethereum/go-ethereum/common"
	grpcprom "github.com/grpc-ecosystem/go-grpc-middleware/providers/prometheus"
	"github.com/prometheus/client_golang/prometheus"
	"github.com/urfave/cli"
	"google.golang.org/grpc"
	"google.golang.org/grpc/credentials/insecure"
)

func RunDisperserServer(ctx *cli.Context) error {
	config, err := NewConfig(ctx)
	if err != nil {
		return err
	}

	logger, err := common.NewLogger(&config.LoggerConfig)
	if err != nil {
		return err
	}

	client, err := geth.NewMultiHomingClient(config.EthClientConfig, gethcommon.Address{}, logger)
	if err != nil {
		logger.Error("Cannot create chain.Client", "err", err)
		return err
	}

	transactor, err := eth.NewReader(
		logger, client, config.OperatorStateRetrieverAddr, config.EigenDAServiceManagerAddr)
	if err != nil {
		return err
	}
	blockStaleMeasure, err := transactor.GetBlockStaleMeasure(context.Background())
	if err != nil {
		return fmt.Errorf("failed to get BLOCK_STALE_MEASURE: %w", err)
	}
	storeDurationBlocks, err := transactor.GetStoreDurationBlocks(context.Background())
	if err != nil || storeDurationBlocks == 0 {
		return fmt.Errorf("failed to get STORE_DURATION_BLOCKS: %w", err)
	}

	objectStorageClient, err := blobstore.CreateObjectStorageClient(
		context.Background(), config.BlobstoreConfig, config.AwsClientConfig, logger)
	if err != nil {
		return err
	}

	dynamoClient, err := dynamodb.NewClient(config.AwsClientConfig, logger)
	if err != nil {
		return err
	}

	reg := prometheus.NewRegistry()

	var meterer *mt.Meterer
	if config.EnablePaymentMeterer {
		mtConfig := mt.Config{
			ChainReadTimeout: config.ChainReadTimeout,
			UpdateInterval:   config.OnchainStateRefreshInterval,
		}

		paymentChainState, err := mt.NewOnchainPaymentState(context.Background(), transactor, logger)
		if err != nil {
			return fmt.Errorf("failed to create onchain payment state: %w", err)
		}
		if err := paymentChainState.RefreshOnchainPaymentState(context.Background()); err != nil {
			return fmt.Errorf("failed to make initial query to the on-chain state: %w", err)
		}

		meteringStore, err := mt.NewDynamoDBMeteringStore(
			config.AwsClientConfig,
			config.ReservationsTableName,
			config.OnDemandTableName,
			config.GlobalRateTableName,
			logger,
		)
		if err != nil {
			return fmt.Errorf("failed to create offchain store: %w", err)
		}
		// add some default sensible configs
		meterer = mt.NewMeterer(
			mtConfig,
			paymentChainState,
			meteringStore,
			logger,
			// metrics.NewNoopMetrics(),
		)
		meterer.Start(context.Background())
	}

	var ratelimiter common.RateLimiter
	if config.EnableRatelimiter {
		globalParams := config.RatelimiterConfig.GlobalRateParams

		var bucketStore common.KVStore[common.RateBucketParams]
		if config.BucketTableName != "" {
			dynamoClient, err := dynamodb.NewClient(config.AwsClientConfig, logger)
			if err != nil {
				return err
			}
			bucketStore = store.NewDynamoParamStore[common.RateBucketParams](dynamoClient, config.BucketTableName)
		} else {
			bucketStore, err = store.NewLocalParamStore[common.RateBucketParams](config.BucketStoreSize)
			if err != nil {
				return err
			}
		}
		ratelimiter = ratelimit.NewRateLimiter(reg, globalParams, bucketStore, logger)
	}

	if config.MaxBlobSize <= 0 || config.MaxBlobSize > 32*1024*1024 {
		return fmt.Errorf("configured max blob size is invalid %v", config.MaxBlobSize)
	}

	if !math.IsPowerOfTwo(uint64(config.MaxBlobSize)) {
		return fmt.Errorf("configured max blob size must be power of 2 %v", config.MaxBlobSize)
	}

	bucketName := config.BlobstoreConfig.BucketName
	logger.Info("Blob store", "bucket", bucketName)
	if config.DisperserVersion == V2 {
		committer, err := committer.NewFromConfig(config.KzgCommitterConfig)
		if err != nil {
			return fmt.Errorf("new committer: %w", err)
		}
		baseBlobMetadataStore := blobstorev2.NewBlobMetadataStore(dynamoClient, logger, config.BlobstoreConfig.TableName)
		blobMetadataStore := blobstorev2.NewInstrumentedMetadataStore(baseBlobMetadataStore, blobstorev2.InstrumentedMetadataStoreConfig{
			ServiceName: "apiserver",
			Registry:    reg,
			Backend:     blobstorev2.BackendDynamoDB,
		})
		blobStore := blobstorev2.NewBlobStore(bucketName, objectStorageClient, logger)

<<<<<<< HEAD
		var controllerConnection *grpc.ClientConn
		var controllerClient controller.ControllerServiceClient
		if config.UseControllerMediatedPayments {
			if config.ControllerAddress == "" {
				return fmt.Errorf("controller address is required when using controller-mediated payments")
			}
			connection, err := grpc.NewClient(
				config.ControllerAddress,
				grpc.WithTransportCredentials(insecure.NewCredentials()),
			)
			if err != nil {
				return fmt.Errorf("create controller connection: %w", err)
			}
			controllerConnection = connection
			controllerClient = controller.NewControllerServiceClient(connection)
=======
		// Create listener for the gRPC server
		addr := fmt.Sprintf("%s:%s", "0.0.0.0", config.ServerConfig.GrpcPort)
		listener, err := net.Listen("tcp", addr)
		if err != nil {
			return fmt.Errorf("failed to create listener: %w", err)
>>>>>>> 2489f588
		}

		server, err := apiserver.NewDispersalServerV2(
			config.ServerConfig,
			blobStore,
			blobMetadataStore,
			transactor,
			meterer,
			authv2.NewPaymentStateAuthenticator(config.AuthPmtStateRequestMaxPastAge, config.AuthPmtStateRequestMaxFutureAge),
			committer,
			config.MaxNumSymbolsPerBlob,
			config.OnchainStateRefreshInterval,
			logger,
			reg,
			config.MetricsConfig,
			config.ReservedOnly,
			config.UseControllerMediatedPayments,
<<<<<<< HEAD
			controllerConnection,
			controllerClient,
=======
			config.ControllerAddress,
			listener,
>>>>>>> 2489f588
		)
		if err != nil {
			return err
		}
		return server.Start(context.Background())
	}

	blobMetadataStore := blobstore.NewBlobMetadataStore(dynamoClient, logger, config.BlobstoreConfig.TableName, time.Duration((storeDurationBlocks+blockStaleMeasure)*12)*time.Second)
	blobStore := blobstore.NewSharedStorage(bucketName, objectStorageClient, blobMetadataStore, logger)

	grpcMetrics := grpcprom.NewServerMetrics()
	metrics := disperser.NewMetrics(reg, config.MetricsConfig.HTTPPort, logger)
	server := apiserver.NewDispersalServer(
		config.ServerConfig,
		blobStore,
		transactor,
		logger,
		metrics,
		grpcMetrics,
		meterer,
		ratelimiter,
		config.RateConfig,
		config.MaxBlobSize,
	)

	reg.MustRegister(grpcMetrics)

	// Enable Metrics Block
	if config.MetricsConfig.EnableMetrics {
		httpSocket := fmt.Sprintf(":%s", config.MetricsConfig.HTTPPort)
		metrics.Start(context.Background())
		logger.Info("Enabled metrics for Disperser", "socket", httpSocket)
	}

	return server.Start(context.Background())
}<|MERGE_RESOLUTION|>--- conflicted
+++ resolved
@@ -152,7 +152,6 @@
 		})
 		blobStore := blobstorev2.NewBlobStore(bucketName, objectStorageClient, logger)
 
-<<<<<<< HEAD
 		var controllerConnection *grpc.ClientConn
 		var controllerClient controller.ControllerServiceClient
 		if config.UseControllerMediatedPayments {
@@ -168,13 +167,13 @@
 			}
 			controllerConnection = connection
 			controllerClient = controller.NewControllerServiceClient(connection)
-=======
+		}
+
 		// Create listener for the gRPC server
 		addr := fmt.Sprintf("%s:%s", "0.0.0.0", config.ServerConfig.GrpcPort)
 		listener, err := net.Listen("tcp", addr)
 		if err != nil {
 			return fmt.Errorf("failed to create listener: %w", err)
->>>>>>> 2489f588
 		}
 
 		server, err := apiserver.NewDispersalServerV2(
@@ -192,13 +191,9 @@
 			config.MetricsConfig,
 			config.ReservedOnly,
 			config.UseControllerMediatedPayments,
-<<<<<<< HEAD
 			controllerConnection,
 			controllerClient,
-=======
-			config.ControllerAddress,
 			listener,
->>>>>>> 2489f588
 		)
 		if err != nil {
 			return err
