--- conflicted
+++ resolved
@@ -17,11 +17,7 @@
 	// connections based on age.
 	MaxConnectionAge time.Duration
 
-<<<<<<< HEAD
-	// When the server closes a connection due to MaxConnectionAgeSeconds, it will wait for this grace period before
-=======
 	// When the server closes a connection due to MaxConnectionAge, it will wait for this grace period before
->>>>>>> 0b01ca5f
 	// forcibly closing the connection. This allows in-flight requests to complete.
 	MaxConnectionAgeGrace time.Duration
 
