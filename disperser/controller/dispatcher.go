--- conflicted
+++ resolved
@@ -644,19 +644,14 @@
 	return d.chainState.GetIndexedOperatorState(ctx, uint(blockNumber), quorumIds)
 }
 
-<<<<<<< HEAD
-func (d *Dispatcher) sendChunks(ctx context.Context, client clients.NodeClient,
-	batch *corev2.Batch) (*core.Signature, error) {
-	ctxWithTimeout, cancel := context.WithTimeout(ctx, d.AttestationTimeout)
-=======
 func (d *Dispatcher) sendChunks(
 	ctx context.Context,
 	client clients.NodeClient,
 	batch *corev2.Batch,
 ) (*core.Signature, error) {
 
-	ctxWithTimeout, cancel := context.WithTimeout(ctx, d.NodeRequestTimeout)
->>>>>>> 49736f38
+	ctxWithTimeout, cancel := context.WithTimeout(ctx, d.AttestationTimeout)
+
 	defer cancel()
 
 	sig, err := client.StoreChunks(ctxWithTimeout, batch)
