--- conflicted
+++ resolved
@@ -164,8 +164,10 @@
 
 }
 
-<<<<<<< HEAD
-func (d *Dispatcher) HandleBatch(ctx context.Context) (chan core.SigningMessage, *batchData, error) {
+func (d *Dispatcher) HandleBatch(
+	ctx context.Context,
+	batchProbe *common.SequenceProbe,
+) (chan core.SigningMessage, *batchData, error) {
 	// Signal Liveness to indicate no stall
 	healthcheck.SignalHeartbeat("dispatcher", d.controllerLivenessChan, d.logger)
 
@@ -173,12 +175,6 @@
 	defer func() {
 		d.metrics.reportHandleBatchLatency(time.Since(start))
 	}()
-=======
-func (d *Dispatcher) HandleBatch(
-	ctx context.Context,
-	batchProbe *common.SequenceProbe,
-) (chan core.SigningMessage, *batchData, error) {
->>>>>>> f17359d8
 
 	batchProbe.SetStage("get_reference_block")
 	currentBlockNumber, err := d.chainState.GetCurrentBlockNumber(ctx)
