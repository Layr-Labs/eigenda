--- conflicted
+++ resolved
@@ -7,12 +7,8 @@
 	"fmt"
 	"math"
 	"slices"
-<<<<<<< HEAD
-	"sync/atomic"
-=======
 	"strconv"
 	"strings"
->>>>>>> 26c612f5
 	"time"
 
 	"github.com/Layr-Labs/eigenda/api/clients/v2"
@@ -46,17 +42,6 @@
 	NumRequestRetries     int
 	// MaxBatchSize is the maximum number of blobs to dispatch in a batch
 	MaxBatchSize int32
-<<<<<<< HEAD
-	// How often to refresh chain state in background
-	OnchainStateRefreshInterval time.Duration
-}
-
-// CachedOnchainState holds a snapshot of chain state for faster access
-type CachedOnchainState struct {
-	ReferenceBlockNumber uint64
-	OperatorState        *core.IndexedOperatorState
-	LastRefreshed        time.Time
-=======
 	// SignificantSigningThresholdPercentage is a configurable "important" signing threshold. Right now, it's being
 	// used to track signing metrics, to understand system performance. If the value is 0, then special handling for
 	// the threshold is disabled.
@@ -64,7 +49,6 @@
 	// Important signing thresholds for metrics reporting.
 	// Values should be between 0.0 (0% signed) and 1.0 (100% signed).
 	SignificantSigningMetricsThresholds []string
->>>>>>> 26c612f5
 }
 
 type Dispatcher struct {
@@ -74,7 +58,6 @@
 	pool              common.WorkerPool
 	chainState        core.IndexedChainState
 	aggregator        core.SignatureAggregator
-	chainReader       core.Reader
 	nodeClientManager NodeClientManager
 	logger            logging.Logger
 	metrics           *dispatcherMetrics
@@ -85,15 +68,8 @@
 	// blobSet keeps track of blobs that are being dispatched
 	// This is used to deduplicate blobs to prevent the same blob from being dispatched multiple times
 	// Blobs are removed from the queue when they are in a terminal state (Complete or Failed)
-<<<<<<< HEAD
-	blobSet BlobSet
-
-	// Cached state for faster onchain state lookups
-	cachedOnchainState atomic.Value // stores *CachedOnchainState
-=======
 	blobSet                BlobSet
 	controllerLivenessChan chan<- healthcheck.HeartbeatMessage
->>>>>>> 26c612f5
 }
 
 type batchData struct {
@@ -108,7 +84,6 @@
 	config *DispatcherConfig,
 	blobMetadataStore blobstore.MetadataStore,
 	pool common.WorkerPool,
-	chainReader core.Reader,
 	chainState core.IndexedChainState,
 	aggregator core.SignatureAggregator,
 	nodeClientManager NodeClientManager,
@@ -151,7 +126,6 @@
 		pool:              pool,
 		chainState:        chainState,
 		aggregator:        aggregator,
-		chainReader:       chainReader,
 		nodeClientManager: nodeClientManager,
 		logger:            logger.With("component", "Dispatcher"),
 		metrics:           metrics,
@@ -163,72 +137,10 @@
 	}, nil
 }
 
-// refreshOnchainState refreshes the cached onchain state in the background
-// Note that there is no lock. If the state is being updated concurrently, it may lead to inconsistent state
-func (d *Dispatcher) refreshOnchainState(ctx context.Context) error {
-	d.logger.Debug("refreshing onchain state")
-	start := time.Now()
-	defer func() {
-		d.metrics.reportGetOperatorStateLatency(time.Since(start))
-	}()
-
-	currentBlockNumber, err := d.chainState.GetCurrentBlockNumber(ctx)
-	if err != nil {
-		return fmt.Errorf("failed to get current block number: %w", err)
-	}
-
-	referenceBlockNumber := uint64(currentBlockNumber) - d.FinalizationBlockDelay
-	quorumIDs, err := d.chainReader.GetRequiredQuorumNumbers(ctx, uint32(referenceBlockNumber))
-	if err != nil {
-		return fmt.Errorf("failed to get required quorum IDs: %w", err)
-	}
-
-	state, err := d.chainState.GetIndexedOperatorState(ctx, uint(referenceBlockNumber), quorumIDs)
-	if err != nil {
-		return fmt.Errorf("failed to get operator state: %w", err)
-	}
-
-	// Create new cached state
-	cached := &CachedOnchainState{
-		ReferenceBlockNumber: referenceBlockNumber,
-		OperatorState:        state,
-		LastRefreshed:        time.Now(),
-	}
-
-	// Store updated cache atomically
-	d.cachedOnchainState.Store(cached)
-	d.logger.Debug("refreshed onchain state", "blockNumber", currentBlockNumber, "referenceBlockNumber", referenceBlockNumber, "quorumIDs", quorumIDs)
-	return nil
-}
-
 func (d *Dispatcher) Start(ctx context.Context) error {
 	err := d.chainState.Start(ctx)
 	if err != nil {
 		return fmt.Errorf("failed to start chain state: %w", err)
-	}
-
-	// Start background refresh of chain state
-	if d.OnchainStateRefreshInterval > 0 {
-		// Refresh immediately on start
-		if err := d.refreshOnchainState(ctx); err != nil {
-			return fmt.Errorf("failed to refresh onchain quorum state: %w", err)
-		}
-
-		go func() {
-			ticker := time.NewTicker(d.OnchainStateRefreshInterval)
-			defer ticker.Stop()
-
-			for {
-				select {
-				case <-ctx.Done():
-					return
-				case <-ticker.C:
-					if err := d.refreshOnchainState(ctx); err != nil {
-						d.logger.Error("failed to refresh onchain state", "err", err)
-					}
-				}
-			}
-		}()
 	}
 
 	go func() {
@@ -267,6 +179,7 @@
 	}()
 
 	return nil
+
 }
 
 func (d *Dispatcher) HandleBatch(
@@ -276,33 +189,16 @@
 	// Signal Liveness to indicate no stall
 	healthcheck.SignalHeartbeat("dispatcher", d.controllerLivenessChan, d.logger)
 
-<<<<<<< HEAD
-	// Get the cached onchain state. If it is outdated, we need to manually fetch it. If we fail to fetch it
-	// we will not be able to make a new batch.
-	cachedOnChainState := d.cachedOnchainState.Load().(*CachedOnchainState)
-	if time.Since(cachedOnChainState.LastRefreshed) > d.OnchainStateRefreshInterval {
-		d.logger.Warn("cached onchain state is outdated, manually fetching it")
-		err := d.refreshOnchainState(ctx)
-		if err != nil {
-			return nil, nil, fmt.Errorf("failed to refresh onchain state: %w", err)
-		}
-		// reload the fresh snapshot
-		cachedOnChainState = d.cachedOnchainState.Load().(*CachedOnchainState)
-=======
 	batchProbe.SetStage("get_reference_block")
 	currentBlockNumber, err := d.chainState.GetCurrentBlockNumber(ctx)
 	if err != nil {
 		return nil, nil, fmt.Errorf("failed to get current block number: %w", err)
->>>>>>> 26c612f5
-	}
+	}
+	referenceBlockNumber := uint64(currentBlockNumber) - d.FinalizationBlockDelay
 
 	// Get a batch of blobs to dispatch
 	// This also writes a batch header and blob inclusion info for each blob in metadata store
-<<<<<<< HEAD
-	batchData, err := d.NewBatch(ctx, cachedOnChainState)
-=======
 	batchData, err := d.NewBatch(ctx, referenceBlockNumber, batchProbe)
->>>>>>> 26c612f5
 	if err != nil {
 		return nil, nil, err
 	}
@@ -660,13 +556,6 @@
 
 // NewBatch creates a batch of blobs to dispatch
 // Warning: This function is not thread-safe
-<<<<<<< HEAD
-func (d *Dispatcher) NewBatch(ctx context.Context, cachedOnChainState *CachedOnchainState) (*batchData, error) {
-	newBatchStart := time.Now()
-	defer func() {
-		d.metrics.reportNewBatchLatency(time.Since(newBatchStart))
-	}()
-=======
 func (d *Dispatcher) NewBatch(
 	ctx context.Context,
 	referenceBlockNumber uint64,
@@ -674,7 +563,6 @@
 ) (*batchData, error) {
 
 	probe.SetStage("get_blob_metadata")
->>>>>>> 26c612f5
 	blobMetadatas, cursor, err := d.blobMetadataStore.GetBlobMetadataByStatusPaginated(
 		ctx,
 		v2.Encoded,
@@ -692,9 +580,6 @@
 	}
 	d.logger.Debug("got new metadatas to make batch",
 		"numBlobs", len(blobMetadatas),
-<<<<<<< HEAD
-		"referenceBlockNumber", cachedOnChainState.ReferenceBlockNumber)
-=======
 		"referenceBlockNumber", referenceBlockNumber)
 
 	probe.SetStage("get_operator_state")
@@ -702,7 +587,6 @@
 	if err != nil {
 		return nil, fmt.Errorf("failed to get operator state at block %d: %w", referenceBlockNumber, err)
 	}
->>>>>>> 26c612f5
 
 	keys := make([]corev2.BlobKey, len(blobMetadatas))
 	metadataMap := make(map[corev2.BlobKey]*v2.BlobMetadata, len(blobMetadatas))
@@ -727,11 +611,6 @@
 
 	probe.SetStage("get_blob_certs")
 	certs, _, err := d.blobMetadataStore.GetBlobCertificates(ctx, keys)
-<<<<<<< HEAD
-	getBlobCertificatesFinished := time.Now()
-	d.metrics.reportGetBlobCertificatesLatency(getBlobCertificatesFinished.Sub(getBlobMetadataFinished))
-=======
->>>>>>> 26c612f5
 	if err != nil {
 		return nil, fmt.Errorf("failed to get blob certificates: %w", err)
 	}
@@ -761,7 +640,7 @@
 
 	batchHeader := &corev2.BatchHeader{
 		BatchRoot:            [32]byte{},
-		ReferenceBlockNumber: cachedOnChainState.ReferenceBlockNumber,
+		ReferenceBlockNumber: referenceBlockNumber,
 	}
 
 	probe.SetStage("build_merkle_tree")
@@ -838,14 +717,39 @@
 		d.blobSet.AddBlob(blobKey)
 	}
 
-	d.logger.Debug("new batch", "referenceBlockNumber", cachedOnChainState.ReferenceBlockNumber, "numBlobs", len(certs))
+	d.logger.Debug("new batch", "referenceBlockNumber", referenceBlockNumber, "numBlobs", len(certs))
 	return &batchData{
 		Batch:           batch,
 		BatchHeaderHash: batchHeaderHash,
 		BlobKeys:        keys,
 		Metadata:        metadataMap,
-		OperatorState:   cachedOnChainState.OperatorState,
+		OperatorState:   state,
 	}, nil
+}
+
+// GetOperatorState returns the operator state for the given quorums at the given block number
+func (d *Dispatcher) GetOperatorState(
+	ctx context.Context,
+	metadatas []*v2.BlobMetadata,
+	blockNumber uint64,
+) (*core.IndexedOperatorState, error) {
+
+	quorums := make(map[core.QuorumID]struct{}, 0)
+	for _, m := range metadatas {
+		for _, quorum := range m.BlobHeader.QuorumNumbers {
+			quorums[quorum] = struct{}{}
+		}
+	}
+
+	quorumIds := make([]core.QuorumID, len(quorums))
+	i := 0
+	for id := range quorums {
+		quorumIds[i] = id
+		i++
+	}
+
+	// GetIndexedOperatorState should return state for valid quorums only
+	return d.chainState.GetIndexedOperatorState(ctx, uint(blockNumber), quorumIds)
 }
 
 func (d *Dispatcher) sendChunks(
