package controller

import (
	"fmt"

	"github.com/Layr-Labs/eigenda/api/clients/v2"
	"github.com/Layr-Labs/eigensdk-go/logging"
	lru "github.com/hashicorp/golang-lru/v2"
)

type NodeClientManager interface {
	GetClient(host, port string) (clients.NodeClient, error)
}

type nodeClientManager struct {
	// nodeClients is a cache of node clients keyed by socket address
<<<<<<< HEAD
	nodeClients   *lru.Cache[string, clients.NodeClientV2]
	requestSigner clients.RequestSigner
	logger        logging.Logger
=======
	nodeClients *lru.Cache[string, clients.NodeClient]
	logger      logging.Logger
>>>>>>> f4fdd0aa
}

var _ NodeClientManager = (*nodeClientManager)(nil)

<<<<<<< HEAD
func NewNodeClientManager(
	cacheSize int,
	requestSigner clients.RequestSigner,
	logger logging.Logger) (NodeClientManager, error) {

	closeClient := func(socket string, value clients.NodeClientV2) {
=======
func NewNodeClientManager(cacheSize int, logger logging.Logger) (*nodeClientManager, error) {
	closeClient := func(socket string, value clients.NodeClient) {
>>>>>>> f4fdd0aa
		if err := value.Close(); err != nil {
			logger.Error("failed to close node client", "err", err)
		}
	}
	nodeClients, err := lru.NewWithEvict(cacheSize, closeClient)
	if err != nil {
		return nil, fmt.Errorf("failed to create LRU cache: %w", err)
	}

	return &nodeClientManager{
		nodeClients:   nodeClients,
		requestSigner: requestSigner,
		logger:        logger,
	}, nil
}

func (m *nodeClientManager) GetClient(host, port string) (clients.NodeClient, error) {
	socket := fmt.Sprintf("%s:%s", host, port)
	client, ok := m.nodeClients.Get(socket)
	if !ok {
		var err error
<<<<<<< HEAD
		client, err = clients.NewNodeClientV2(
			&clients.NodeClientV2Config{
				Hostname: host,
				Port:     port,
			},
			m.requestSigner)
=======
		client, err = clients.NewNodeClient(&clients.NodeClientConfig{
			Hostname: host,
			Port:     port,
		})
>>>>>>> f4fdd0aa
		if err != nil {
			return nil, fmt.Errorf("failed to create node client at %s: %w", socket, err)
		}

		m.nodeClients.Add(socket, client)
	}

	return client, nil
}<|MERGE_RESOLUTION|>--- conflicted
+++ resolved
@@ -14,29 +14,20 @@
 
 type nodeClientManager struct {
 	// nodeClients is a cache of node clients keyed by socket address
-<<<<<<< HEAD
-	nodeClients   *lru.Cache[string, clients.NodeClientV2]
+	nodeClients   *lru.Cache[string, clients.NodeClient]
 	requestSigner clients.RequestSigner
 	logger        logging.Logger
-=======
-	nodeClients *lru.Cache[string, clients.NodeClient]
-	logger      logging.Logger
->>>>>>> f4fdd0aa
 }
 
 var _ NodeClientManager = (*nodeClientManager)(nil)
 
-<<<<<<< HEAD
 func NewNodeClientManager(
 	cacheSize int,
 	requestSigner clients.RequestSigner,
 	logger logging.Logger) (NodeClientManager, error) {
 
-	closeClient := func(socket string, value clients.NodeClientV2) {
-=======
-func NewNodeClientManager(cacheSize int, logger logging.Logger) (*nodeClientManager, error) {
 	closeClient := func(socket string, value clients.NodeClient) {
->>>>>>> f4fdd0aa
+
 		if err := value.Close(); err != nil {
 			logger.Error("failed to close node client", "err", err)
 		}
@@ -58,19 +49,12 @@
 	client, ok := m.nodeClients.Get(socket)
 	if !ok {
 		var err error
-<<<<<<< HEAD
-		client, err = clients.NewNodeClientV2(
-			&clients.NodeClientV2Config{
+		client, err = clients.NewNodeClient(
+			&clients.NodeClientConfig{
 				Hostname: host,
 				Port:     port,
 			},
 			m.requestSigner)
-=======
-		client, err = clients.NewNodeClient(&clients.NodeClientConfig{
-			Hostname: host,
-			Port:     port,
-		})
->>>>>>> f4fdd0aa
 		if err != nil {
 			return nil, fmt.Errorf("failed to create node client at %s: %w", socket, err)
 		}
