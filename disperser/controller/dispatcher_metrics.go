package controller

import (
	"fmt"
	"time"

	"github.com/Layr-Labs/eigenda/common"
	"github.com/Layr-Labs/eigenda/core"
	dispv2 "github.com/Layr-Labs/eigenda/disperser/common/v2"
	"github.com/prometheus/client_golang/prometheus"
	"github.com/prometheus/client_golang/prometheus/promauto"
)

const dispatcherNamespace = "eigenda_dispatcher"

// dispatcherMetrics is a struct that holds the metrics for the dispatcher.
type dispatcherMetrics struct {
	handleBatchLatency           *prometheus.SummaryVec
	newBatchLatency              *prometheus.SummaryVec
	getBlobMetadataLatency       *prometheus.SummaryVec
	getOperatorStateLatency      *prometheus.SummaryVec
	getBlobCertificatesLatency   *prometheus.SummaryVec
	buildMerkleTreeLatency       *prometheus.SummaryVec
	putBatchHeaderLatency        *prometheus.SummaryVec
	putBatchLatency              *prometheus.SummaryVec
	proofLatency                 *prometheus.SummaryVec
	putInclusionInfosLatency     *prometheus.SummaryVec
	poolSubmissionLatency        *prometheus.SummaryVec
	putDispersalRequestLatency   *prometheus.SummaryVec
	sendChunksLatency            *prometheus.SummaryVec
	sendChunksRetryCount         *prometheus.GaugeVec
	putDispersalResponseLatency  *prometheus.SummaryVec
	handleSignaturesLatency      *prometheus.SummaryVec
	processSigningMessageLatency *prometheus.SummaryVec
	signingMessageChannelLatency *prometheus.SummaryVec
	attestationUpdateLatency     *prometheus.SummaryVec
<<<<<<< HEAD
	receiveSignaturesLatency     *prometheus.SummaryVec
	aggregateSignaturesLatency   *prometheus.SummaryVec
	putAttestationLatency        *prometheus.SummaryVec
=======
	attestationBuildingLatency   *prometheus.SummaryVec
	thresholdSignedToDoneLatency *prometheus.SummaryVec
	receiveSignaturesLatency     *prometheus.SummaryVec
	aggregateSignaturesLatency   *prometheus.SummaryVec
	putAttestationLatency        *prometheus.SummaryVec
	attestationUpdateCount       *prometheus.SummaryVec
>>>>>>> 975d5251
	updateBatchStatusLatency     *prometheus.SummaryVec
	blobE2EDispersalLatency      *prometheus.SummaryVec
	completedBlobs               *prometheus.CounterVec
	attestation                  *prometheus.GaugeVec
<<<<<<< HEAD
	thresholdSignedToDoneLatency *prometheus.GaugeVec
=======
>>>>>>> 975d5251
	blobSetSize                  *prometheus.GaugeVec
}

// NewDispatcherMetrics sets up metrics for the dispatcher.
func newDispatcherMetrics(registry *prometheus.Registry) *dispatcherMetrics {
	objectives := map[float64]float64{0.5: 0.05, 0.9: 0.01, 0.99: 0.001}

	attestation := promauto.With(registry).NewGaugeVec(
		prometheus.GaugeOpts{
			Namespace: dispatcherNamespace,
			Name:      "attestation",
			Help:      "number of signers and non-signers for the batch",
		},
		[]string{"type", "quorum"},
	)

	thresholdSignedToDoneLatency := promauto.With(registry).NewGaugeVec(
		prometheus.GaugeOpts{
			Namespace: dispatcherNamespace,
			Name:      "threshold_signed_to_done_latency_ms",
			Help: "the time elapsed between the signing percentage reaching a configured threshold, and the end " +
				"of signature gathering",
		},
		[]string{"quorum"},
	)

	handleBatchLatency := promauto.With(registry).NewSummaryVec(
		prometheus.SummaryOpts{
			Namespace:  dispatcherNamespace,
			Name:       "handle_batch_latency_ms",
			Help:       "The time required to handle a batch.",
			Objectives: objectives,
		},
		[]string{},
	)

	newBatchLatency := promauto.With(registry).NewSummaryVec(
		prometheus.SummaryOpts{
			Namespace:  dispatcherNamespace,
			Name:       "new_batch_latency_ms",
			Help:       "The time required to create a new batch (part of HandleBatch()).",
			Objectives: objectives,
		},
		[]string{},
	)

	getBlobMetadataLatency := promauto.With(registry).NewSummaryVec(
		prometheus.SummaryOpts{
			Namespace:  dispatcherNamespace,
			Name:       "get_blob_metadata_latency_ms",
			Help:       "The time required to get blob metadata (part of NewBatch()).",
			Objectives: objectives,
		},
		[]string{},
	)

	getOperatorStateLatency := promauto.With(registry).NewSummaryVec(
		prometheus.SummaryOpts{
			Namespace:  dispatcherNamespace,
			Name:       "get_operator_state_latency_ms",
			Help:       "The time required to get the operator state (part of NewBatch()).",
			Objectives: objectives,
		},
		[]string{},
	)

	getBlobCertificatesLatency := promauto.With(registry).NewSummaryVec(
		prometheus.SummaryOpts{
			Namespace:  dispatcherNamespace,
			Name:       "get_blob_certificates_latency_ms",
			Help:       "The time required to get blob certificates (part of NewBatch()).",
			Objectives: objectives,
		},
		[]string{},
	)

	buildMerkleTreeLatency := promauto.With(registry).NewSummaryVec(
		prometheus.SummaryOpts{
			Namespace:  dispatcherNamespace,
			Name:       "build_merkle_tree_latency_ms",
			Help:       "The time required to build the Merkle tree (part of NewBatch()).",
			Objectives: objectives,
		},
		[]string{},
	)

	putBatchHeaderLatency := promauto.With(registry).NewSummaryVec(
		prometheus.SummaryOpts{
			Namespace:  dispatcherNamespace,
			Name:       "put_batch_header_latency_ms",
			Help:       "The time required to put the batch header (part of NewBatch()).",
			Objectives: objectives,
		},
		[]string{},
	)

	putBatchLatency := promauto.With(registry).NewSummaryVec(
		prometheus.SummaryOpts{
			Namespace:  dispatcherNamespace,
			Name:       "put_batch_latency_ms",
			Help:       "The time required to put the batch (part of NewBatch()).",
			Objectives: objectives,
		},
		[]string{},
	)

	proofLatency := promauto.With(registry).NewSummaryVec(
		prometheus.SummaryOpts{
			Namespace:  dispatcherNamespace,
			Name:       "proof_latency_ms",
			Help:       "The time required to generate the proof (part of NewBatch()).",
			Objectives: objectives,
		},
		[]string{},
	)

	putInclusionInfosLatency := promauto.With(registry).NewSummaryVec(
		prometheus.SummaryOpts{
			Namespace:  dispatcherNamespace,
			Name:       "put_verification_infos_latency_ms",
			Help:       "The time required to put the inclusion infos (part of NewBatch()).",
			Objectives: objectives,
		},
		[]string{},
	)

	poolSubmissionLatency := promauto.With(registry).NewSummaryVec(
		prometheus.SummaryOpts{
			Namespace:  dispatcherNamespace,
			Name:       "pool_submission_latency_ms",
			Help:       "The time required to submit a batch to the worker pool (part of HandleBatch()).",
			Objectives: objectives,
		},
		[]string{},
	)

	putDispersalRequestLatency := promauto.With(registry).NewSummaryVec(
		prometheus.SummaryOpts{
			Namespace:  dispatcherNamespace,
			Name:       "put_dispersal_latency_ms",
			Help:       "The time required to put the dispersal request (part of HandleBatch()).",
			Objectives: objectives,
		},
		[]string{},
	)

	sendChunksLatency := promauto.With(registry).NewSummaryVec(
		prometheus.SummaryOpts{
			Namespace:  dispatcherNamespace,
			Name:       "send_chunks_latency_ms",
			Help:       "The time required to send chunks (part of HandleBatch()).",
			Objectives: objectives,
		},
		[]string{},
	)

	sendChunksRetryCount := promauto.With(registry).NewGaugeVec(
		prometheus.GaugeOpts{
			Namespace: dispatcherNamespace,
			Name:      "send_chunks_retry_count",
			Help:      "The number of times chunks were retried to be sent (part of HandleBatch()).",
		},
		[]string{},
	)

	putDispersalResponseLatency := promauto.With(registry).NewSummaryVec(
		prometheus.SummaryOpts{
			Namespace:  dispatcherNamespace,
			Name:       "put_dispersal_response_latency_ms",
			Help:       "The time required to put the dispersal response (part of HandleBatch()).",
			Objectives: objectives,
		},
		[]string{},
	)

	handleSignaturesLatency := promauto.With(registry).NewSummaryVec(
		prometheus.SummaryOpts{
			Namespace:  dispatcherNamespace,
			Name:       "handle_signatures_latency_ms",
			Help:       "The time required to handle signatures (part of HandleBatch()).",
			Objectives: objectives,
		},
		[]string{},
	)

	processSigningMessageLatency := promauto.With(registry).NewSummaryVec(
		prometheus.SummaryOpts{
			Namespace:  dispatcherNamespace,
			Name:       "process_signing_message_latency_ms",
			Help:       "The time required to process a single signing message (part of HandleSignatures()).",
			Objectives: objectives,
		},
		[]string{},
	)

	signingMessageChannelLatency := promauto.With(registry).NewSummaryVec(
		prometheus.SummaryOpts{
			Namespace:  dispatcherNamespace,
			Name:       "signing_message_channel_latency_ms",
			Help:       "The time a signing message sits in the channel waiting to be processed (part of HandleSignatures()).",
			Objectives: objectives,
		},
		[]string{},
	)

	attestationUpdateLatency := promauto.With(registry).NewSummaryVec(
		prometheus.SummaryOpts{
			Namespace:  dispatcherNamespace,
			Name:       "attestation_update_latency_ms",
<<<<<<< HEAD
			Help:       "The time it takes for the signature receiver to yield a new attestation (part of HandleSignatures()).",
=======
			Help:       "The time between the signature receiver yielding attestations (part of HandleSignatures()).",
>>>>>>> 975d5251
			Objectives: objectives,
		},
		[]string{},
	)

<<<<<<< HEAD
=======
	attestationBuildingLatency := promauto.With(registry).NewSummaryVec(
		prometheus.SummaryOpts{
			Namespace:  dispatcherNamespace,
			Name:       "attestation_building_latency_ms",
			Help:       "The time it takes for the signature receiver to build and send a single attestation (part of HandleSignatures()).",
			Objectives: objectives,
		},
		[]string{},
	)

	attestationUpdateCount := promauto.With(registry).NewSummaryVec(
		prometheus.SummaryOpts{
			Namespace:  dispatcherNamespace,
			Name:       "attestation_update_count",
			Help:       "The number of updates to the batch attestation throughout the signature gathering process.",
			Objectives: objectives,
		},
		[]string{},
	)

	thresholdSignedToDoneLatency := promauto.With(registry).NewSummaryVec(
		prometheus.SummaryOpts{
			Namespace: dispatcherNamespace,
			Name:      "threshold_signed_to_done_latency_ms",
			Help: "the time elapsed between the signing percentage reaching a configured threshold, and the end " +
				"of signature gathering",
			Objectives: objectives,
		},
		[]string{"quorum"},
	)

>>>>>>> 975d5251
	receiveSignaturesLatency := promauto.With(registry).NewSummaryVec(
		prometheus.SummaryOpts{
			Namespace:  dispatcherNamespace,
			Name:       "receive_signatures_latency_ms",
			Help:       "The time required to receive signatures (part of HandleSignatures()).",
			Objectives: objectives,
		},
		[]string{},
	)

	aggregateSignaturesLatency := promauto.With(registry).NewSummaryVec(
		prometheus.SummaryOpts{
			Namespace:  dispatcherNamespace,
			Name:       "aggregate_signatures_latency_ms",
			Help:       "The time required to aggregate signatures (part of HandleSignatures()).",
			Objectives: objectives,
		},
		[]string{},
	)

	putAttestationLatency := promauto.With(registry).NewSummaryVec(
		prometheus.SummaryOpts{
			Namespace:  dispatcherNamespace,
			Name:       "put_attestation_latency_ms",
			Help:       "The time required to put the attestation (part of HandleSignatures()).",
			Objectives: objectives,
		},
		[]string{},
	)

	updateBatchStatusLatency := promauto.With(registry).NewSummaryVec(
		prometheus.SummaryOpts{
			Namespace:  dispatcherNamespace,
			Name:       "update_batch_status_latency_ms",
			Help:       "The time required to update the batch status (part of HandleSignatures()).",
			Objectives: objectives,
		},
		[]string{},
	)

	blobE2EDispersalLatency := promauto.With(registry).NewSummaryVec(
		prometheus.SummaryOpts{
			Namespace:  dispatcherNamespace,
			Name:       "e2e_dispersal_latency_ms",
			Help:       "The time required to disperse a blob end-to-end.",
			Objectives: map[float64]float64{0.5: 0.05, 0.9: 0.01, 0.99: 0.001},
		},
		[]string{},
	)

	completedBlobs := promauto.With(registry).NewCounterVec(
		prometheus.CounterOpts{
			Namespace: dispatcherNamespace,
			Name:      "completed_blobs_total",
			Help:      "The number and size of completed blobs by status.",
		},
		[]string{"state", "data"},
	)

	blobSetSize := promauto.With(registry).NewGaugeVec(
		prometheus.GaugeOpts{
			Namespace: dispatcherNamespace,
			Name:      "blob_queue_size",
			Help:      "The size of the blob queue used for deduplication.",
		},
		[]string{},
	)

	return &dispatcherMetrics{
		handleBatchLatency:           handleBatchLatency,
		newBatchLatency:              newBatchLatency,
		getBlobMetadataLatency:       getBlobMetadataLatency,
		getOperatorStateLatency:      getOperatorStateLatency,
		getBlobCertificatesLatency:   getBlobCertificatesLatency,
		buildMerkleTreeLatency:       buildMerkleTreeLatency,
		putBatchHeaderLatency:        putBatchHeaderLatency,
		putBatchLatency:              putBatchLatency,
		proofLatency:                 proofLatency,
		putInclusionInfosLatency:     putInclusionInfosLatency,
		poolSubmissionLatency:        poolSubmissionLatency,
		putDispersalRequestLatency:   putDispersalRequestLatency,
		sendChunksLatency:            sendChunksLatency,
		sendChunksRetryCount:         sendChunksRetryCount,
		putDispersalResponseLatency:  putDispersalResponseLatency,
		handleSignaturesLatency:      handleSignaturesLatency,
		processSigningMessageLatency: processSigningMessageLatency,
		signingMessageChannelLatency: signingMessageChannelLatency,
		attestationUpdateLatency:     attestationUpdateLatency,
<<<<<<< HEAD
		receiveSignaturesLatency:     receiveSignaturesLatency,
		aggregateSignaturesLatency:   aggregateSignaturesLatency,
		putAttestationLatency:        putAttestationLatency,
=======
		attestationBuildingLatency:   attestationBuildingLatency,
		thresholdSignedToDoneLatency: thresholdSignedToDoneLatency,
		receiveSignaturesLatency:     receiveSignaturesLatency,
		aggregateSignaturesLatency:   aggregateSignaturesLatency,
		putAttestationLatency:        putAttestationLatency,
		attestationUpdateCount:       attestationUpdateCount,
>>>>>>> 975d5251
		updateBatchStatusLatency:     updateBatchStatusLatency,
		blobE2EDispersalLatency:      blobE2EDispersalLatency,
		completedBlobs:               completedBlobs,
		attestation:                  attestation,
<<<<<<< HEAD
		thresholdSignedToDoneLatency: thresholdSignedToDoneLatency,
=======
>>>>>>> 975d5251
		blobSetSize:                  blobSetSize,
	}
}

func (m *dispatcherMetrics) reportHandleBatchLatency(duration time.Duration) {
	m.handleBatchLatency.WithLabelValues().Observe(common.ToMilliseconds(duration))
}

func (m *dispatcherMetrics) reportNewBatchLatency(duration time.Duration) {
	m.newBatchLatency.WithLabelValues().Observe(common.ToMilliseconds(duration))
}

func (m *dispatcherMetrics) reportGetBlobMetadataLatency(duration time.Duration) {
	m.getBlobMetadataLatency.WithLabelValues().Observe(common.ToMilliseconds(duration))
}

func (m *dispatcherMetrics) reportGetOperatorStateLatency(duration time.Duration) {
	m.getOperatorStateLatency.WithLabelValues().Observe(common.ToMilliseconds(duration))
}

func (m *dispatcherMetrics) reportGetBlobCertificatesLatency(duration time.Duration) {
	m.getBlobCertificatesLatency.WithLabelValues().Observe(common.ToMilliseconds(duration))
}

func (m *dispatcherMetrics) reportBuildMerkleTreeLatency(duration time.Duration) {
	m.buildMerkleTreeLatency.WithLabelValues().Observe(common.ToMilliseconds(duration))
}

func (m *dispatcherMetrics) reportPutBatchHeaderLatency(duration time.Duration) {
	m.putBatchHeaderLatency.WithLabelValues().Observe(common.ToMilliseconds(duration))
}

func (m *dispatcherMetrics) reportPutBatchLatency(duration time.Duration) {
	m.putBatchLatency.WithLabelValues().Observe(common.ToMilliseconds(duration))
}

func (m *dispatcherMetrics) reportProofLatency(duration time.Duration) {
	m.proofLatency.WithLabelValues().Observe(common.ToMilliseconds(duration))
}

func (m *dispatcherMetrics) reportPutInclusionInfosLatency(duration time.Duration) {
	m.putInclusionInfosLatency.WithLabelValues().Observe(common.ToMilliseconds(duration))
}

func (m *dispatcherMetrics) reportPoolSubmissionLatency(duration time.Duration) {
	m.poolSubmissionLatency.WithLabelValues().Observe(common.ToMilliseconds(duration))
}

func (m *dispatcherMetrics) reportPutDispersalRequestLatency(duration time.Duration) {
	m.putDispersalRequestLatency.WithLabelValues().Observe(common.ToMilliseconds(duration))
}

func (m *dispatcherMetrics) reportSendChunksLatency(duration time.Duration) {
	m.sendChunksLatency.WithLabelValues().Observe(common.ToMilliseconds(duration))
}

func (m *dispatcherMetrics) reportSendChunksRetryCount(retries float64) {
	m.sendChunksRetryCount.WithLabelValues().Set(retries)
}

func (m *dispatcherMetrics) reportPutDispersalResponseLatency(duration time.Duration) {
	m.putDispersalResponseLatency.WithLabelValues().Observe(common.ToMilliseconds(duration))
}

func (m *dispatcherMetrics) reportHandleSignaturesLatency(duration time.Duration) {
	m.handleSignaturesLatency.WithLabelValues().Observe(common.ToMilliseconds(duration))
}

func (m *dispatcherMetrics) reportProcessSigningMessageLatency(duration time.Duration) {
	m.processSigningMessageLatency.WithLabelValues().Observe(common.ToMilliseconds(duration))
}

func (m *dispatcherMetrics) reportSigningMessageChannelLatency(duration time.Duration) {
	m.signingMessageChannelLatency.WithLabelValues().Observe(common.ToMilliseconds(duration))
}

func (m *dispatcherMetrics) reportAttestationUpdateLatency(duration time.Duration) {
	m.attestationUpdateLatency.WithLabelValues().Observe(common.ToMilliseconds(duration))
}

<<<<<<< HEAD
=======
func (m *dispatcherMetrics) reportAttestationBuildingLatency(duration time.Duration) {
	m.attestationBuildingLatency.WithLabelValues().Observe(common.ToMilliseconds(duration))
}

func (m *dispatcherMetrics) reportThresholdSignedToDoneLatency(quorumID core.QuorumID, duration time.Duration) {
	m.thresholdSignedToDoneLatency.WithLabelValues(fmt.Sprintf("%d", quorumID)).Observe(
		common.ToMilliseconds(duration))
}

>>>>>>> 975d5251
func (m *dispatcherMetrics) reportReceiveSignaturesLatency(duration time.Duration) {
	m.receiveSignaturesLatency.WithLabelValues().Observe(common.ToMilliseconds(duration))
}

func (m *dispatcherMetrics) reportAggregateSignaturesLatency(duration time.Duration) {
	m.aggregateSignaturesLatency.WithLabelValues().Observe(common.ToMilliseconds(duration))
}

func (m *dispatcherMetrics) reportPutAttestationLatency(duration time.Duration) {
	m.putAttestationLatency.WithLabelValues().Observe(common.ToMilliseconds(duration))
}

func (m *dispatcherMetrics) reportAttestationUpdateCount(attestationCount float64) {
	m.attestationUpdateCount.WithLabelValues().Observe(attestationCount)
}

func (m *dispatcherMetrics) reportUpdateBatchStatusLatency(duration time.Duration) {
	m.updateBatchStatusLatency.WithLabelValues().Observe(common.ToMilliseconds(duration))
}

func (m *dispatcherMetrics) reportE2EDispersalLatency(duration time.Duration) {
	m.blobE2EDispersalLatency.WithLabelValues().Observe(common.ToMilliseconds(duration))
}

func (m *dispatcherMetrics) reportCompletedBlob(size int, status dispv2.BlobStatus) {
	switch status {
	case dispv2.Complete:
		m.completedBlobs.WithLabelValues("complete", "number").Inc()
		m.completedBlobs.WithLabelValues("complete", "size").Add(float64(size))
	case dispv2.Failed:
		m.completedBlobs.WithLabelValues("failed", "number").Inc()
		m.completedBlobs.WithLabelValues("failed", "size").Add(float64(size))
	default:
		return
	}

	m.completedBlobs.WithLabelValues("total", "number").Inc()
	m.completedBlobs.WithLabelValues("total", "size").Add(float64(size))
}

func (m *dispatcherMetrics) reportBlobSetSize(size int) {
	m.blobSetSize.WithLabelValues().Set(float64(size))
}

func (m *dispatcherMetrics) reportAttestation(operatorCount map[core.QuorumID]int, signerCount map[core.QuorumID]int, quorumResults map[core.QuorumID]*core.QuorumResult) {
	for quorumID, count := range operatorCount {
		quorumStr := fmt.Sprintf("%d", quorumID)
		signers, ok := signerCount[quorumID]
		if !ok {
			continue
		}
		nonSigners := count - signers
		quorumResult, ok := quorumResults[quorumID]
		if !ok {
			continue
		}

		m.attestation.WithLabelValues("signers", quorumStr).Set(float64(signers))
		m.attestation.WithLabelValues("non_signers", quorumStr).Set(float64(nonSigners))
		m.attestation.WithLabelValues("percent_signed", quorumStr).Set(float64(quorumResult.PercentSigned))
	}
}

func (m *dispatcherMetrics) reportThresholdSignedToDoneLatency(quorumID core.QuorumID, duration time.Duration) {
	m.thresholdSignedToDoneLatency.WithLabelValues(fmt.Sprintf("%d", quorumID)).Set(
		common.ToMilliseconds(duration))
}<|MERGE_RESOLUTION|>--- conflicted
+++ resolved
@@ -34,26 +34,16 @@
 	processSigningMessageLatency *prometheus.SummaryVec
 	signingMessageChannelLatency *prometheus.SummaryVec
 	attestationUpdateLatency     *prometheus.SummaryVec
-<<<<<<< HEAD
-	receiveSignaturesLatency     *prometheus.SummaryVec
-	aggregateSignaturesLatency   *prometheus.SummaryVec
-	putAttestationLatency        *prometheus.SummaryVec
-=======
 	attestationBuildingLatency   *prometheus.SummaryVec
 	thresholdSignedToDoneLatency *prometheus.SummaryVec
 	receiveSignaturesLatency     *prometheus.SummaryVec
 	aggregateSignaturesLatency   *prometheus.SummaryVec
 	putAttestationLatency        *prometheus.SummaryVec
 	attestationUpdateCount       *prometheus.SummaryVec
->>>>>>> 975d5251
 	updateBatchStatusLatency     *prometheus.SummaryVec
 	blobE2EDispersalLatency      *prometheus.SummaryVec
 	completedBlobs               *prometheus.CounterVec
 	attestation                  *prometheus.GaugeVec
-<<<<<<< HEAD
-	thresholdSignedToDoneLatency *prometheus.GaugeVec
-=======
->>>>>>> 975d5251
 	blobSetSize                  *prometheus.GaugeVec
 }
 
@@ -70,16 +60,6 @@
 		[]string{"type", "quorum"},
 	)
 
-	thresholdSignedToDoneLatency := promauto.With(registry).NewGaugeVec(
-		prometheus.GaugeOpts{
-			Namespace: dispatcherNamespace,
-			Name:      "threshold_signed_to_done_latency_ms",
-			Help: "the time elapsed between the signing percentage reaching a configured threshold, and the end " +
-				"of signature gathering",
-		},
-		[]string{"quorum"},
-	)
-
 	handleBatchLatency := promauto.With(registry).NewSummaryVec(
 		prometheus.SummaryOpts{
 			Namespace:  dispatcherNamespace,
@@ -263,18 +243,12 @@
 		prometheus.SummaryOpts{
 			Namespace:  dispatcherNamespace,
 			Name:       "attestation_update_latency_ms",
-<<<<<<< HEAD
-			Help:       "The time it takes for the signature receiver to yield a new attestation (part of HandleSignatures()).",
-=======
 			Help:       "The time between the signature receiver yielding attestations (part of HandleSignatures()).",
->>>>>>> 975d5251
-			Objectives: objectives,
-		},
-		[]string{},
-	)
-
-<<<<<<< HEAD
-=======
+			Objectives: objectives,
+		},
+		[]string{},
+	)
+
 	attestationBuildingLatency := promauto.With(registry).NewSummaryVec(
 		prometheus.SummaryOpts{
 			Namespace:  dispatcherNamespace,
@@ -306,7 +280,6 @@
 		[]string{"quorum"},
 	)
 
->>>>>>> 975d5251
 	receiveSignaturesLatency := promauto.With(registry).NewSummaryVec(
 		prometheus.SummaryOpts{
 			Namespace:  dispatcherNamespace,
@@ -395,26 +368,16 @@
 		processSigningMessageLatency: processSigningMessageLatency,
 		signingMessageChannelLatency: signingMessageChannelLatency,
 		attestationUpdateLatency:     attestationUpdateLatency,
-<<<<<<< HEAD
-		receiveSignaturesLatency:     receiveSignaturesLatency,
-		aggregateSignaturesLatency:   aggregateSignaturesLatency,
-		putAttestationLatency:        putAttestationLatency,
-=======
 		attestationBuildingLatency:   attestationBuildingLatency,
 		thresholdSignedToDoneLatency: thresholdSignedToDoneLatency,
 		receiveSignaturesLatency:     receiveSignaturesLatency,
 		aggregateSignaturesLatency:   aggregateSignaturesLatency,
 		putAttestationLatency:        putAttestationLatency,
 		attestationUpdateCount:       attestationUpdateCount,
->>>>>>> 975d5251
 		updateBatchStatusLatency:     updateBatchStatusLatency,
 		blobE2EDispersalLatency:      blobE2EDispersalLatency,
 		completedBlobs:               completedBlobs,
 		attestation:                  attestation,
-<<<<<<< HEAD
-		thresholdSignedToDoneLatency: thresholdSignedToDoneLatency,
-=======
->>>>>>> 975d5251
 		blobSetSize:                  blobSetSize,
 	}
 }
@@ -495,8 +458,6 @@
 	m.attestationUpdateLatency.WithLabelValues().Observe(common.ToMilliseconds(duration))
 }
 
-<<<<<<< HEAD
-=======
 func (m *dispatcherMetrics) reportAttestationBuildingLatency(duration time.Duration) {
 	m.attestationBuildingLatency.WithLabelValues().Observe(common.ToMilliseconds(duration))
 }
@@ -506,7 +467,6 @@
 		common.ToMilliseconds(duration))
 }
 
->>>>>>> 975d5251
 func (m *dispatcherMetrics) reportReceiveSignaturesLatency(duration time.Duration) {
 	m.receiveSignaturesLatency.WithLabelValues().Observe(common.ToMilliseconds(duration))
 }
@@ -568,9 +528,4 @@
 		m.attestation.WithLabelValues("non_signers", quorumStr).Set(float64(nonSigners))
 		m.attestation.WithLabelValues("percent_signed", quorumStr).Set(float64(quorumResult.PercentSigned))
 	}
-}
-
-func (m *dispatcherMetrics) reportThresholdSignedToDoneLatency(quorumID core.QuorumID, duration time.Duration) {
-	m.thresholdSignedToDoneLatency.WithLabelValues(fmt.Sprintf("%d", quorumID)).Set(
-		common.ToMilliseconds(duration))
 }