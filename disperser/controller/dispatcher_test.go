package controller_test

import (
	"context"
	"errors"
	"math/big"
	"sync"
	"testing"
	"time"

	"github.com/prometheus/client_golang/prometheus"

	clientsmock "github.com/Layr-Labs/eigenda/api/clients/v2/mock"
	"github.com/Layr-Labs/eigenda/common"
	"github.com/Layr-Labs/eigenda/common/healthcheck"
	"github.com/Layr-Labs/eigenda/core"
	coremock "github.com/Layr-Labs/eigenda/core/mock"
	corev2 "github.com/Layr-Labs/eigenda/core/v2"
	commonv2 "github.com/Layr-Labs/eigenda/disperser/common/v2"
	v2 "github.com/Layr-Labs/eigenda/disperser/common/v2"
	"github.com/Layr-Labs/eigenda/disperser/common/v2/blobstore"
	"github.com/Layr-Labs/eigenda/disperser/controller"
	"github.com/Layr-Labs/eigenda/encoding"
	gethcommon "github.com/ethereum/go-ethereum/common"
	"github.com/gammazero/workerpool"
	"github.com/stretchr/testify/mock"
	"github.com/stretchr/testify/require"
	"github.com/wealdtech/go-merkletree/v2"
	"github.com/wealdtech/go-merkletree/v2/keccak256"
)

var (
	opId0, _          = core.OperatorIDFromHex("e22dae12a0074f20b8fc96a0489376db34075e545ef60c4845d264a732568311")
	opId1, _          = core.OperatorIDFromHex("e23cae12a0074f20b8fc96a0489376db34075e545ef60c4845d264b732568312")
	opId2, _          = core.OperatorIDFromHex("e23cae12a0074f20b8fc96a0489376db34075e545ef60c4845d264b732568313")
	mockChainState, _ = coremock.NewChainDataMock(map[uint8]map[core.OperatorID]int{
		0: {
			opId0: 1,
			opId1: 1,
		},
		1: {
			opId0: 1,
			opId1: 3,
			opId2: 1,
		},
	})
	finalizationBlockDelay = uint64(10)
	maxBatchSize           = int32(5)
)

type dispatcherComponents struct {
	Dispatcher        *controller.Dispatcher
	BlobMetadataStore *blobstore.BlobMetadataStore
	Pool              common.WorkerPool
	ChainReader       *coremock.MockWriter
	ChainState        *coremock.ChainDataMock
	SigAggregator     *core.StdSignatureAggregator
	NodeClientManager *controller.MockClientManager
	BeforeDispatch    controller.BlobCallback
	// CallbackBlobSet is a mock queue used to test the BeforeDispatch callback function
	CallbackBlobSet *controller.MockBlobSet
	BlobSet         *controller.MockBlobSet
	GetHeartbeats   func() []healthcheck.HeartbeatMessage
}

func TestDispatcherHandleBatch(t *testing.T) {
	components := newDispatcherComponents(t)
	components.CallbackBlobSet.On("RemoveBlob", mock.Anything).Return(nil)
	components.BlobSet.On("AddBlob", mock.Anything).Return(nil)
	components.BlobSet.On("Contains", mock.Anything).Return(false)
	components.BlobSet.On("RemoveBlob", mock.Anything).Return(nil)
	objs := setupBlobCerts(t, components.BlobMetadataStore, []core.QuorumID{0, 1}, 2)
	ctx := context.Background()
	// Get batch header hash to mock signatures
	merkleTree, err := corev2.BuildMerkleTree(objs.blobCerts)
	require.NoError(t, err)
	require.NotNil(t, merkleTree)
	require.NotNil(t, merkleTree.Root())
	batchHeader := &corev2.BatchHeader{
		ReferenceBlockNumber: blockNumber - finalizationBlockDelay,
	}
	copy(batchHeader.BatchRoot[:], merkleTree.Root())
	bhh, err := batchHeader.Hash()
	require.NoError(t, err)

	mockClient0 := clientsmock.NewNodeClient()
	sig0 := mockChainState.KeyPairs[opId0].SignMessage(bhh)
	mockClient0.On("StoreChunks", mock.Anything, mock.Anything).Return(sig0, nil)
	op0Port := mockChainState.GetTotalOperatorState(ctx, uint(blockNumber)).PrivateOperators[opId0].V2DispersalPort
	op1Port := mockChainState.GetTotalOperatorState(ctx, uint(blockNumber)).PrivateOperators[opId1].V2DispersalPort
	op2Port := mockChainState.GetTotalOperatorState(ctx, uint(blockNumber)).PrivateOperators[opId2].V2DispersalPort
	require.NotEqual(t, op0Port, op1Port)
	require.NotEqual(t, op0Port, op2Port)
	components.NodeClientManager.On("GetClient", mock.Anything, op0Port).Return(mockClient0, nil)
	mockClient1 := clientsmock.NewNodeClient()
	sig1 := mockChainState.KeyPairs[opId1].SignMessage(bhh)
	mockClient1.On("StoreChunks", mock.Anything, mock.Anything).Return(sig1, nil)
	components.NodeClientManager.On("GetClient", mock.Anything, op1Port).Return(mockClient1, nil)
	mockClient2 := clientsmock.NewNodeClient()
	sig2 := mockChainState.KeyPairs[opId2].SignMessage(bhh)
	mockClient2.On("StoreChunks", mock.Anything, mock.Anything).Return(sig2, nil)
	components.NodeClientManager.On("GetClient", mock.Anything, op2Port).Return(mockClient2, nil)

	sigChan, batchData, err := components.Dispatcher.HandleBatch(ctx)
	require.NoError(t, err)
	for _, key := range objs.blobKeys {
		components.CallbackBlobSet.AssertCalled(t, "RemoveBlob", key)
		components.BlobSet.AssertCalled(t, "AddBlob", key)
		components.BlobSet.AssertCalled(t, "Contains", key)
	}
	components.CallbackBlobSet.AssertNumberOfCalls(t, "RemoveBlob", len(objs.blobKeys))
	components.BlobSet.AssertNumberOfCalls(t, "AddBlob", len(objs.blobKeys))
	components.BlobSet.AssertNumberOfCalls(t, "Contains", len(objs.blobKeys))
	err = components.Dispatcher.HandleSignatures(ctx, ctx, batchData, sigChan)
	require.NoError(t, err)
	for _, key := range objs.blobKeys {
		components.BlobSet.AssertCalled(t, "RemoveBlob", key)
	}

	// Test that the blob metadata status are updated
	bm0, err := components.BlobMetadataStore.GetBlobMetadata(ctx, objs.blobKeys[0])
	require.NoError(t, err)
	require.Equal(t, v2.Complete, bm0.BlobStatus)
	bm1, err := components.BlobMetadataStore.GetBlobMetadata(ctx, objs.blobKeys[1])
	require.NoError(t, err)
	require.Equal(t, v2.Complete, bm1.BlobStatus)

	// Get batch header
	vis, err := components.BlobMetadataStore.GetBlobInclusionInfos(ctx, objs.blobKeys[0])
	require.NoError(t, err)
	require.Len(t, vis, 1)
	bhh, err = vis[0].BatchHeader.Hash()
	require.NoError(t, err)

	// Test that attestation is written
	att, err := components.BlobMetadataStore.GetAttestation(ctx, bhh)
	require.NoError(t, err)
	require.NotNil(t, att)
	require.Equal(t, vis[0].BatchHeader, att.BatchHeader)
	require.Greater(t, att.AttestedAt, uint64(0))
	require.Len(t, att.NonSignerPubKeys, 0)
	require.NotNil(t, att.APKG2)
	require.Len(t, att.QuorumAPKs, 2)
	require.NotNil(t, att.Sigma)
	require.ElementsMatch(t, att.QuorumNumbers, []core.QuorumID{0, 1})
	require.InDeltaMapValues(t, map[core.QuorumID]uint8{0: 100, 1: 100}, att.QuorumResults, 0)

	defer func() {
		heartbeats := components.GetHeartbeats()
		require.NotEmpty(t, heartbeats, "Expected heartbeats, but none were received")

		// Verify that the heartbeat messages have the correct component identifier.
		for _, hb := range heartbeats {
			require.Equal(t, "dispatcher", hb.Component, "Expected heartbeat from encodingManager")
		}

		// Check that timestamps are increasing
		for i := 1; i < len(heartbeats); i++ {
			require.True(t, heartbeats[i].Timestamp.After(heartbeats[i-1].Timestamp) ||
				heartbeats[i].Timestamp.Equal(heartbeats[i-1].Timestamp),
				"Heartbeat timestamps should be increasing")
		}
	}()

	deleteBlobs(t, components.BlobMetadataStore, objs.blobKeys, [][32]byte{bhh})
}

func TestDispatcherInsufficientSignatures(t *testing.T) {
	components := newDispatcherComponents(t)
	components.CallbackBlobSet.On("RemoveBlob", mock.Anything).Return(nil)
	components.BlobSet.On("AddBlob", mock.Anything).Return(nil)
	components.BlobSet.On("Contains", mock.Anything).Return(false)
	components.BlobSet.On("RemoveBlob", mock.Anything).Return(nil)
	failedObjs := setupBlobCerts(t, components.BlobMetadataStore, []core.QuorumID{0, 1}, 2)
	successfulObjs := setupBlobCerts(t, components.BlobMetadataStore, []core.QuorumID{1}, 1)
	ctx := context.Background()
	// Get batch header hash to mock signatures
	certs := make([]*corev2.BlobCertificate, 0, len(failedObjs.blobCerts)+len(successfulObjs.blobCerts))
	certs = append(certs, failedObjs.blobCerts...)
	certs = append(certs, successfulObjs.blobCerts...)
	merkleTree, err := corev2.BuildMerkleTree(certs)
	require.NoError(t, err)
	require.NotNil(t, merkleTree)
	require.NotNil(t, merkleTree.Root())
	batchHeader := &corev2.BatchHeader{
		ReferenceBlockNumber: blockNumber - finalizationBlockDelay,
	}
	copy(batchHeader.BatchRoot[:], merkleTree.Root())
	bhh, err := batchHeader.Hash()
	require.NoError(t, err)

	// only op2 signs - quorum 0 will have 0 signing rate, quorum 1 will have 20%
	mockClient0 := clientsmock.NewNodeClient()
	mockClient0.On("StoreChunks", mock.Anything, mock.Anything).Return(nil, errors.New("failure"))
	op0Port := mockChainState.GetTotalOperatorState(ctx, uint(blockNumber)).PrivateOperators[opId0].V2DispersalPort
	op1Port := mockChainState.GetTotalOperatorState(ctx, uint(blockNumber)).PrivateOperators[opId1].V2DispersalPort
	op2Port := mockChainState.GetTotalOperatorState(ctx, uint(blockNumber)).PrivateOperators[opId2].V2DispersalPort
	require.NotEqual(t, op0Port, op1Port)
	require.NotEqual(t, op0Port, op2Port)
	components.NodeClientManager.On("GetClient", mock.Anything, op0Port).Return(mockClient0, nil)
	mockClient1 := clientsmock.NewNodeClient()
	mockClient1.On("StoreChunks", mock.Anything, mock.Anything).Return(nil, errors.New("failure"))
	components.NodeClientManager.On("GetClient", mock.Anything, op1Port).Return(mockClient1, nil)
	mockClient2 := clientsmock.NewNodeClient()
	sig := mockChainState.KeyPairs[opId2].SignMessage(bhh)
	mockClient2.On("StoreChunks", mock.Anything, mock.Anything).Return(sig, nil)
	components.NodeClientManager.On("GetClient", mock.Anything, op2Port).Return(mockClient2, nil)

	sigChan, batchData, err := components.Dispatcher.HandleBatch(ctx)
	require.NoError(t, err)
	err = components.Dispatcher.HandleSignatures(ctx, ctx, batchData, sigChan)
	require.NoError(t, err)

	// Test that the blob metadata status are updated
	for _, blobKey := range failedObjs.blobKeys {
		bm, err := components.BlobMetadataStore.GetBlobMetadata(ctx, blobKey)
		require.NoError(t, err)
		require.Equal(t, v2.Failed, bm.BlobStatus)
	}
	for _, blobKey := range successfulObjs.blobKeys {
		bm, err := components.BlobMetadataStore.GetBlobMetadata(ctx, blobKey)
		require.NoError(t, err)
		require.Equal(t, v2.Complete, bm.BlobStatus)
	}
	components.BlobSet.AssertNumberOfCalls(t, "RemoveBlob", len(failedObjs.blobKeys)+len(successfulObjs.blobKeys))

	// Get batch header
	vis, err := components.BlobMetadataStore.GetBlobInclusionInfos(ctx, failedObjs.blobKeys[0])
	require.NoError(t, err)
	require.Len(t, vis, 1)
	bhh, err = vis[0].BatchHeader.Hash()
	require.NoError(t, err)

	// Test that attestation is written
	att, err := components.BlobMetadataStore.GetAttestation(ctx, bhh)
	require.NoError(t, err)
	require.NotNil(t, att)
	require.Equal(t, vis[0].BatchHeader, att.BatchHeader)
	require.Greater(t, att.AttestedAt, uint64(0))
	require.Len(t, att.NonSignerPubKeys, 2)
	require.NotNil(t, att.APKG2)
	require.Len(t, att.QuorumAPKs, 1)
	require.NotNil(t, att.Sigma)
	require.ElementsMatch(t, att.QuorumNumbers, []core.QuorumID{1})
	require.InDeltaMapValues(t, map[core.QuorumID]uint8{1: 20}, att.QuorumResults, 0)

	defer func() {
		heartbeats := components.GetHeartbeats()
		require.NotEmpty(t, heartbeats, "Expected heartbeats, but none were received")

		// Verify that the heartbeat messages have the correct component identifier.
		for _, hb := range heartbeats {
			require.Equal(t, "dispatcher", hb.Component, "Expected heartbeat from encodingManager")
		}

		// Check that timestamps are increasing
		for i := 1; i < len(heartbeats); i++ {
			require.True(t, heartbeats[i].Timestamp.After(heartbeats[i-1].Timestamp) ||
				heartbeats[i].Timestamp.Equal(heartbeats[i-1].Timestamp),
				"Heartbeat timestamps should be increasing")
		}
	}()

	deleteBlobs(t, components.BlobMetadataStore, failedObjs.blobKeys, [][32]byte{bhh})
	deleteBlobs(t, components.BlobMetadataStore, successfulObjs.blobKeys, [][32]byte{bhh})
}

func TestDispatcherInsufficientSignatures2(t *testing.T) {
	components := newDispatcherComponents(t)
	components.CallbackBlobSet.On("RemoveBlob", mock.Anything).Return(nil)
	components.BlobSet.On("AddBlob", mock.Anything).Return(nil)
	components.BlobSet.On("Contains", mock.Anything).Return(false)
	components.BlobSet.On("RemoveBlob", mock.Anything).Return(nil)
	objsInBothQuorum := setupBlobCerts(t, components.BlobMetadataStore, []core.QuorumID{0, 1}, 2)
	objsInQuorum1 := setupBlobCerts(t, components.BlobMetadataStore, []core.QuorumID{1}, 1)
	ctx := context.Background()
	// Get batch header hash to mock signatures
	certs := make([]*corev2.BlobCertificate, 0, len(objsInBothQuorum.blobCerts)+len(objsInQuorum1.blobCerts))
	certs = append(certs, objsInBothQuorum.blobCerts...)
	certs = append(certs, objsInQuorum1.blobCerts...)
	merkleTree, err := corev2.BuildMerkleTree(certs)
	require.NoError(t, err)
	require.NotNil(t, merkleTree)
	require.NotNil(t, merkleTree.Root())

	// no operators sign, all blobs will have insufficient signatures
	mockClient0 := clientsmock.NewNodeClient()
	mockClient0.On("StoreChunks", mock.Anything, mock.Anything).Return(nil, errors.New("failure"))
	op0Port := mockChainState.GetTotalOperatorState(ctx, uint(blockNumber)).PrivateOperators[opId0].V2DispersalPort
	op1Port := mockChainState.GetTotalOperatorState(ctx, uint(blockNumber)).PrivateOperators[opId1].V2DispersalPort
	op2Port := mockChainState.GetTotalOperatorState(ctx, uint(blockNumber)).PrivateOperators[opId2].V2DispersalPort
	require.NotEqual(t, op0Port, op1Port)
	require.NotEqual(t, op0Port, op2Port)
	components.NodeClientManager.On("GetClient", mock.Anything, op0Port).Return(mockClient0, nil)
	mockClient1 := clientsmock.NewNodeClient()
	mockClient1.On("StoreChunks", mock.Anything, mock.Anything).Return(nil, errors.New("failure"))
	components.NodeClientManager.On("GetClient", mock.Anything, op1Port).Return(mockClient1, nil)
	mockClient2 := clientsmock.NewNodeClient()
	mockClient2.On("StoreChunks", mock.Anything, mock.Anything).Return(nil, errors.New("failure"))
	components.NodeClientManager.On("GetClient", mock.Anything, op2Port).Return(mockClient2, nil)

	sigChan, batchData, err := components.Dispatcher.HandleBatch(ctx)
	require.NoError(t, err)
	err = components.Dispatcher.HandleSignatures(ctx, ctx, batchData, sigChan)
	require.ErrorContains(t, err, "all quorums received no attestation")

	// Test that the blob metadata status are updated
	for _, blobKey := range objsInBothQuorum.blobKeys {
		bm, err := components.BlobMetadataStore.GetBlobMetadata(ctx, blobKey)
		require.NoError(t, err)
		require.Equal(t, v2.Failed, bm.BlobStatus)
	}
	for _, blobKey := range objsInQuorum1.blobKeys {
		bm, err := components.BlobMetadataStore.GetBlobMetadata(ctx, blobKey)
		require.NoError(t, err)
		require.Equal(t, v2.Failed, bm.BlobStatus)
	}

	// Get batch header
	vis, err := components.BlobMetadataStore.GetBlobInclusionInfos(ctx, objsInBothQuorum.blobKeys[0])
	require.NoError(t, err)
	require.Len(t, vis, 1)
	bhh, err := vis[0].BatchHeader.Hash()
	require.NoError(t, err)

	// Test that empty attestation is written
	att, err := components.BlobMetadataStore.GetAttestation(ctx, bhh)
	require.NoError(t, err)
	require.Nil(t, att.APKG2)
	require.Len(t, att.QuorumAPKs, 0)
	require.Nil(t, att.Sigma)
	require.Len(t, att.QuorumNumbers, 0)
	require.Len(t, att.QuorumResults, 0)
	require.Len(t, att.NonSignerPubKeys, 0)

	defer func() {
		heartbeats := components.GetHeartbeats()
		require.NotEmpty(t, heartbeats, "Expected heartbeats, but none were received")

		// Verify that the heartbeat messages have the correct component identifier.
		for _, hb := range heartbeats {
			require.Equal(t, "dispatcher", hb.Component, "Expected heartbeat from encodingManager")
		}

		// Check that timestamps are increasing
		for i := 1; i < len(heartbeats); i++ {
			require.True(t, heartbeats[i].Timestamp.After(heartbeats[i-1].Timestamp) ||
				heartbeats[i].Timestamp.Equal(heartbeats[i-1].Timestamp),
				"Heartbeat timestamps should be increasing")
		}
	}()

	deleteBlobs(t, components.BlobMetadataStore, objsInBothQuorum.blobKeys, [][32]byte{bhh})
	deleteBlobs(t, components.BlobMetadataStore, objsInQuorum1.blobKeys, [][32]byte{bhh})
}

func TestDispatcherMaxBatchSize(t *testing.T) {
	components := newDispatcherComponents(t)
	components.CallbackBlobSet.On("RemoveBlob", mock.Anything).Return(nil)
	components.BlobSet.On("AddBlob", mock.Anything).Return(nil)
	components.BlobSet.On("Contains", mock.Anything).Return(false)
	components.BlobSet.On("RemoveBlob", mock.Anything).Return(nil)
	numBlobs := 12
	objs := setupBlobCerts(t, components.BlobMetadataStore, []core.QuorumID{0, 1}, numBlobs)
	ctx := context.Background()
	expectedNumBatches := (numBlobs + int(maxBatchSize) - 1) / int(maxBatchSize)
	for i := 0; i < expectedNumBatches; i++ {
		batchData, err := components.Dispatcher.NewBatch(ctx, blockNumber)
		require.NoError(t, err)
		if i < expectedNumBatches-1 {
			require.Len(t, batchData.Batch.BlobCertificates, int(maxBatchSize))
		} else {
			require.Len(t, batchData.Batch.BlobCertificates, numBlobs%int(maxBatchSize))
		}
	}

	for _, key := range objs.blobKeys {
		err := blobMetadataStore.UpdateBlobStatus(ctx, key, v2.GatheringSignatures)
		require.NoError(t, err)
	}

	_, err := components.Dispatcher.NewBatch(ctx, blockNumber)
	require.ErrorContains(t, err, "no blobs to dispatch")

	deleteBlobs(t, components.BlobMetadataStore, objs.blobKeys, nil)
}

func TestDispatcherNewBatch(t *testing.T) {
	components := newDispatcherComponents(t)
	components.CallbackBlobSet.On("RemoveBlob", mock.Anything).Return(nil)
	components.BlobSet.On("AddBlob", mock.Anything).Return(nil)
	components.BlobSet.On("Contains", mock.Anything).Return(false)
	components.BlobSet.On("RemoveBlob", mock.Anything).Return(nil)
	objs := setupBlobCerts(t, components.BlobMetadataStore, []core.QuorumID{0, 1}, 2)
	require.Len(t, objs.blobHedaers, 2)
	require.Len(t, objs.blobKeys, 2)
	require.Len(t, objs.blobMetadatas, 2)
	require.Len(t, objs.blobCerts, 2)
	ctx := context.Background()

	batchData, err := components.Dispatcher.NewBatch(ctx, blockNumber)
	require.NoError(t, err)
	batch := batchData.Batch
	bhh, keys, state := batchData.BatchHeaderHash, batchData.BlobKeys, batchData.OperatorState
	require.NotNil(t, batch)
	require.NotNil(t, batch.BatchHeader)
	require.NotNil(t, bhh)
	require.NotNil(t, keys)
	require.NotNil(t, state)
	require.ElementsMatch(t, keys, objs.blobKeys)

	// Test that the batch header hash is correct
	hash, err := batch.BatchHeader.Hash()
	require.NoError(t, err)
	require.Equal(t, bhh, hash)

	// Test that the batch header is correct
	require.Equal(t, blockNumber, batch.BatchHeader.ReferenceBlockNumber)
	require.NotNil(t, batch.BatchHeader.BatchRoot)

	// Test that the batch header is written
	bh, err := components.BlobMetadataStore.GetBatchHeader(ctx, bhh)
	require.NoError(t, err)
	require.NotNil(t, bh)
	require.Equal(t, bh, batch.BatchHeader)

	// Test that blob inclusion infos are written
	vi0, err := components.BlobMetadataStore.GetBlobInclusionInfo(ctx, objs.blobKeys[0], bhh)
	require.NoError(t, err)
	require.NotNil(t, vi0)
	cert := batch.BlobCertificates[vi0.BlobIndex]
	require.Equal(t, objs.blobHedaers[0], cert.BlobHeader)
	require.Equal(t, objs.blobKeys[0], vi0.BlobKey)
	require.Equal(t, bh, vi0.BatchHeader)
	certHash, err := cert.Hash()
	require.NoError(t, err)
	proof, err := core.DeserializeMerkleProof(vi0.InclusionProof, uint64(vi0.BlobIndex))
	require.NoError(t, err)
	verified, err := merkletree.VerifyProofUsing(certHash[:], false, proof, [][]byte{vi0.BatchRoot[:]}, keccak256.New())
	require.NoError(t, err)
	require.True(t, verified)

	for _, key := range objs.blobKeys {
		err = blobMetadataStore.UpdateBlobStatus(ctx, key, v2.GatheringSignatures)
		require.NoError(t, err)
	}

	// Attempt to create a batch with the same blobs
	_, err = components.Dispatcher.NewBatch(ctx, blockNumber)
	require.ErrorContains(t, err, "no blobs to dispatch")

	deleteBlobs(t, components.BlobMetadataStore, objs.blobKeys, [][32]byte{bhh})
}

func TestDispatcherNewBatchFailure(t *testing.T) {
	components := newDispatcherComponents(t)
	numBlobs := int(maxBatchSize + 1)
	components.CallbackBlobSet.On("RemoveBlob", mock.Anything).Return(nil)
	components.BlobSet.On("AddBlob", mock.Anything).Return(nil)
	components.BlobSet.On("Contains", mock.Anything).Return(false)
	components.BlobSet.On("RemoveBlob", mock.Anything).Return(nil)
	objs := setupBlobCerts(t, components.BlobMetadataStore, []core.QuorumID{0, 1}, numBlobs)
	require.Len(t, objs.blobHedaers, numBlobs)
	require.Len(t, objs.blobKeys, numBlobs)
	require.Len(t, objs.blobMetadatas, numBlobs)
	require.Len(t, objs.blobCerts, numBlobs)
	ctx := context.Background()

	// process one batch to set cursor
	_, err := components.Dispatcher.NewBatch(ctx, blockNumber)
	require.NoError(t, err)
	for i := 0; i < int(maxBatchSize); i++ {
		err = blobMetadataStore.UpdateBlobStatus(ctx, objs.blobKeys[i], v2.GatheringSignatures)
		require.NoError(t, err)
	}

	// create stale blob
	staleKey, staleHeader := newBlob(t, []core.QuorumID{0, 1})
	meta := &commonv2.BlobMetadata{
		BlobHeader: staleHeader,
		BlobStatus: commonv2.Encoded,
		Expiry:     objs.blobMetadatas[0].Expiry,
		NumRetries: 0,
		UpdatedAt:  objs.blobMetadatas[0].UpdatedAt - uint64(time.Hour.Nanoseconds()),
	}
	err = blobMetadataStore.PutBlobMetadata(ctx, meta)
	require.NoError(t, err)
	staleCert := &corev2.BlobCertificate{
		BlobHeader: staleHeader,
		RelayKeys:  []corev2.RelayKey{0, 1, 2},
	}
	err = blobMetadataStore.PutBlobCertificate(ctx, staleCert, &encoding.FragmentInfo{})
	require.NoError(t, err)

	// process another batch (excludes stale blob)
	batchData, err := components.Dispatcher.NewBatch(ctx, blockNumber)
	require.NoError(t, err)
	require.Len(t, batchData.Batch.BlobCertificates, 1)
	require.Equal(t, objs.blobKeys[maxBatchSize], batchData.BlobKeys[0])
	err = blobMetadataStore.UpdateBlobStatus(ctx, objs.blobKeys[maxBatchSize], v2.GatheringSignatures)
	require.NoError(t, err)

	// cursor should be reset and pick up stale blob
	newBatchData, err := components.Dispatcher.NewBatch(ctx, blockNumber)
	require.NoError(t, err)
	require.Len(t, batchData.Batch.BlobCertificates, 1)
	require.Equal(t, staleKey, newBatchData.BlobKeys[0])

	deleteBlobs(t, components.BlobMetadataStore, objs.blobKeys, [][32]byte{batchData.BatchHeaderHash, batchData.BatchHeaderHash})
	deleteBlobs(t, components.BlobMetadataStore, []corev2.BlobKey{staleKey}, [][32]byte{newBatchData.BatchHeaderHash})
}

func TestDispatcherDedupBlobs(t *testing.T) {
	components := newDispatcherComponents(t)
	components.CallbackBlobSet.On("RemoveBlob", mock.Anything).Return(nil)
	components.BlobSet.On("AddBlob", mock.Anything).Return(nil)
	components.BlobSet.On("RemoveBlob", mock.Anything).Return(nil)
	objs := setupBlobCerts(t, components.BlobMetadataStore, []core.QuorumID{0, 1}, 1)
	// It should be dedup'd
	components.BlobSet.On("Contains", objs.blobKeys[0]).Return(true)

	ctx := context.Background()
	batchData, err := components.Dispatcher.NewBatch(ctx, blockNumber)
	require.ErrorContains(t, err, "no blobs to dispatch")
	require.Nil(t, batchData)

	deleteBlobs(t, components.BlobMetadataStore, objs.blobKeys, nil)
}

func TestDispatcherBuildMerkleTree(t *testing.T) {
	certs := []*corev2.BlobCertificate{
		{
			BlobHeader: &corev2.BlobHeader{
				BlobVersion:     0,
				QuorumNumbers:   []core.QuorumID{0},
				BlobCommitments: mockCommitment,
				PaymentMetadata: core.PaymentMetadata{
					AccountID:         gethcommon.Address{1},
					Timestamp:         0,
					CumulativePayment: big.NewInt(532),
				},
			},
			Signature: []byte("signature"),
			RelayKeys: []corev2.RelayKey{0},
		},
		{
			BlobHeader: &corev2.BlobHeader{
				BlobVersion:     0,
				QuorumNumbers:   []core.QuorumID{0, 1},
				BlobCommitments: mockCommitment,
				PaymentMetadata: core.PaymentMetadata{
					AccountID:         gethcommon.Address{2},
					Timestamp:         0,
					CumulativePayment: big.NewInt(532),
				},
			},
			Signature: []byte("signature"),
			RelayKeys: []corev2.RelayKey{0, 1, 2},
		},
	}
	merkleTree, err := corev2.BuildMerkleTree(certs)
	require.NoError(t, err)
	require.NotNil(t, merkleTree)
	require.NotNil(t, merkleTree.Root())

	proof, err := merkleTree.GenerateProofWithIndex(uint64(0), 0)
	require.NoError(t, err)
	require.NotNil(t, proof)
	hash, err := certs[0].Hash()
	require.NoError(t, err)
	verified, err := merkletree.VerifyProofUsing(hash[:], false, proof, [][]byte{merkleTree.Root()}, keccak256.New())
	require.NoError(t, err)
	require.True(t, verified)

	proof, err = merkleTree.GenerateProofWithIndex(uint64(1), 0)
	require.NoError(t, err)
	require.NotNil(t, proof)
	hash, err = certs[1].Hash()
	require.NoError(t, err)
	verified, err = merkletree.VerifyProofUsing(hash[:], false, proof, [][]byte{merkleTree.Root()}, keccak256.New())
	require.NoError(t, err)
	require.True(t, verified)
}

type testObjects struct {
	blobHedaers   []*corev2.BlobHeader
	blobKeys      []corev2.BlobKey
	blobMetadatas []*v2.BlobMetadata
	blobCerts     []*corev2.BlobCertificate
}

func setupBlobCerts(t *testing.T, blobMetadataStore *blobstore.BlobMetadataStore, quorumNumbers []core.QuorumID, numObjects int) *testObjects {
	ctx := context.Background()
	headers := make([]*corev2.BlobHeader, numObjects)
	keys := make([]corev2.BlobKey, numObjects)
	metadatas := make([]*v2.BlobMetadata, numObjects)
	certs := make([]*corev2.BlobCertificate, numObjects)
	for i := 0; i < numObjects; i++ {
		keys[i], headers[i] = newBlob(t, quorumNumbers)
		now := time.Now()
		metadatas[i] = &v2.BlobMetadata{
			BlobHeader: headers[i],
			BlobStatus: v2.Encoded,
			Expiry:     uint64(now.Add(time.Hour).Unix()),
			NumRetries: 0,
			UpdatedAt:  uint64(now.UnixNano()) - uint64(i),
		}
		err := blobMetadataStore.PutBlobMetadata(ctx, metadatas[i])
		require.NoError(t, err)

		certs[i] = &corev2.BlobCertificate{
			BlobHeader: headers[i],
			RelayKeys:  []corev2.RelayKey{0, 1, 2},
		}
		err = blobMetadataStore.PutBlobCertificate(ctx, certs[i], &encoding.FragmentInfo{})
		require.NoError(t, err)
	}

	return &testObjects{
		blobHedaers:   headers,
		blobKeys:      keys,
		blobMetadatas: metadatas,
		blobCerts:     certs,
	}
}

func deleteBlobs(t *testing.T, blobMetadataStore *blobstore.BlobMetadataStore, keys []corev2.BlobKey, batchHeaderHashes [][32]byte) {
	ctx := context.Background()
	for _, key := range keys {
		err := blobMetadataStore.DeleteBlobMetadata(ctx, key)
		require.NoError(t, err)
		err = blobMetadataStore.DeleteBlobCertificate(ctx, key)
		require.NoError(t, err)
	}

	for _, bhh := range batchHeaderHashes {
		err := blobMetadataStore.DeleteBatchHeader(ctx, bhh)
		require.NoError(t, err)
	}
}

func newDispatcherComponents(t *testing.T) *dispatcherComponents {
	// logger := testutils.GetLogger()
	logger, err := common.NewLogger(common.DefaultLoggerConfig())
	require.NoError(t, err)
	pool := workerpool.New(5)

	chainReader := &coremock.MockWriter{}
	chainReader.On("OperatorIDToAddress").Return(gethcommon.Address{0}, nil)
	agg, err := core.NewStdSignatureAggregator(logger, chainReader)
	require.NoError(t, err)
	nodeClientManager := &controller.MockClientManager{}
	mockChainState.On("GetCurrentBlockNumber").Return(uint(blockNumber), nil)
	callBackBlobSet := &controller.MockBlobSet{}
	beforeDispatch := func(blobKey corev2.BlobKey) error {
		callBackBlobSet.RemoveBlob(blobKey)
		return nil
	}
	blobSet := &controller.MockBlobSet{}
	blobSet.On("Size", mock.Anything).Return(0)

	// Heartbeat tracking variables
	var mu sync.Mutex
	var heartbeatsReceived []healthcheck.HeartbeatMessage
	doneListening := make(chan bool)

	// Mocked signalHeartbeat function
	mockSignalHeartbeat := func() {
		mu.Lock()
		defer mu.Unlock()
		heartbeatsReceived = append(heartbeatsReceived, healthcheck.HeartbeatMessage{
			Component: "dispatcher",
			Timestamp: time.Now(),
		})
	}

	d, err := controller.NewDispatcher(&controller.DispatcherConfig{
<<<<<<< HEAD
		PullInterval:           1 * time.Second,
		FinalizationBlockDelay: finalizationBlockDelay,
		NodeRequestTimeout:     1 * time.Second,
		NumRequestRetries:      3,
		MaxBatchSize:           maxBatchSize,
	}, blobMetadataStore, pool, mockChainState, agg, nodeClientManager, logger, prometheus.NewRegistry(), beforeDispatch, blobSet, mockSignalHeartbeat)
=======
		PullInterval:            1 * time.Second,
		FinalizationBlockDelay:  finalizationBlockDelay,
		AttestationTimeout:      1 * time.Second,
		BatchAttestationTimeout: 2 * time.Second,
		NumRequestRetries:       3,
		MaxBatchSize:            maxBatchSize,
	}, blobMetadataStore, pool, mockChainState, agg, nodeClientManager, logger, prometheus.NewRegistry(), beforeDispatch, blobSet)
>>>>>>> a62d19bf
	require.NoError(t, err)
	return &dispatcherComponents{
		Dispatcher:        d,
		BlobMetadataStore: blobMetadataStore,
		Pool:              pool,
		ChainReader:       chainReader,
		ChainState:        mockChainState,
		SigAggregator:     agg,
		NodeClientManager: nodeClientManager,
		BeforeDispatch:    beforeDispatch,
		CallbackBlobSet:   callBackBlobSet,
		BlobSet:           blobSet,
		GetHeartbeats: func() []healthcheck.HeartbeatMessage {
			close(doneListening) // Stop tracking
			mu.Lock()
			defer mu.Unlock()
			return heartbeatsReceived
		},
	}
}<|MERGE_RESOLUTION|>--- conflicted
+++ resolved
@@ -675,22 +675,13 @@
 	}
 
 	d, err := controller.NewDispatcher(&controller.DispatcherConfig{
-<<<<<<< HEAD
-		PullInterval:           1 * time.Second,
-		FinalizationBlockDelay: finalizationBlockDelay,
-		NodeRequestTimeout:     1 * time.Second,
-		NumRequestRetries:      3,
-		MaxBatchSize:           maxBatchSize,
-	}, blobMetadataStore, pool, mockChainState, agg, nodeClientManager, logger, prometheus.NewRegistry(), beforeDispatch, blobSet, mockSignalHeartbeat)
-=======
 		PullInterval:            1 * time.Second,
 		FinalizationBlockDelay:  finalizationBlockDelay,
 		AttestationTimeout:      1 * time.Second,
 		BatchAttestationTimeout: 2 * time.Second,
 		NumRequestRetries:       3,
 		MaxBatchSize:            maxBatchSize,
-	}, blobMetadataStore, pool, mockChainState, agg, nodeClientManager, logger, prometheus.NewRegistry(), beforeDispatch, blobSet)
->>>>>>> a62d19bf
+	}, blobMetadataStore, pool, mockChainState, agg, nodeClientManager, logger, prometheus.NewRegistry(), beforeDispatch, blobSet, mockSignalHeartbeat)
 	require.NoError(t, err)
 	return &dispatcherComponents{
 		Dispatcher:        d,
