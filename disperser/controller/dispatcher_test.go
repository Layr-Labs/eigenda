package controller_test

import (
	"context"
	"errors"
	"math/big"
	"testing"
	"time"

	"github.com/prometheus/client_golang/prometheus"

	clientsmock "github.com/Layr-Labs/eigenda/api/clients/v2/mock"
	"github.com/Layr-Labs/eigenda/common"
	"github.com/Layr-Labs/eigenda/core"
	coremock "github.com/Layr-Labs/eigenda/core/mock"
	corev2 "github.com/Layr-Labs/eigenda/core/v2"
	commonv2 "github.com/Layr-Labs/eigenda/disperser/common/v2"
	v2 "github.com/Layr-Labs/eigenda/disperser/common/v2"
	"github.com/Layr-Labs/eigenda/disperser/common/v2/blobstore"
	"github.com/Layr-Labs/eigenda/disperser/controller"
	"github.com/Layr-Labs/eigenda/encoding"
	gethcommon "github.com/ethereum/go-ethereum/common"
	"github.com/gammazero/workerpool"
	"github.com/stretchr/testify/mock"
	"github.com/stretchr/testify/require"
	"github.com/wealdtech/go-merkletree/v2"
	"github.com/wealdtech/go-merkletree/v2/keccak256"
)

var (
	opId0, _          = core.OperatorIDFromHex("e22dae12a0074f20b8fc96a0489376db34075e545ef60c4845d264a732568311")
	opId1, _          = core.OperatorIDFromHex("e23cae12a0074f20b8fc96a0489376db34075e545ef60c4845d264b732568312")
	opId2, _          = core.OperatorIDFromHex("e23cae12a0074f20b8fc96a0489376db34075e545ef60c4845d264b732568313")
	mockChainState, _ = coremock.NewChainDataMock(map[uint8]map[core.OperatorID]int{
		0: {
			opId0: 1,
			opId1: 1,
		},
		1: {
			opId0: 1,
			opId1: 3,
			opId2: 1,
		},
	})
	finalizationBlockDelay = uint64(10)
	maxBatchSize           = int32(5)
)

type dispatcherComponents struct {
	Dispatcher        *controller.Dispatcher
	BlobMetadataStore *blobstore.BlobMetadataStore
	Pool              common.WorkerPool
	ChainReader       *coremock.MockWriter
	ChainState        *coremock.ChainDataMock
	SigAggregator     *core.StdSignatureAggregator
	NodeClientManager *controller.MockClientManager
	BeforeDispatch    controller.BlobCallback
	// CallbackBlobSet is a mock queue used to test the BeforeDispatch callback function
	CallbackBlobSet    *controller.MockBlobSet
	BlobSet            *controller.MockBlobSet
	CachedOnchainState *controller.CachedOnchainState
}

// Helper function to create a CachedOnchainState for testing
func createCachedState(t *testing.T, ctx context.Context, blockNum uint64) *controller.CachedOnchainState {
	state, err := mockChainState.GetIndexedOperatorState(ctx, uint(blockNum), []core.QuorumID{0, 1})
	require.NoError(t, err)
	return &controller.CachedOnchainState{
		ReferenceBlockNumber: blockNum,
		OperatorState:        state,
		LastRefreshed:        time.Now(),
	}
}

func TestDispatcherHandleBatch(t *testing.T) {
	components := newDispatcherComponents(t)
	components.CallbackBlobSet.On("RemoveBlob", mock.Anything).Return(nil)
	components.BlobSet.On("AddBlob", mock.Anything).Return(nil)
	components.BlobSet.On("Contains", mock.Anything).Return(false)
	components.BlobSet.On("RemoveBlob", mock.Anything).Return(nil)
	objs := setupBlobCerts(t, components.BlobMetadataStore, []core.QuorumID{0, 1}, 2)
	ctx := context.Background()
	blockNumber := uint64(100)
	require.NoError(t, components.Dispatcher.Start(ctx))

	// Get batch header hash to mock signatures
	merkleTree, err := corev2.BuildMerkleTree(objs.blobCerts)
	require.NoError(t, err)
	require.NotNil(t, merkleTree)
	require.NotNil(t, merkleTree.Root())
	batchHeader := &corev2.BatchHeader{
		ReferenceBlockNumber: blockNumber - finalizationBlockDelay,
	}
	copy(batchHeader.BatchRoot[:], merkleTree.Root())
	bhh, err := batchHeader.Hash()
	require.NoError(t, err)

	mockClient0 := clientsmock.NewNodeClient()
	sig0 := mockChainState.KeyPairs[opId0].SignMessage(bhh)
	mockClient0.On("StoreChunks", mock.Anything, mock.Anything).Return(sig0, nil)
	op0Port := mockChainState.GetTotalOperatorState(ctx, uint(blockNumber)).PrivateOperators[opId0].V2DispersalPort
	op1Port := mockChainState.GetTotalOperatorState(ctx, uint(blockNumber)).PrivateOperators[opId1].V2DispersalPort
	op2Port := mockChainState.GetTotalOperatorState(ctx, uint(blockNumber)).PrivateOperators[opId2].V2DispersalPort
	require.NotEqual(t, op0Port, op1Port)
	require.NotEqual(t, op0Port, op2Port)
	components.NodeClientManager.On("GetClient", mock.Anything, op0Port).Return(mockClient0, nil)
	mockClient1 := clientsmock.NewNodeClient()
	sig1 := mockChainState.KeyPairs[opId1].SignMessage(bhh)
	mockClient1.On("StoreChunks", mock.Anything, mock.Anything).Return(sig1, nil)
	components.NodeClientManager.On("GetClient", mock.Anything, op1Port).Return(mockClient1, nil)
	mockClient2 := clientsmock.NewNodeClient()
	sig2 := mockChainState.KeyPairs[opId2].SignMessage(bhh)
	mockClient2.On("StoreChunks", mock.Anything, mock.Anything).Return(sig2, nil)
	components.NodeClientManager.On("GetClient", mock.Anything, op2Port).Return(mockClient2, nil)

	sigChan, batchData, err := components.Dispatcher.HandleBatch(ctx)
	require.NoError(t, err)
	for _, key := range objs.blobKeys {
		components.CallbackBlobSet.AssertCalled(t, "RemoveBlob", key)
		components.BlobSet.AssertCalled(t, "AddBlob", key)
		components.BlobSet.AssertCalled(t, "Contains", key)
	}
	components.CallbackBlobSet.AssertNumberOfCalls(t, "RemoveBlob", len(objs.blobKeys))
	components.BlobSet.AssertNumberOfCalls(t, "AddBlob", len(objs.blobKeys))
	components.BlobSet.AssertNumberOfCalls(t, "Contains", len(objs.blobKeys))
	err = components.Dispatcher.HandleSignatures(ctx, ctx, batchData, sigChan)
	require.NoError(t, err)
	for _, key := range objs.blobKeys {
		components.BlobSet.AssertCalled(t, "RemoveBlob", key)
	}

	// Test that the blob metadata status are updated
	bm0, err := components.BlobMetadataStore.GetBlobMetadata(ctx, objs.blobKeys[0])
	require.NoError(t, err)
	require.Equal(t, v2.Complete, bm0.BlobStatus)
	bm1, err := components.BlobMetadataStore.GetBlobMetadata(ctx, objs.blobKeys[1])
	require.NoError(t, err)
	require.Equal(t, v2.Complete, bm1.BlobStatus)

	// Get batch header
	vis, err := components.BlobMetadataStore.GetBlobInclusionInfos(ctx, objs.blobKeys[0])
	require.NoError(t, err)
	require.Len(t, vis, 1)
	bhh, err = vis[0].BatchHeader.Hash()
	require.NoError(t, err)

	// Test that attestation is written
	att, err := components.BlobMetadataStore.GetAttestation(ctx, bhh)
	require.NoError(t, err)
	require.NotNil(t, att)
	require.Equal(t, vis[0].BatchHeader, att.BatchHeader)
	require.Greater(t, att.AttestedAt, uint64(0))
	require.Len(t, att.NonSignerPubKeys, 0)
	require.NotNil(t, att.APKG2)
	require.Len(t, att.QuorumAPKs, 2)
	require.NotNil(t, att.Sigma)
	require.ElementsMatch(t, att.QuorumNumbers, []core.QuorumID{0, 1})
	require.InDeltaMapValues(t, map[core.QuorumID]uint8{0: 100, 1: 100}, att.QuorumResults, 0)

	deleteBlobs(t, components.BlobMetadataStore, objs.blobKeys, [][32]byte{bhh})
}

func TestDispatcherInsufficientSignatures(t *testing.T) {
	components := newDispatcherComponents(t)
	components.CallbackBlobSet.On("RemoveBlob", mock.Anything).Return(nil)
	components.BlobSet.On("AddBlob", mock.Anything).Return(nil)
	components.BlobSet.On("Contains", mock.Anything).Return(false)
	components.BlobSet.On("RemoveBlob", mock.Anything).Return(nil)
	failedObjs := setupBlobCerts(t, components.BlobMetadataStore, []core.QuorumID{0, 1}, 2)
	successfulObjs := setupBlobCerts(t, components.BlobMetadataStore, []core.QuorumID{1}, 1)
	ctx := context.Background()
	blockNumber := uint64(100)
	require.NoError(t, components.Dispatcher.Start(ctx))

	// Get batch header hash to mock signatures
	certs := make([]*corev2.BlobCertificate, 0, len(failedObjs.blobCerts)+len(successfulObjs.blobCerts))
	certs = append(certs, failedObjs.blobCerts...)
	certs = append(certs, successfulObjs.blobCerts...)
	merkleTree, err := corev2.BuildMerkleTree(certs)
	require.NoError(t, err)
	require.NotNil(t, merkleTree)
	require.NotNil(t, merkleTree.Root())
	batchHeader := &corev2.BatchHeader{
		ReferenceBlockNumber: blockNumber - finalizationBlockDelay,
	}
	copy(batchHeader.BatchRoot[:], merkleTree.Root())
	bhh, err := batchHeader.Hash()
	require.NoError(t, err)

	// only op2 signs - quorum 0 will have 0 signing rate, quorum 1 will have 20%
	mockClient0 := clientsmock.NewNodeClient()
	mockClient0.On("StoreChunks", mock.Anything, mock.Anything).Return(nil, errors.New("failure"))
	op0Port := mockChainState.GetTotalOperatorState(ctx, uint(blockNumber)).PrivateOperators[opId0].V2DispersalPort
	op1Port := mockChainState.GetTotalOperatorState(ctx, uint(blockNumber)).PrivateOperators[opId1].V2DispersalPort
	op2Port := mockChainState.GetTotalOperatorState(ctx, uint(blockNumber)).PrivateOperators[opId2].V2DispersalPort
	require.NotEqual(t, op0Port, op1Port)
	require.NotEqual(t, op0Port, op2Port)
	components.NodeClientManager.On("GetClient", mock.Anything, op0Port).Return(mockClient0, nil)
	mockClient1 := clientsmock.NewNodeClient()
	mockClient1.On("StoreChunks", mock.Anything, mock.Anything).Return(nil, errors.New("failure"))
	components.NodeClientManager.On("GetClient", mock.Anything, op1Port).Return(mockClient1, nil)
	mockClient2 := clientsmock.NewNodeClient()
	sig := mockChainState.KeyPairs[opId2].SignMessage(bhh)
	mockClient2.On("StoreChunks", mock.Anything, mock.Anything).Return(sig, nil)
	components.NodeClientManager.On("GetClient", mock.Anything, op2Port).Return(mockClient2, nil)

	sigChan, batchData, err := components.Dispatcher.HandleBatch(ctx)
	require.NoError(t, err)
	err = components.Dispatcher.HandleSignatures(ctx, ctx, batchData, sigChan)
	require.NoError(t, err)

	// Test that the blob metadata status are updated
	for _, blobKey := range failedObjs.blobKeys {
		bm, err := components.BlobMetadataStore.GetBlobMetadata(ctx, blobKey)
		require.NoError(t, err)
		require.Equal(t, v2.Failed, bm.BlobStatus)
	}
	for _, blobKey := range successfulObjs.blobKeys {
		bm, err := components.BlobMetadataStore.GetBlobMetadata(ctx, blobKey)
		require.NoError(t, err)
		require.Equal(t, v2.Complete, bm.BlobStatus)
	}
	components.BlobSet.AssertNumberOfCalls(t, "RemoveBlob", len(failedObjs.blobKeys)+len(successfulObjs.blobKeys))

	// Get batch header
	vis, err := components.BlobMetadataStore.GetBlobInclusionInfos(ctx, failedObjs.blobKeys[0])
	require.NoError(t, err)
	require.Len(t, vis, 1)
	bhh, err = vis[0].BatchHeader.Hash()
	require.NoError(t, err)

	// Test that attestation is written
	att, err := components.BlobMetadataStore.GetAttestation(ctx, bhh)
	require.NoError(t, err)
	require.NotNil(t, att)
	require.Equal(t, vis[0].BatchHeader, att.BatchHeader)
	require.Greater(t, att.AttestedAt, uint64(0))
	require.Len(t, att.NonSignerPubKeys, 2)
	require.NotNil(t, att.APKG2)
	require.Len(t, att.QuorumAPKs, 1)
	require.NotNil(t, att.Sigma)
	require.ElementsMatch(t, att.QuorumNumbers, []core.QuorumID{1})
	require.InDeltaMapValues(t, map[core.QuorumID]uint8{1: 20}, att.QuorumResults, 0)

	deleteBlobs(t, components.BlobMetadataStore, failedObjs.blobKeys, [][32]byte{bhh})
	deleteBlobs(t, components.BlobMetadataStore, successfulObjs.blobKeys, [][32]byte{bhh})
}

func TestDispatcherInsufficientSignatures2(t *testing.T) {
	components := newDispatcherComponents(t)
	components.CallbackBlobSet.On("RemoveBlob", mock.Anything).Return(nil)
	components.BlobSet.On("AddBlob", mock.Anything).Return(nil)
	components.BlobSet.On("Contains", mock.Anything).Return(false)
	components.BlobSet.On("RemoveBlob", mock.Anything).Return(nil)
	objsInBothQuorum := setupBlobCerts(t, components.BlobMetadataStore, []core.QuorumID{0, 1}, 2)
	objsInQuorum1 := setupBlobCerts(t, components.BlobMetadataStore, []core.QuorumID{1}, 1)
	ctx := context.Background()
	blockNumber := uint64(100)
	require.NoError(t, components.Dispatcher.Start(ctx))

	// Get batch header hash to mock signatures
	certs := make([]*corev2.BlobCertificate, 0, len(objsInBothQuorum.blobCerts)+len(objsInQuorum1.blobCerts))
	certs = append(certs, objsInBothQuorum.blobCerts...)
	certs = append(certs, objsInQuorum1.blobCerts...)
	merkleTree, err := corev2.BuildMerkleTree(certs)
	require.NoError(t, err)
	require.NotNil(t, merkleTree)
	require.NotNil(t, merkleTree.Root())

	// no operators sign, all blobs will have insufficient signatures
	mockClient0 := clientsmock.NewNodeClient()
	mockClient0.On("StoreChunks", mock.Anything, mock.Anything).Return(nil, errors.New("failure"))
	op0Port := mockChainState.GetTotalOperatorState(ctx, uint(blockNumber)).PrivateOperators[opId0].V2DispersalPort
	op1Port := mockChainState.GetTotalOperatorState(ctx, uint(blockNumber)).PrivateOperators[opId1].V2DispersalPort
	op2Port := mockChainState.GetTotalOperatorState(ctx, uint(blockNumber)).PrivateOperators[opId2].V2DispersalPort
	require.NotEqual(t, op0Port, op1Port)
	require.NotEqual(t, op0Port, op2Port)
	components.NodeClientManager.On("GetClient", mock.Anything, op0Port).Return(mockClient0, nil)
	mockClient1 := clientsmock.NewNodeClient()
	mockClient1.On("StoreChunks", mock.Anything, mock.Anything).Return(nil, errors.New("failure"))
	components.NodeClientManager.On("GetClient", mock.Anything, op1Port).Return(mockClient1, nil)
	mockClient2 := clientsmock.NewNodeClient()
	mockClient2.On("StoreChunks", mock.Anything, mock.Anything).Return(nil, errors.New("failure"))
	components.NodeClientManager.On("GetClient", mock.Anything, op2Port).Return(mockClient2, nil)

	sigChan, batchData, err := components.Dispatcher.HandleBatch(ctx)
	require.NoError(t, err)

	err = components.Dispatcher.HandleSignatures(ctx, ctx, batchData, sigChan)
	require.NoError(t, err)

	// Test that the blob metadata status are updated
	for _, blobKey := range objsInBothQuorum.blobKeys {
		bm, err := components.BlobMetadataStore.GetBlobMetadata(ctx, blobKey)
		require.NoError(t, err)
		require.Equal(t, v2.Failed, bm.BlobStatus)
	}
	for _, blobKey := range objsInQuorum1.blobKeys {
		bm, err := components.BlobMetadataStore.GetBlobMetadata(ctx, blobKey)
		require.NoError(t, err)
		require.Equal(t, v2.Failed, bm.BlobStatus)
	}

	// Get batch header
	vis, err := components.BlobMetadataStore.GetBlobInclusionInfos(ctx, objsInBothQuorum.blobKeys[0])
	require.NoError(t, err)
	require.Len(t, vis, 1)
	bhh, err := vis[0].BatchHeader.Hash()
	require.NoError(t, err)

	// Test that empty attestation is written
	att, err := components.BlobMetadataStore.GetAttestation(ctx, bhh)
	require.NoError(t, err)
	require.Nil(t, att.APKG2)
	require.Len(t, att.QuorumAPKs, 0)
	require.Nil(t, att.Sigma)
	require.Len(t, att.QuorumNumbers, 0)
	require.Len(t, att.QuorumResults, 0)
	require.Len(t, att.NonSignerPubKeys, 0)

	deleteBlobs(t, components.BlobMetadataStore, objsInBothQuorum.blobKeys, [][32]byte{bhh})
	deleteBlobs(t, components.BlobMetadataStore, objsInQuorum1.blobKeys, [][32]byte{bhh})
}

func TestDispatcherMaxBatchSize(t *testing.T) {
	components := newDispatcherComponents(t)
	components.CallbackBlobSet.On("RemoveBlob", mock.Anything).Return(nil)
	components.BlobSet.On("AddBlob", mock.Anything).Return(nil)
	components.BlobSet.On("Contains", mock.Anything).Return(false)
	components.BlobSet.On("RemoveBlob", mock.Anything).Return(nil)
	numBlobs := 12
	objs := setupBlobCerts(t, components.BlobMetadataStore, []core.QuorumID{0, 1}, numBlobs)
	ctx := context.Background()
	blockNumber := uint64(100)
	cachedState := createCachedState(t, ctx, blockNumber)
	expectedNumBatches := (numBlobs + int(maxBatchSize) - 1) / int(maxBatchSize)
	for i := 0; i < expectedNumBatches; i++ {
		batchData, err := components.Dispatcher.NewBatch(ctx, cachedState)
		require.NoError(t, err)
		if i < expectedNumBatches-1 {
			require.Len(t, batchData.Batch.BlobCertificates, int(maxBatchSize))
		} else {
			require.Len(t, batchData.Batch.BlobCertificates, numBlobs%int(maxBatchSize))
		}
	}

	for _, key := range objs.blobKeys {
		err := blobMetadataStore.UpdateBlobStatus(ctx, key, v2.GatheringSignatures)
		require.NoError(t, err)
	}

	_, err := components.Dispatcher.NewBatch(ctx, cachedState)
	require.ErrorContains(t, err, "no blobs to dispatch")

	deleteBlobs(t, components.BlobMetadataStore, objs.blobKeys, nil)
}

func TestDispatcherNewBatch(t *testing.T) {
	components := newDispatcherComponents(t)
	components.CallbackBlobSet.On("RemoveBlob", mock.Anything).Return(nil)
	components.BlobSet.On("AddBlob", mock.Anything).Return(nil)
	components.BlobSet.On("Contains", mock.Anything).Return(false)
	components.BlobSet.On("RemoveBlob", mock.Anything).Return(nil)
	objs := setupBlobCerts(t, components.BlobMetadataStore, []core.QuorumID{0, 1}, 2)
	require.Len(t, objs.blobHedaers, 2)
	require.Len(t, objs.blobKeys, 2)
	require.Len(t, objs.blobMetadatas, 2)
	require.Len(t, objs.blobCerts, 2)
	ctx := context.Background()
	blockNumber := uint64(100)
	cachedState := createCachedState(t, ctx, blockNumber)

	batchData, err := components.Dispatcher.NewBatch(ctx, cachedState)
	require.NoError(t, err)
	batch := batchData.Batch
	bhh, keys, state := batchData.BatchHeaderHash, batchData.BlobKeys, batchData.OperatorState
	require.NotNil(t, batch)
	require.NotNil(t, batch.BatchHeader)
	require.NotNil(t, bhh)
	require.NotNil(t, keys)
	require.NotNil(t, state)
	require.ElementsMatch(t, keys, objs.blobKeys)

	// Test that the batch header hash is correct
	hash, err := batch.BatchHeader.Hash()
	require.NoError(t, err)
	require.Equal(t, bhh, hash)

	// Test that the batch header is correct
	require.Equal(t, blockNumber, batch.BatchHeader.ReferenceBlockNumber)
	require.NotNil(t, batch.BatchHeader.BatchRoot)

	// Test that the batch header is written
	bh, err := components.BlobMetadataStore.GetBatchHeader(ctx, bhh)
	require.NoError(t, err)
	require.NotNil(t, bh)
	require.Equal(t, bh, batch.BatchHeader)

	// Test that blob inclusion infos are written
	vi0, err := components.BlobMetadataStore.GetBlobInclusionInfo(ctx, objs.blobKeys[0], bhh)
	require.NoError(t, err)
	require.NotNil(t, vi0)
	cert := batch.BlobCertificates[vi0.BlobIndex]
	require.Equal(t, objs.blobHedaers[0], cert.BlobHeader)
	require.Equal(t, objs.blobKeys[0], vi0.BlobKey)
	require.Equal(t, bh, vi0.BatchHeader)
	certHash, err := cert.Hash()
	require.NoError(t, err)
	proof, err := core.DeserializeMerkleProof(vi0.InclusionProof, uint64(vi0.BlobIndex))
	require.NoError(t, err)
	verified, err := merkletree.VerifyProofUsing(certHash[:], false, proof, [][]byte{vi0.BatchRoot[:]}, keccak256.New())
	require.NoError(t, err)
	require.True(t, verified)

	for _, key := range objs.blobKeys {
		err = components.BlobMetadataStore.UpdateBlobStatus(ctx, key, v2.GatheringSignatures)
		require.NoError(t, err)
	}

	// Attempt to create a batch with the same blobs
	_, err = components.Dispatcher.NewBatch(ctx, cachedState)
	require.ErrorContains(t, err, "no blobs to dispatch")

	deleteBlobs(t, components.BlobMetadataStore, objs.blobKeys, [][32]byte{bhh})
}

func TestDispatcherNewBatchFailure(t *testing.T) {
	components := newDispatcherComponents(t)
	numBlobs := int(maxBatchSize + 1)
	components.CallbackBlobSet.On("RemoveBlob", mock.Anything).Return(nil)
	components.BlobSet.On("AddBlob", mock.Anything).Return(nil)
	components.BlobSet.On("Contains", mock.Anything).Return(false)
	components.BlobSet.On("RemoveBlob", mock.Anything).Return(nil)
	objs := setupBlobCerts(t, components.BlobMetadataStore, []core.QuorumID{0, 1}, numBlobs)
	require.Len(t, objs.blobHedaers, numBlobs)
	require.Len(t, objs.blobKeys, numBlobs)
	require.Len(t, objs.blobMetadatas, numBlobs)
	require.Len(t, objs.blobCerts, numBlobs)
	ctx := context.Background()
	blockNumber := uint64(100)
	cachedState := createCachedState(t, ctx, blockNumber)

	// process one batch to set cursor
	_, err := components.Dispatcher.NewBatch(ctx, cachedState)
	require.NoError(t, err)
	for i := 0; i < int(maxBatchSize); i++ {
		err = components.BlobMetadataStore.UpdateBlobStatus(ctx, objs.blobKeys[i], v2.GatheringSignatures)
		require.NoError(t, err)
	}

	// create stale blob
	staleKey, staleHeader := newBlob(t, []core.QuorumID{0, 1})
	meta := &commonv2.BlobMetadata{
		BlobHeader: staleHeader,
		BlobStatus: commonv2.Encoded,
		Expiry:     objs.blobMetadatas[0].Expiry,
		NumRetries: 0,
		UpdatedAt:  objs.blobMetadatas[0].UpdatedAt - uint64(time.Hour.Nanoseconds()),
	}
	err = components.BlobMetadataStore.PutBlobMetadata(ctx, meta)
	require.NoError(t, err)
	staleCert := &corev2.BlobCertificate{
		BlobHeader: staleHeader,
		RelayKeys:  []corev2.RelayKey{0, 1, 2},
	}
	err = components.BlobMetadataStore.PutBlobCertificate(ctx, staleCert, &encoding.FragmentInfo{})
	require.NoError(t, err)

	// process another batch (excludes stale blob)
	batchData, err := components.Dispatcher.NewBatch(ctx, cachedState)
	require.NoError(t, err)
	require.Len(t, batchData.Batch.BlobCertificates, 1)
	require.Equal(t, objs.blobKeys[maxBatchSize], batchData.BlobKeys[0])
	err = components.BlobMetadataStore.UpdateBlobStatus(ctx, objs.blobKeys[maxBatchSize], v2.GatheringSignatures)
	require.NoError(t, err)

	// cursor should be reset and pick up stale blob
	newBatchData, err := components.Dispatcher.NewBatch(ctx, cachedState)
	require.NoError(t, err)
	require.Len(t, batchData.Batch.BlobCertificates, 1)
	require.Equal(t, staleKey, newBatchData.BlobKeys[0])

	deleteBlobs(t, components.BlobMetadataStore, objs.blobKeys, [][32]byte{batchData.BatchHeaderHash, batchData.BatchHeaderHash})
	deleteBlobs(t, components.BlobMetadataStore, []corev2.BlobKey{staleKey}, [][32]byte{newBatchData.BatchHeaderHash})
}

func TestDispatcherDedupBlobs(t *testing.T) {
	components := newDispatcherComponents(t)
	components.CallbackBlobSet.On("RemoveBlob", mock.Anything).Return(nil)
	components.BlobSet.On("AddBlob", mock.Anything).Return(nil)
	components.BlobSet.On("RemoveBlob", mock.Anything).Return(nil)
	objs := setupBlobCerts(t, components.BlobMetadataStore, []core.QuorumID{0, 1}, 1)
	// It should be dedup'd
	components.BlobSet.On("Contains", objs.blobKeys[0]).Return(true)

	ctx := context.Background()
	blockNumber := uint64(100)
	cachedState := createCachedState(t, ctx, blockNumber)
	batchData, err := components.Dispatcher.NewBatch(ctx, cachedState)
	require.ErrorContains(t, err, "no blobs to dispatch")
	require.Nil(t, batchData)

	deleteBlobs(t, components.BlobMetadataStore, objs.blobKeys, nil)
}

func TestDispatcherBuildMerkleTree(t *testing.T) {
	certs := []*corev2.BlobCertificate{
		{
			BlobHeader: &corev2.BlobHeader{
				BlobVersion:     0,
				QuorumNumbers:   []core.QuorumID{0},
				BlobCommitments: mockCommitment,
				PaymentMetadata: core.PaymentMetadata{
					AccountID:         gethcommon.Address{1},
					Timestamp:         0,
					CumulativePayment: big.NewInt(532),
				},
			},
			Signature: []byte("signature"),
			RelayKeys: []corev2.RelayKey{0},
		},
		{
			BlobHeader: &corev2.BlobHeader{
				BlobVersion:     0,
				QuorumNumbers:   []core.QuorumID{0, 1},
				BlobCommitments: mockCommitment,
				PaymentMetadata: core.PaymentMetadata{
					AccountID:         gethcommon.Address{2},
					Timestamp:         0,
					CumulativePayment: big.NewInt(532),
				},
			},
			Signature: []byte("signature"),
			RelayKeys: []corev2.RelayKey{0, 1, 2},
		},
	}
	merkleTree, err := corev2.BuildMerkleTree(certs)
	require.NoError(t, err)
	require.NotNil(t, merkleTree)
	require.NotNil(t, merkleTree.Root())

	proof, err := merkleTree.GenerateProofWithIndex(uint64(0), 0)
	require.NoError(t, err)
	require.NotNil(t, proof)
	hash, err := certs[0].Hash()
	require.NoError(t, err)
	verified, err := merkletree.VerifyProofUsing(hash[:], false, proof, [][]byte{merkleTree.Root()}, keccak256.New())
	require.NoError(t, err)
	require.True(t, verified)

	proof, err = merkleTree.GenerateProofWithIndex(uint64(1), 0)
	require.NoError(t, err)
	require.NotNil(t, proof)
	hash, err = certs[1].Hash()
	require.NoError(t, err)
	verified, err = merkletree.VerifyProofUsing(hash[:], false, proof, [][]byte{merkleTree.Root()}, keccak256.New())
	require.NoError(t, err)
	require.True(t, verified)
}

type testObjects struct {
	blobHedaers   []*corev2.BlobHeader
	blobKeys      []corev2.BlobKey
	blobMetadatas []*v2.BlobMetadata
	blobCerts     []*corev2.BlobCertificate
}

func setupBlobCerts(t *testing.T, blobMetadataStore *blobstore.BlobMetadataStore, quorumNumbers []core.QuorumID, numObjects int) *testObjects {
	ctx := context.Background()
	headers := make([]*corev2.BlobHeader, numObjects)
	keys := make([]corev2.BlobKey, numObjects)
	metadatas := make([]*v2.BlobMetadata, numObjects)
	certs := make([]*corev2.BlobCertificate, numObjects)
	for i := 0; i < numObjects; i++ {
		keys[i], headers[i] = newBlob(t, quorumNumbers)
		now := time.Now()
		metadatas[i] = &v2.BlobMetadata{
			BlobHeader: headers[i],
			BlobStatus: v2.Encoded,
			Expiry:     uint64(now.Add(time.Hour).Unix()),
			NumRetries: 0,
			UpdatedAt:  uint64(now.UnixNano()) - uint64(i),
		}
		err := blobMetadataStore.PutBlobMetadata(ctx, metadatas[i])
		require.NoError(t, err)

		certs[i] = &corev2.BlobCertificate{
			BlobHeader: headers[i],
			RelayKeys:  []corev2.RelayKey{0, 1, 2},
		}
		err = blobMetadataStore.PutBlobCertificate(ctx, certs[i], &encoding.FragmentInfo{})
		require.NoError(t, err)
	}

	return &testObjects{
		blobHedaers:   headers,
		blobKeys:      keys,
		blobMetadatas: metadatas,
		blobCerts:     certs,
	}
}

func deleteBlobs(t *testing.T, blobMetadataStore *blobstore.BlobMetadataStore, keys []corev2.BlobKey, batchHeaderHashes [][32]byte) {
	ctx := context.Background()
	for _, key := range keys {
		err := blobMetadataStore.DeleteBlobMetadata(ctx, key)
		require.NoError(t, err)
		err = blobMetadataStore.DeleteBlobCertificate(ctx, key)
		require.NoError(t, err)
	}

	for _, bhh := range batchHeaderHashes {
		err := blobMetadataStore.DeleteBatchHeader(ctx, bhh)
		require.NoError(t, err)
	}
}

func newDispatcherComponents(t *testing.T) *dispatcherComponents {

	// logger := testutils.GetLogger()
	logger, err := common.NewLogger(common.DefaultLoggerConfig())
	require.NoError(t, err)
	pool := workerpool.New(5)

	chainReader := &coremock.MockWriter{}
	chainReader.On("GetRequiredQuorumNumbers").Return([]core.QuorumID{0, 1}, nil)
	chainReader.On("OperatorIDToAddress").Return(gethcommon.Address{0}, nil)
	agg, err := core.NewStdSignatureAggregator(logger, chainReader)
	require.NoError(t, err)
	nodeClientManager := &controller.MockClientManager{}
	mockChainState.On("GetCurrentBlockNumber").Return(uint(100), nil)
	callBackBlobSet := &controller.MockBlobSet{}
	beforeDispatch := func(blobKey corev2.BlobKey) error {
		callBackBlobSet.RemoveBlob(blobKey)
		return nil
	}
	blobSet := &controller.MockBlobSet{}
	blobSet.On("Size", mock.Anything).Return(0)
	d, err := controller.NewDispatcher(&controller.DispatcherConfig{
<<<<<<< HEAD
		PullInterval:                1 * time.Second,
		FinalizationBlockDelay:      finalizationBlockDelay,
		AttestationTimeout:          1 * time.Second,
		BatchAttestationTimeout:     2 * time.Second,
		NumRequestRetries:           3,
		MaxBatchSize:                maxBatchSize,
		OnchainStateRefreshInterval: 1 * time.Second,
	}, blobMetadataStore, pool, chainReader, mockChainState, agg, nodeClientManager, logger, prometheus.NewRegistry(), beforeDispatch, blobSet)
=======
		PullInterval:            1 * time.Second,
		FinalizationBlockDelay:  finalizationBlockDelay,
		AttestationTimeout:      1 * time.Second,
		BatchAttestationTimeout: 2 * time.Second,
		SignatureTickInterval:   1 * time.Second,
		NumRequestRetries:       3,
		MaxBatchSize:            maxBatchSize,
	}, blobMetadataStore, pool, mockChainState, agg, nodeClientManager, logger, prometheus.NewRegistry(), beforeDispatch, blobSet)
>>>>>>> fc9a9714
	require.NoError(t, err)

	return &dispatcherComponents{
		Dispatcher:        d,
		BlobMetadataStore: blobMetadataStore,
		Pool:              pool,
		ChainReader:       chainReader,
		ChainState:        mockChainState,
		SigAggregator:     agg,
		NodeClientManager: nodeClientManager,
		BeforeDispatch:    beforeDispatch,
		CallbackBlobSet:   callBackBlobSet,
		BlobSet:           blobSet,
	}
}<|MERGE_RESOLUTION|>--- conflicted
+++ resolved
@@ -616,7 +616,6 @@
 }
 
 func newDispatcherComponents(t *testing.T) *dispatcherComponents {
-
 	// logger := testutils.GetLogger()
 	logger, err := common.NewLogger(common.DefaultLoggerConfig())
 	require.NoError(t, err)
@@ -637,16 +636,6 @@
 	blobSet := &controller.MockBlobSet{}
 	blobSet.On("Size", mock.Anything).Return(0)
 	d, err := controller.NewDispatcher(&controller.DispatcherConfig{
-<<<<<<< HEAD
-		PullInterval:                1 * time.Second,
-		FinalizationBlockDelay:      finalizationBlockDelay,
-		AttestationTimeout:          1 * time.Second,
-		BatchAttestationTimeout:     2 * time.Second,
-		NumRequestRetries:           3,
-		MaxBatchSize:                maxBatchSize,
-		OnchainStateRefreshInterval: 1 * time.Second,
-	}, blobMetadataStore, pool, chainReader, mockChainState, agg, nodeClientManager, logger, prometheus.NewRegistry(), beforeDispatch, blobSet)
-=======
 		PullInterval:            1 * time.Second,
 		FinalizationBlockDelay:  finalizationBlockDelay,
 		AttestationTimeout:      1 * time.Second,
@@ -654,8 +643,8 @@
 		SignatureTickInterval:   1 * time.Second,
 		NumRequestRetries:       3,
 		MaxBatchSize:            maxBatchSize,
-	}, blobMetadataStore, pool, mockChainState, agg, nodeClientManager, logger, prometheus.NewRegistry(), beforeDispatch, blobSet)
->>>>>>> fc9a9714
+		OnchainStateRefreshInterval: 1 * time.Second,
+	}, blobMetadataStore, pool, chainReader, mockChainState, agg, nodeClientManager, logger, prometheus.NewRegistry(), beforeDispatch, blobSet)
 	require.NoError(t, err)
 
 	return &dispatcherComponents{
