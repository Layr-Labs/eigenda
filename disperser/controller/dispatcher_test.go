--- conflicted
+++ resolved
@@ -471,29 +471,11 @@
 	controllerConfig.NodeClientCacheSize = 10
 	controllerConfig.SigningRateRetentionPeriod = 1 * time.Minute
 	controllerConfig.SigningRateBucketSpan = 30 * time.Second
+	controllerConfig.SigningRateDynamoDbTableName = "validator-signing-rates"
 
 	d, err := controller.NewController(
-<<<<<<< HEAD
 		t.Context(),
 		controllerConfig,
-=======
-		&controller.ControllerConfig{
-			PullInterval:               1 * time.Second,
-			FinalizationBlockDelay:     finalizationBlockDelay,
-			AttestationTimeout:         1 * time.Second,
-			BatchMetadataUpdatePeriod:  1 * time.Minute,
-			BatchAttestationTimeout:    2 * time.Second,
-			SignatureTickInterval:      1 * time.Second,
-			MaxBatchSize:               maxBatchSize,
-			NumConcurrentRequests:      10,
-			NodeClientCacheSize:        10,
-			MaxDispersalAge:            45 * time.Second,
-			SigningRateRetentionPeriod: 1 * time.Minute,
-			SigningRateBucketSpan:      30 * time.Second,
-			SigningRateFlushPeriod:     1 * time.Minute,
-			SigningRateDynamoDbTableName: "validator-signing-rates",
-		},
->>>>>>> 67043af0
 		time.Now,
 		blobMetadataStore,
 		pool,
