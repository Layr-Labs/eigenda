--- conflicted
+++ resolved
@@ -56,26 +56,9 @@
 	NodeClientManager *controller.MockClientManager
 	BeforeDispatch    controller.BlobCallback
 	// CallbackBlobSet is a mock queue used to test the BeforeDispatch callback function
-<<<<<<< HEAD
-	CallbackBlobSet    *controller.MockBlobSet
-	BlobSet            *controller.MockBlobSet
-	CachedOnchainState *controller.CachedOnchainState
-}
-
-// Helper function to create a CachedOnchainState for testing
-func createCachedState(t *testing.T, ctx context.Context, blockNum uint64) *controller.CachedOnchainState {
-	state, err := mockChainState.GetIndexedOperatorState(ctx, uint(blockNum), []core.QuorumID{0, 1})
-	require.NoError(t, err)
-	return &controller.CachedOnchainState{
-		ReferenceBlockNumber: blockNum,
-		OperatorState:        state,
-		LastRefreshed:        time.Now(),
-	}
-=======
 	CallbackBlobSet *controller.MockBlobSet
 	BlobSet         *controller.MockBlobSet
 	LivenessChan    chan healthcheck.HeartbeatMessage
->>>>>>> 26c612f5
 }
 
 func TestDispatcherHandleBatch(t *testing.T) {
@@ -86,11 +69,6 @@
 	components.BlobSet.On("RemoveBlob", mock.Anything).Return(nil)
 	objs := setupBlobCerts(t, components.BlobMetadataStore, []core.QuorumID{0, 1}, 2)
 	ctx := context.Background()
-<<<<<<< HEAD
-	blockNumber := uint64(100)
-
-=======
->>>>>>> 26c612f5
 	// Get batch header hash to mock signatures
 	merkleTree, err := corev2.BuildMerkleTree(objs.blobCerts)
 	require.NoError(t, err)
@@ -203,11 +181,6 @@
 	failedObjs := setupBlobCerts(t, components.BlobMetadataStore, []core.QuorumID{0, 1}, 2)
 	successfulObjs := setupBlobCerts(t, components.BlobMetadataStore, []core.QuorumID{1}, 1)
 	ctx := context.Background()
-<<<<<<< HEAD
-	blockNumber := uint64(100)
-
-=======
->>>>>>> 26c612f5
 	// Get batch header hash to mock signatures
 	certs := make([]*corev2.BlobCertificate, 0, len(failedObjs.blobCerts)+len(successfulObjs.blobCerts))
 	certs = append(certs, failedObjs.blobCerts...)
@@ -317,11 +290,6 @@
 	objsInBothQuorum := setupBlobCerts(t, components.BlobMetadataStore, []core.QuorumID{0, 1}, 2)
 	objsInQuorum1 := setupBlobCerts(t, components.BlobMetadataStore, []core.QuorumID{1}, 1)
 	ctx := context.Background()
-<<<<<<< HEAD
-	blockNumber := uint64(100)
-
-=======
->>>>>>> 26c612f5
 	// Get batch header hash to mock signatures
 	certs := make([]*corev2.BlobCertificate, 0, len(objsInBothQuorum.blobCerts)+len(objsInQuorum1.blobCerts))
 	certs = append(certs, objsInBothQuorum.blobCerts...)
@@ -421,15 +389,9 @@
 	numBlobs := 12
 	objs := setupBlobCerts(t, components.BlobMetadataStore, []core.QuorumID{0, 1}, numBlobs)
 	ctx := context.Background()
-	blockNumber := uint64(100)
-	cachedState := createCachedState(t, ctx, blockNumber)
 	expectedNumBatches := (numBlobs + int(maxBatchSize) - 1) / int(maxBatchSize)
 	for i := 0; i < expectedNumBatches; i++ {
-<<<<<<< HEAD
-		batchData, err := components.Dispatcher.NewBatch(ctx, cachedState)
-=======
 		batchData, err := components.Dispatcher.NewBatch(ctx, blockNumber, nil)
->>>>>>> 26c612f5
 		require.NoError(t, err)
 		if i < expectedNumBatches-1 {
 			require.Len(t, batchData.Batch.BlobCertificates, int(maxBatchSize))
@@ -443,11 +405,7 @@
 		require.NoError(t, err)
 	}
 
-<<<<<<< HEAD
-	_, err := components.Dispatcher.NewBatch(ctx, cachedState)
-=======
 	_, err := components.Dispatcher.NewBatch(ctx, blockNumber, nil)
->>>>>>> 26c612f5
 	require.ErrorContains(t, err, "no blobs to dispatch")
 
 	deleteBlobs(t, components.BlobMetadataStore, objs.blobKeys, nil)
@@ -465,14 +423,8 @@
 	require.Len(t, objs.blobMetadatas, 2)
 	require.Len(t, objs.blobCerts, 2)
 	ctx := context.Background()
-	blockNumber := uint64(100)
-	cachedState := createCachedState(t, ctx, blockNumber)
-
-<<<<<<< HEAD
-	batchData, err := components.Dispatcher.NewBatch(ctx, cachedState)
-=======
+
 	batchData, err := components.Dispatcher.NewBatch(ctx, blockNumber, nil)
->>>>>>> 26c612f5
 	require.NoError(t, err)
 	batch := batchData.Batch
 	bhh, keys, state := batchData.BatchHeaderHash, batchData.BlobKeys, batchData.OperatorState
@@ -520,11 +472,7 @@
 	}
 
 	// Attempt to create a batch with the same blobs
-<<<<<<< HEAD
-	_, err = components.Dispatcher.NewBatch(ctx, cachedState)
-=======
 	_, err = components.Dispatcher.NewBatch(ctx, blockNumber, nil)
->>>>>>> 26c612f5
 	require.ErrorContains(t, err, "no blobs to dispatch")
 
 	deleteBlobs(t, components.BlobMetadataStore, objs.blobKeys, [][32]byte{bhh})
@@ -543,15 +491,9 @@
 	require.Len(t, objs.blobMetadatas, numBlobs)
 	require.Len(t, objs.blobCerts, numBlobs)
 	ctx := context.Background()
-	blockNumber := uint64(100)
-	cachedState := createCachedState(t, ctx, blockNumber)
 
 	// process one batch to set cursor
-<<<<<<< HEAD
-	_, err := components.Dispatcher.NewBatch(ctx, cachedState)
-=======
 	_, err := components.Dispatcher.NewBatch(ctx, blockNumber, nil)
->>>>>>> 26c612f5
 	require.NoError(t, err)
 	for i := 0; i < int(maxBatchSize); i++ {
 		err = blobMetadataStore.UpdateBlobStatus(ctx, objs.blobKeys[i], commonv2.GatheringSignatures)
@@ -577,11 +519,7 @@
 	require.NoError(t, err)
 
 	// process another batch (excludes stale blob)
-<<<<<<< HEAD
-	batchData, err := components.Dispatcher.NewBatch(ctx, cachedState)
-=======
 	batchData, err := components.Dispatcher.NewBatch(ctx, blockNumber, nil)
->>>>>>> 26c612f5
 	require.NoError(t, err)
 	require.Len(t, batchData.Batch.BlobCertificates, 1)
 	require.Equal(t, objs.blobKeys[maxBatchSize], batchData.BlobKeys[0])
@@ -589,11 +527,7 @@
 	require.NoError(t, err)
 
 	// cursor should be reset and pick up stale blob
-<<<<<<< HEAD
-	newBatchData, err := components.Dispatcher.NewBatch(ctx, cachedState)
-=======
 	newBatchData, err := components.Dispatcher.NewBatch(ctx, blockNumber, nil)
->>>>>>> 26c612f5
 	require.NoError(t, err)
 	require.Len(t, batchData.Batch.BlobCertificates, 1)
 	require.Equal(t, staleKey, newBatchData.BlobKeys[0])
@@ -612,13 +546,7 @@
 	components.BlobSet.On("Contains", objs.blobKeys[0]).Return(true)
 
 	ctx := context.Background()
-<<<<<<< HEAD
-	blockNumber := uint64(100)
-	cachedState := createCachedState(t, ctx, blockNumber)
-	batchData, err := components.Dispatcher.NewBatch(ctx, cachedState)
-=======
 	batchData, err := components.Dispatcher.NewBatch(ctx, blockNumber, nil)
->>>>>>> 26c612f5
 	require.ErrorContains(t, err, "no blobs to dispatch")
 	require.Nil(t, batchData)
 
@@ -748,7 +676,7 @@
 	agg, err := core.NewStdSignatureAggregator(logger, chainReader)
 	require.NoError(t, err)
 	nodeClientManager := &controller.MockClientManager{}
-	mockChainState.On("GetCurrentBlockNumber").Return(uint(100), nil)
+	mockChainState.On("GetCurrentBlockNumber").Return(uint(blockNumber), nil)
 	callBackBlobSet := &controller.MockBlobSet{}
 	beforeDispatch := func(blobKey corev2.BlobKey) error {
 		callBackBlobSet.RemoveBlob(blobKey)
@@ -760,16 +688,6 @@
 	livenessChan := make(chan healthcheck.HeartbeatMessage, 100)
 
 	d, err := controller.NewDispatcher(&controller.DispatcherConfig{
-<<<<<<< HEAD
-		PullInterval:                1 * time.Second,
-		FinalizationBlockDelay:      finalizationBlockDelay,
-		AttestationTimeout:          1 * time.Second,
-		BatchAttestationTimeout:     2 * time.Second,
-		NumRequestRetries:           3,
-		MaxBatchSize:                maxBatchSize,
-		OnchainStateRefreshInterval: 1 * time.Second,
-	}, blobMetadataStore, pool, chainReader, mockChainState, agg, nodeClientManager, logger, prometheus.NewRegistry(), beforeDispatch, blobSet)
-=======
 		PullInterval:            1 * time.Second,
 		FinalizationBlockDelay:  finalizationBlockDelay,
 		AttestationTimeout:      1 * time.Second,
@@ -778,13 +696,7 @@
 		NumRequestRetries:       3,
 		MaxBatchSize:            maxBatchSize,
 	}, blobMetadataStore, pool, mockChainState, agg, nodeClientManager, logger, prometheus.NewRegistry(), beforeDispatch, blobSet, livenessChan)
->>>>>>> 26c612f5
-	require.NoError(t, err)
-
-	// bootstrap the cache
-	err = d.Start(context.Background())
-	require.NoError(t, err)
-
+	require.NoError(t, err)
 	return &dispatcherComponents{
 		Dispatcher:        d,
 		BlobMetadataStore: blobMetadataStore,
