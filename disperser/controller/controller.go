package controller

import (
	"context"
	"encoding/hex"
	"errors"
	"fmt"
	"slices"
	"strings"
	"time"

	clients "github.com/Layr-Labs/eigenda/api/clients/v2"
	"github.com/Layr-Labs/eigenda/common"
	"github.com/Layr-Labs/eigenda/common/healthcheck"
	"github.com/Layr-Labs/eigenda/core"
	"github.com/Layr-Labs/eigenda/core/signingrate"
	corev2 "github.com/Layr-Labs/eigenda/core/v2"
	v2 "github.com/Layr-Labs/eigenda/disperser/common/v2"
	"github.com/Layr-Labs/eigenda/disperser/common/v2/blobstore"
	"github.com/Layr-Labs/eigenda/disperser/controller/metadata"
	"github.com/Layr-Labs/eigensdk-go/logging"
	"github.com/hashicorp/go-multierror"
	"github.com/prometheus/client_golang/prometheus"
)

var errNoBlobsToDispatch = errors.New("no blobs to dispatch")

type BlobCallback func(blobKey corev2.BlobKey) error

type Controller struct {
	*ControllerConfig

	blobMetadataStore blobstore.MetadataStore
	pool              common.WorkerPool
	chainState        core.IndexedChainState
	aggregator        core.SignatureAggregator
	nodeClientManager NodeClientManager
	logger            logging.Logger
	metrics           *controllerMetrics
	getNow            func() time.Time

	cursor *blobstore.StatusIndexCursor

	// beforeDispatch function is called before dispatching a blob
	beforeDispatch BlobCallback

	// blobSet keeps track of blobs that are being dispatched
	// This is used to deduplicate blobs to prevent the same blob from being dispatched multiple times
	// Blobs are removed from the queue when they are in a terminal state (Complete or Failed)
	blobSet BlobSet

	controllerLivenessChan chan<- healthcheck.HeartbeatMessage

	// A utility responsible for fetching batch metadata (i.e. reference block number and operator state).
	batchMetadataManager metadata.BatchMetadataManager

	// Tracks signing rates for validators and serves queries about signing rates.
	signingRateTracker signingrate.SigningRateTracker
}

type batchData struct {
	Batch           *corev2.Batch
	BatchHeaderHash [32]byte
	BlobKeys        []corev2.BlobKey
	Metadata        map[corev2.BlobKey]*v2.BlobMetadata
	OperatorState   *core.IndexedOperatorState
	BatchSizeBytes  uint64
}

func NewController(
	config *ControllerConfig,
	getNow func() time.Time,
	blobMetadataStore blobstore.MetadataStore,
	pool common.WorkerPool,
	chainState core.IndexedChainState,
	batchMetadataManager metadata.BatchMetadataManager,
	aggregator core.SignatureAggregator,
	nodeClientManager NodeClientManager,
	logger logging.Logger,
	registry *prometheus.Registry,
	beforeDispatch func(blobKey corev2.BlobKey) error,
	blobSet BlobSet,
	controllerLivenessChan chan<- healthcheck.HeartbeatMessage,
	signingRateTracker signingrate.SigningRateTracker,
) (*Controller, error) {
	if config == nil {
		return nil, errors.New("config is required")
	}

	if err := config.Verify(); err != nil {
		return nil, fmt.Errorf("invalid config: %w", err)
	}

	metrics, err := newControllerMetrics(
		registry,
		config.SignificantSigningThresholdFraction,
		config.CollectDetailedValidatorSigningMetrics,
		config.EnablePerAccountBlobStatusMetrics)
	if err != nil {
		return nil, fmt.Errorf("failed to initialize metrics: %v", err)
	}

	return &Controller{
		ControllerConfig:       config,
		blobMetadataStore:      blobMetadataStore,
		pool:                   pool,
		chainState:             chainState,
		aggregator:             aggregator,
		nodeClientManager:      nodeClientManager,
		logger:                 logger.With("component", "controller"),
		metrics:                metrics,
		getNow:                 getNow,
		cursor:                 nil,
		beforeDispatch:         beforeDispatch,
		blobSet:                blobSet,
		controllerLivenessChan: controllerLivenessChan,
		batchMetadataManager:   batchMetadataManager,
		signingRateTracker:     signingRateTracker,
	}, nil
}

func (c *Controller) Start(ctx context.Context) error {
	err := c.chainState.Start(ctx)
	if err != nil {
		return fmt.Errorf("failed to start chain state: %w", err)
	}

	go func() {
		ticker := time.NewTicker(c.PullInterval)
		defer ticker.Stop()
		for {
			select {
			case <-ctx.Done():
				return
			case <-ticker.C:
				attestationCtx, cancel := context.WithTimeout(ctx, c.BatchAttestationTimeout)
				probe := c.metrics.newBatchProbe()

				sigChan, batchData, err := c.HandleBatch(attestationCtx, probe)
				if err != nil {
					if errors.Is(err, errNoBlobsToDispatch) {
						c.logger.Debug("no blobs to dispatch")
					} else {
						c.logger.Error("failed to process a batch", "err", err)
					}
					cancel()
					probe.End()
					continue
				}
				go func() {
					probe.SetStage("handle_signatures")
					err := c.HandleSignatures(ctx, attestationCtx, batchData, sigChan)
					if err != nil {
						c.logger.Error("failed to handle signatures", "err", err)
					}
					cancel()
					probe.End()
				}()
			}
		}
	}()

	return nil

}

// For each blob in a batch, send a StoreChunks request to each validator, collecting responses and putting those
// responses in the returned channel.
func (c *Controller) HandleBatch(
	ctx context.Context,
	batchProbe *common.SequenceProbe,
) (chan core.SigningMessage, *batchData, error) {
	// Signal Liveness to indicate no stall
	healthcheck.SignalHeartbeat(c.logger, "dispatcher", c.controllerLivenessChan)

	// Get a batch of blobs to dispatch
	// This also writes a batch header and blob inclusion info for each blob in metadata store
	batchData, err := c.NewBatch(ctx, batchProbe)
	if err != nil {
		return nil, nil, err
	}

	batchProbe.SetStage("send_requests")

	signingResponseChan := make(chan core.SigningMessage, len(batchData.OperatorState.IndexedOperators))
	for validatorId, validatorInfo := range batchData.OperatorState.IndexedOperators {

		validatorProbe := c.metrics.newSendToValidatorProbe()
		validatorProbe.SetStage("pool_submission")

		c.pool.Submit(func() {
			signature, latency, err := c.sendChunksToValidator(
				ctx,
				batchData,
				validatorId,
				validatorInfo,
				validatorProbe)

			if err != nil {
				c.logger.Warn("error sending chunks to validator",
					"validator", validatorId.Hex(),
					"batchHeaderHash", hex.EncodeToString(batchData.BatchHeaderHash[:]),
					"err", err)
			}

			signingResponseChan <- core.SigningMessage{
				ValidatorId:     validatorId,
				Signature:       signature,
				BatchHeaderHash: batchData.BatchHeaderHash,
				Latency:         latency,
				Err:             err,
			}
		})
	}

	batchProbe.SetStage("await_responses")

	return signingResponseChan, batchData, nil
}

// Send a StoreChunks request for a batch to a specific validator, returning the result.
func (c *Controller) sendChunksToValidator(
	ctx context.Context,
	batchData *batchData,
	validatorId core.OperatorID,
	validatorInfo *core.IndexedOperatorInfo,
	validatorProbe *common.SequenceProbe,
) (signature *core.Signature, latency time.Duration, err error) {

	defer validatorProbe.End()

	validatorProbe.SetStage("get_client")

	host, _, _, v2DispersalPort, _, err := core.ParseOperatorSocket(validatorInfo.Socket)
	if err != nil {
		return nil, 0, fmt.Errorf("failed to parse operator socket %s: %w", validatorInfo.Socket, err)
	}

	client, err := c.nodeClientManager.GetClient(host, v2DispersalPort)
	if err != nil {
		return nil, 0, fmt.Errorf("failed to get node client for validator at host %s port %s: %w",
			host, v2DispersalPort, err)
	}

	validatorProbe.SetStage("put_dispersal_request")

	req := &corev2.DispersalRequest{
		OperatorID:  validatorId,
		Socket:      validatorInfo.Socket,
		DispersedAt: uint64(time.Now().UnixNano()),
		BatchHeader: *batchData.Batch.BatchHeader,
	}
	err = c.blobMetadataStore.PutDispersalRequest(ctx, req)
	if err != nil {
		return nil, 0, fmt.Errorf("failed to put dispersal request for validator: %w", err)
	}

	validatorProbe.SetStage("send_chunks")

	start := time.Now()

	sig, err := c.sendChunks(ctx, client, batchData.Batch)
	if err != nil {
		storeErr := c.blobMetadataStore.PutDispersalResponse(ctx, &corev2.DispersalResponse{
			DispersalRequest: req,
			RespondedAt:      uint64(time.Now().UnixNano()),
			Signature:        [32]byte{}, // all zero sig for failed dispersal
			Error:            err.Error(),
		})
		if storeErr != nil {
			c.logger.Error("failed to store a failed dispersal response", "err", storeErr)
		}
		return nil, 0, fmt.Errorf("failed to send chunks to validator: %w", err)
	}

	latency = time.Since(start)

	validatorProbe.SetStage("put_dispersal_response")
	storeErr := c.blobMetadataStore.PutDispersalResponse(ctx, &corev2.DispersalResponse{
		DispersalRequest: req,
		RespondedAt:      uint64(time.Now().UnixNano()),
		Signature:        sig.Bytes(),
	})
	if storeErr != nil {
		c.logger.Error("failed to store a succeeded dispersal response", "err", storeErr)
	}

	return sig, latency, nil
}

// HandleSignatures receives SigningMessages from operators for a given batch through the input sigChan. The signatures
// are validated, aggregated, and used to put an Attestation for the batch into the blobMetadataStore. The Attestation
// is periodically updated as additional signatures are gathered.
//
// This method will continue gathering signatures until a SigningMessage has been received from every operator, or until
// the global attestationCtx times out.
func (c *Controller) HandleSignatures(
	ctx context.Context,
	attestationCtx context.Context,
	batchData *batchData,
	sigChan chan core.SigningMessage,
) error {
	if batchData == nil {
		return errors.New("batchData is required")
	}

	batchHeaderHash := hex.EncodeToString(batchData.BatchHeaderHash[:])
	for _, key := range batchData.BlobKeys {
		err := c.blobMetadataStore.UpdateBlobStatus(ctx, key, v2.GatheringSignatures)
		if err != nil {
			c.logger.Error("failed to update blob status to 'gathering signatures'",
				"blobKey", key.Hex(),
				"batchHeaderHash", batchHeaderHash,
				"err", err)
		}
	}

	// write an empty attestation before starting to gather signatures, so that it can be queried right away.
	// the attestation will be periodically updated as signatures are gathered.
	attestation := &corev2.Attestation{
		BatchHeader:      batchData.Batch.BatchHeader,
		AttestedAt:       uint64(time.Now().UnixNano()),
		NonSignerPubKeys: nil,
		APKG2:            nil,
		QuorumAPKs:       nil,
		Sigma:            nil,
		QuorumNumbers:    nil,
		QuorumResults:    nil,
	}
	err := c.blobMetadataStore.PutAttestation(ctx, attestation)
	if err != nil {
		// this error isn't fatal: a subsequent PutAttestation attempt might succeed
		c.logger.Error("error calling PutAttestation",
			"err", err,
			"batchHeaderHash", batchHeaderHash)
	}

	// This channel will remain open until the attestationTimeout triggers, or until signatures from all validators
	// have been received and processed. It will periodically yield QuorumAttestations with the latest set of received
	// signatures.
	attestationChan, err := ReceiveSignatures(
		attestationCtx,
		c.logger,
		c.metrics,
		c.signingRateTracker,
		batchData.OperatorState,
		batchData.BatchHeaderHash,
		sigChan,
		c.ControllerConfig.SignatureTickInterval,
		c.ControllerConfig.SignificantSigningThresholdFraction,
		batchData.BatchSizeBytes)
	if err != nil {
		receiveSignaturesErr := fmt.Errorf("receive and validate signatures for batch %s: %w", batchHeaderHash, err)

		dbErr := c.failBatch(ctx, batchData)
		if dbErr != nil {
			return multierror.Append(
				receiveSignaturesErr,
				fmt.Errorf("update blob statuses for batch to 'failed': %w", dbErr))
		}

		return receiveSignaturesErr
	}

	// keep track of the final attestation, since that's the attestation which will determine the final batch status
	finalAttestation := &core.QuorumAttestation{}
	// continue receiving attestations from the channel until it's closed
	for receivedQuorumAttestation := range attestationChan {
		err := c.updateAttestation(ctx, batchData, receivedQuorumAttestation)
		if err != nil {
			c.logger.Warnf("error updating attestation for batch %s: %v", batchHeaderHash, err)
			continue
		}

		finalAttestation = receivedQuorumAttestation
	}

	updateBatchStatusStartTime := time.Now()
	_, quorumPercentages := c.parseQuorumPercentages(finalAttestation.QuorumResults)
	err = c.updateBatchStatus(ctx, batchData, quorumPercentages)
	c.metrics.reportUpdateBatchStatusLatency(time.Since(updateBatchStatusStartTime))
	if err != nil {
		return fmt.Errorf("update batch status: %w", err)
	}

	return nil
}

// updateAttestation updates the QuorumAttestation in the blobMetadataStore
func (c *Controller) updateAttestation(
	ctx context.Context,
	batchData *batchData,
	quorumAttestation *core.QuorumAttestation,
) error {
	sortedNonZeroQuorums, quorumPercentages := c.parseQuorumPercentages(quorumAttestation.QuorumResults)
	if len(sortedNonZeroQuorums) == 0 {
		return errors.New("all quorums received no attestation for batch")
	}

	aggregationStartTime := time.Now()
	signatureAggregation, err := c.aggregator.AggregateSignatures(
		batchData.OperatorState,
		quorumAttestation,
		sortedNonZeroQuorums)
	c.metrics.reportAggregateSignaturesLatency(time.Since(aggregationStartTime))
	if err != nil {
		return fmt.Errorf("aggregate signatures: %w", err)
	}

	attestation := &corev2.Attestation{
		BatchHeader:      batchData.Batch.BatchHeader,
		AttestedAt:       uint64(time.Now().UnixNano()),
		NonSignerPubKeys: signatureAggregation.NonSigners,
		APKG2:            signatureAggregation.AggPubKey,
		QuorumAPKs:       signatureAggregation.QuorumAggPubKeys,
		Sigma:            signatureAggregation.AggSignature,
		QuorumNumbers:    sortedNonZeroQuorums,
		QuorumResults:    quorumPercentages,
	}

	putAttestationStartTime := time.Now()
	err = c.blobMetadataStore.PutAttestation(ctx, attestation)
	c.metrics.reportPutAttestationLatency(time.Since(putAttestationStartTime))
	if err != nil {
		return fmt.Errorf("put attestation: %w", err)
	}

	c.logAttestationUpdate(hex.EncodeToString(batchData.BatchHeaderHash[:]), quorumAttestation.QuorumResults)

	return nil
}

// parseQuorumPercentages iterates over the map of QuorumResults, and returns a sorted slice of nonZeroQuorums
// (quorums with >0 signing percentage), and a map from QuorumID to signing percentage.
func (c *Controller) parseQuorumPercentages(
	quorumResults map[core.QuorumID]*core.QuorumResult,
) ([]core.QuorumID, map[core.QuorumID]uint8) {
	nonZeroQuorums := make([]core.QuorumID, 0)
	quorumPercentages := make(map[core.QuorumID]uint8)

	for quorumID, quorumResult := range quorumResults {
		if quorumResult.PercentSigned > 0 {
			nonZeroQuorums = append(nonZeroQuorums, quorumID)
			quorumPercentages[quorumID] = quorumResult.PercentSigned
		}
	}

	slices.Sort(nonZeroQuorums)

	return nonZeroQuorums, quorumPercentages
}

// logAttestationUpdate logs the attestation details, including batch header hash and quorum signing percentages
func (c *Controller) logAttestationUpdate(batchHeaderHash string, quorumResults map[core.QuorumID]*core.QuorumResult) {
	quorumPercentagesBuilder := strings.Builder{}
	quorumPercentagesBuilder.WriteString("(")

	for quorumID, quorumResult := range quorumResults {
		quorumPercentagesBuilder.WriteString(
			fmt.Sprintf("quorum_%d: %d%%, ", quorumID, quorumResult.PercentSigned))
	}
	quorumPercentagesBuilder.WriteString(")")

	c.logger.Debug("attestation updated",
		"batchHeaderHash", batchHeaderHash,
		"quorumPercentages", quorumPercentagesBuilder.String())
}

// Iterates over the input metadata slice, and returns a new slice with stale and duplicate metadatas filtered out
func (c *Controller) filterStaleAndDedupBlobs(
	ctx context.Context,
	inputMetadatas []*v2.BlobMetadata,
) []*v2.BlobMetadata {
	outputMetadatas := make([]*v2.BlobMetadata, 0, len(inputMetadatas))
	now := c.getNow()

	for _, metadata := range inputMetadatas {
		blobKey, err := metadata.BlobHeader.BlobKey()
		if err != nil {
			c.logger.Errorf("compute blob key: %w", err)
			// we must discard if we cannot compute key, since it's used for deduplication
			continue
		}

		if c.checkAndHandleStaleBlob(ctx, blobKey, now, metadata.BlobHeader.PaymentMetadata.Timestamp) {
			// discard stale blob
			continue
		}

		if c.blobSet.Contains(blobKey) {
			// discard duplicate blob
			continue
		}

		outputMetadatas = append(outputMetadatas, metadata)
	}

	return outputMetadatas
}

// NewBatch creates a batch of blobs to dispatch
// Warning: This function is not thread-safe
func (c *Controller) NewBatch(
	ctx context.Context,
	probe *common.SequenceProbe,
) (*batchData, error) {

	batchMetadata := c.batchMetadataManager.GetMetadata()
	referenceBlockNumber := batchMetadata.ReferenceBlockNumber()
	operatorState := batchMetadata.OperatorState()

	probe.SetStage("get_blob_metadata")
	blobMetadatas, cursor, err := c.blobMetadataStore.GetBlobMetadataByStatusPaginated(
		ctx,
		v2.Encoded,
		c.cursor,
		c.MaxBatchSize,
	)
	if err != nil {
		return nil, fmt.Errorf("failed to get blob metadata by status: %w", err)
	}

	blobMetadatas = c.filterStaleAndDedupBlobs(ctx, blobMetadatas)
	c.metrics.reportBlobSetSize(c.blobSet.Size())
	if len(blobMetadatas) == 0 {
		return nil, errNoBlobsToDispatch
	}
	c.logger.Debug("got new metadatas to make batch",
		"numBlobs", len(blobMetadatas),
		"referenceBlockNumber", referenceBlockNumber)

	keys := make([]corev2.BlobKey, len(blobMetadatas))
	metadataMap := make(map[corev2.BlobKey]*v2.BlobMetadata, len(blobMetadatas))
	for i, metadata := range blobMetadatas {
		if metadata == nil || metadata.BlobHeader == nil {
			return nil, fmt.Errorf("invalid blob metadata")
		}
		blobKey, err := metadata.BlobHeader.BlobKey()
		if err != nil {
			return nil, fmt.Errorf("failed to get blob key: %w", err)
		}
		keys[i] = blobKey
		metadataMap[blobKey] = metadata

		if c.beforeDispatch != nil {
			err = c.beforeDispatch(blobKey)
			if err != nil {
				c.logger.Error("beforeDispatch function failed", "blobKey", blobKey.Hex(), "err", err)
			}
		}
	}

	probe.SetStage("get_blob_certs")
	certs, _, err := c.blobMetadataStore.GetBlobCertificates(ctx, keys)
	if err != nil {
		return nil, fmt.Errorf("failed to get blob certificates: %w", err)
	}

	if len(certs) != len(keys) {
		return nil, fmt.Errorf("blob certificates (%d) not found for all blob keys (%d)", len(certs), len(keys))
	}

	certsMap := make(map[corev2.BlobKey]*corev2.BlobCertificate, len(certs))
	for _, cert := range certs {
		blobKey, err := cert.BlobHeader.BlobKey()
		if err != nil {
			return nil, fmt.Errorf("failed to get blob key: %w", err)
		}

		certsMap[blobKey] = cert
	}

	// Keep the order of certs the same as the order of keys
	for i, key := range keys {
		c, ok := certsMap[key]
		if !ok {
			return nil, fmt.Errorf("blob certificate not found for blob key %s", key.Hex())
		}
		certs[i] = c
	}

	batchHeader := &corev2.BatchHeader{
		BatchRoot:            [32]byte{},
		ReferenceBlockNumber: referenceBlockNumber,
	}

	probe.SetStage("build_merkle_tree")
	tree, err := corev2.BuildMerkleTree(certs)
	if err != nil {
		return nil, fmt.Errorf("failed to build merkle tree: %w", err)
	}

	copy(batchHeader.BatchRoot[:], tree.Root())

	batchHeaderHash, err := batchHeader.Hash()
	if err != nil {
		return nil, fmt.Errorf("failed to hash batch header: %w", err)
	}

	probe.SetStage("put_batch_header")
	err = c.blobMetadataStore.PutBatchHeader(ctx, batchHeader)
	if err != nil {
		return nil, fmt.Errorf("failed to put batch header: %w", err)
	}

	probe.SetStage("put_batch")
	batch := &corev2.Batch{
		BatchHeader:      batchHeader,
		BlobCertificates: certs,
	}
	err = c.blobMetadataStore.PutBatch(ctx, batch)
	if err != nil {
		return nil, fmt.Errorf("failed to put batch: %w", err)
	}

	probe.SetStage("generate_proof")
	// accumulate inclusion infos in a map to avoid duplicate entries
	// batch write operation fails if there are duplicate entries
	inclusionInfoMap := make(map[corev2.BlobKey]*corev2.BlobInclusionInfo)
	for i, cert := range certs {
		if cert == nil || cert.BlobHeader == nil {
			return nil, fmt.Errorf("invalid blob certificate")
		}
		blobKey, err := cert.BlobHeader.BlobKey()
		if err != nil {
			return nil, fmt.Errorf("failed to get blob key: %w", err)
		}

		merkleProof, err := tree.GenerateProofWithIndex(uint64(i), 0)
		if err != nil {
			return nil, fmt.Errorf("failed to generate merkle proof: %w", err)
		}

		inclusionInfoMap[blobKey] = &corev2.BlobInclusionInfo{
			BatchHeader:    batchHeader,
			BlobKey:        blobKey,
			BlobIndex:      uint32(i),
			InclusionProof: core.SerializeMerkleProof(merkleProof),
		}
	}

	probe.SetStage("put_inclusion_info")
	inclusionInfos := make([]*corev2.BlobInclusionInfo, len(inclusionInfoMap))
	i := 0
	for _, v := range inclusionInfoMap {
		inclusionInfos[i] = v
		i++
	}
	err = c.blobMetadataStore.PutBlobInclusionInfos(ctx, inclusionInfos)
	if err != nil {
		return nil, fmt.Errorf("failed to put blob inclusion infos: %w", err)
	}

	c.cursor = cursor

	// Add blobs to the blob set to deduplicate blobs
	for _, blobKey := range keys {
		c.blobSet.AddBlob(blobKey)
	}

	batchSizeBytes := uint64(0)
	for _, blobKey := range keys {
		blobMetadata, ok := metadataMap[blobKey]
		if !ok {
			c.logger.Warn("missing blob metadata for blob key when updating signing metrics",
				"blobKey", blobKey.Hex(),
				"batchHeaderHash", batchHeaderHash)
			continue
		}
		batchSizeBytes += blobMetadata.BlobSize
	}

	c.logger.Debug("new batch", "referenceBlockNumber", referenceBlockNumber, "numBlobs", len(certs))
	return &batchData{
		Batch:           batch,
		BatchHeaderHash: batchHeaderHash,
		BlobKeys:        keys,
		Metadata:        metadataMap,
		OperatorState:   operatorState,
		BatchSizeBytes:  batchSizeBytes,
	}, nil
}

// Checks if a blob is older than MaxDispersalAge and handles it accordingly.
// If the blob is stale, it increments metrics, logs a warning, and updates the database status to Failed.
// Returns true if the blob is stale, otherwise false.
func (c *Controller) checkAndHandleStaleBlob(
	ctx context.Context,
	blobKey corev2.BlobKey,
	now time.Time,
	dispersalTimestamp int64,
) bool {
	dispersalTime := time.Unix(0, dispersalTimestamp)
	dispersalAge := now.Sub(dispersalTime)

	if dispersalAge <= c.MaxDispersalAge {
		return false
	}

	c.metrics.reportStaleDispersal()

	c.logger.Warnf(
		"discarding stale dispersal: blobKey=%s dispersalAge=%s maxAge=%s dispersalTime=%s",
		blobKey.Hex(),
		dispersalAge.String(),
		c.MaxDispersalAge.String(),
		dispersalTime.Format(time.RFC3339),
	)

	err := c.blobMetadataStore.UpdateBlobStatus(ctx, blobKey, v2.Failed)
	if err != nil {
		c.logger.Errorf("update stale blob status to Failed: blobKey=%s err=%w", blobKey.Hex(), err)
	} else {
		// Call beforeDispatch to clean up the blob from upstream encodingManager blobSet.
		// Since the stale check occurs before beforeDispatch would normally be called,
		// we must invoke it here to prevent orphaning the blob in the encoding manager's tracking.
		if c.beforeDispatch != nil {
			if err := c.beforeDispatch(blobKey); err != nil {
				c.logger.Errorf("beforeDispatch cleanup failed for stale blob: blobKey=%s err=%w", blobKey.Hex(), err)
			}
		}
		c.blobSet.RemoveBlob(blobKey)
	}

	return true
}

// GetOperatorState returns the operator state for the given quorums at the given block number
func (c *Controller) GetOperatorState(
	ctx context.Context,
	metadatas []*v2.BlobMetadata,
	blockNumber uint64,
) (*core.IndexedOperatorState, error) {

	quorums := make(map[core.QuorumID]struct{}, 0)
	for _, m := range metadatas {
		for _, quorum := range m.BlobHeader.QuorumNumbers {
			quorums[quorum] = struct{}{}
		}
	}

	quorumIds := make([]core.QuorumID, len(quorums))
	i := 0
	for id := range quorums {
		quorumIds[i] = id
		i++
	}

	// GetIndexedOperatorState should return state for valid quorums only
	indexedOperatorState, err := c.chainState.GetIndexedOperatorState(ctx, uint(blockNumber), quorumIds)
	if err != nil {
		return nil, fmt.Errorf("GetIndexedOperatorState: %w", err)
	}
	return indexedOperatorState, nil
}

func (c *Controller) sendChunks(
	ctx context.Context,
	client clients.NodeClient,
	batch *corev2.Batch,
) (*core.Signature, error) {

	ctxWithTimeout, cancel := context.WithTimeout(ctx, c.AttestationTimeout)

	defer cancel()

	sig, err := client.StoreChunks(ctxWithTimeout, batch)
	if err != nil {
		return nil, fmt.Errorf("failed to store chunks: %w", err)
	}

	return sig, nil
}

// updateBatchStatus updates the status of the blobs in the batch based on the quorum results
// If a blob is not included in the quorum results or runs into any unexpected errors, it is marked as failed
// If a blob is included in the quorum results, it is marked as complete
// This function also removes the blobs from the blob set indicating that this blob has been processed
// If the blob is removed from the blob set after the time it is retrieved as part of a batch
// for processing by `NewBatch` (when it's in `ENCODED` state) and before the time the batch
// is deduplicated against the blobSet, it will be dispatched again in a different batch.
func (c *Controller) updateBatchStatus(
	ctx context.Context,
	batch *batchData,
	quorumResults map[core.QuorumID]uint8,
) error {

	var multierr error
	for i, cert := range batch.Batch.BlobCertificates {
		blobKey := batch.BlobKeys[i]
		if cert == nil || cert.BlobHeader == nil {
			c.logger.Error("invalid blob certificate in batch")
			err := c.blobMetadataStore.UpdateBlobStatus(ctx, blobKey, v2.Failed)
			if err != nil {
				multierr = multierror.Append(multierr,
					fmt.Errorf("failed to update blob status for blob %s to failed: %w", blobKey.Hex(), err))
			} else {
				c.blobSet.RemoveBlob(blobKey)
			}
			if metadata, ok := batch.Metadata[blobKey]; ok {
<<<<<<< HEAD
				d.metrics.reportCompletedBlob(
					int(metadata.BlobSize), v2.Failed, metadata.BlobHeader.PaymentMetadata.AccountID.Hex())
=======
				c.metrics.reportCompletedBlob(int(metadata.BlobSize), v2.Failed)
>>>>>>> ce6d949d
			}
			continue
		}

		failed := false
		for _, q := range cert.BlobHeader.QuorumNumbers {
			if res, ok := quorumResults[q]; !ok || res == 0 {
				c.logger.Warn("quorum result not found", "quorumID", q, "blobKey", blobKey.Hex())
				failed = true
				break
			}
		}

		if failed {
			err := c.blobMetadataStore.UpdateBlobStatus(ctx, blobKey, v2.Failed)
			if err != nil {
				multierr = multierror.Append(multierr,
					fmt.Errorf("failed to update blob status for blob %s to failed: %w", blobKey.Hex(), err))
			} else {
				c.blobSet.RemoveBlob(blobKey)
			}
			if metadata, ok := batch.Metadata[blobKey]; ok {
<<<<<<< HEAD
				d.metrics.reportCompletedBlob(
					int(metadata.BlobSize), v2.Failed, metadata.BlobHeader.PaymentMetadata.AccountID.Hex())
=======
				c.metrics.reportCompletedBlob(int(metadata.BlobSize), v2.Failed)
>>>>>>> ce6d949d
			}
			continue
		}

		err := c.blobMetadataStore.UpdateBlobStatus(ctx, blobKey, v2.Complete)
		if err != nil {
			multierr = multierror.Append(multierr,
				fmt.Errorf("failed to update blob status for blob %s to complete: %w", blobKey.Hex(), err))
		} else {
			c.blobSet.RemoveBlob(blobKey)
		}
		if metadata, ok := batch.Metadata[blobKey]; ok {
			requestedAt := time.Unix(0, int64(metadata.RequestedAt))
<<<<<<< HEAD
			d.metrics.reportE2EDispersalLatency(time.Since(requestedAt))
			d.metrics.reportCompletedBlob(
				int(metadata.BlobSize), v2.Complete, metadata.BlobHeader.PaymentMetadata.AccountID.Hex())
=======
			c.metrics.reportE2EDispersalLatency(time.Since(requestedAt))
			c.metrics.reportCompletedBlob(int(metadata.BlobSize), v2.Complete)
>>>>>>> ce6d949d
		}
	}

	return multierr
}

func (c *Controller) failBatch(ctx context.Context, batch *batchData) error {
	var multierr error
	for _, blobKey := range batch.BlobKeys {
		err := c.blobMetadataStore.UpdateBlobStatus(ctx, blobKey, v2.Failed)
		if err != nil {
			multierr = multierror.Append(multierr,
				fmt.Errorf("failed to update blob status for blob %s to failed: %w", blobKey.Hex(), err))
		}
		if metadata, ok := batch.Metadata[blobKey]; ok {
<<<<<<< HEAD
			d.metrics.reportCompletedBlob(
				int(metadata.BlobSize), v2.Failed, metadata.BlobHeader.PaymentMetadata.AccountID.Hex())
=======
			c.metrics.reportCompletedBlob(int(metadata.BlobSize), v2.Failed)
>>>>>>> ce6d949d
		}
		c.blobSet.RemoveBlob(blobKey)
	}

	return multierr
}<|MERGE_RESOLUTION|>--- conflicted
+++ resolved
@@ -798,12 +798,8 @@
 				c.blobSet.RemoveBlob(blobKey)
 			}
 			if metadata, ok := batch.Metadata[blobKey]; ok {
-<<<<<<< HEAD
-				d.metrics.reportCompletedBlob(
+				c.metrics.reportCompletedBlob(
 					int(metadata.BlobSize), v2.Failed, metadata.BlobHeader.PaymentMetadata.AccountID.Hex())
-=======
-				c.metrics.reportCompletedBlob(int(metadata.BlobSize), v2.Failed)
->>>>>>> ce6d949d
 			}
 			continue
 		}
@@ -826,12 +822,8 @@
 				c.blobSet.RemoveBlob(blobKey)
 			}
 			if metadata, ok := batch.Metadata[blobKey]; ok {
-<<<<<<< HEAD
-				d.metrics.reportCompletedBlob(
+				c.metrics.reportCompletedBlob(
 					int(metadata.BlobSize), v2.Failed, metadata.BlobHeader.PaymentMetadata.AccountID.Hex())
-=======
-				c.metrics.reportCompletedBlob(int(metadata.BlobSize), v2.Failed)
->>>>>>> ce6d949d
 			}
 			continue
 		}
@@ -845,14 +837,9 @@
 		}
 		if metadata, ok := batch.Metadata[blobKey]; ok {
 			requestedAt := time.Unix(0, int64(metadata.RequestedAt))
-<<<<<<< HEAD
-			d.metrics.reportE2EDispersalLatency(time.Since(requestedAt))
-			d.metrics.reportCompletedBlob(
+			c.metrics.reportE2EDispersalLatency(time.Since(requestedAt))
+			c.metrics.reportCompletedBlob(
 				int(metadata.BlobSize), v2.Complete, metadata.BlobHeader.PaymentMetadata.AccountID.Hex())
-=======
-			c.metrics.reportE2EDispersalLatency(time.Since(requestedAt))
-			c.metrics.reportCompletedBlob(int(metadata.BlobSize), v2.Complete)
->>>>>>> ce6d949d
 		}
 	}
 
@@ -868,12 +855,8 @@
 				fmt.Errorf("failed to update blob status for blob %s to failed: %w", blobKey.Hex(), err))
 		}
 		if metadata, ok := batch.Metadata[blobKey]; ok {
-<<<<<<< HEAD
-			d.metrics.reportCompletedBlob(
+			c.metrics.reportCompletedBlob(
 				int(metadata.BlobSize), v2.Failed, metadata.BlobHeader.PaymentMetadata.AccountID.Hex())
-=======
-			c.metrics.reportCompletedBlob(int(metadata.BlobSize), v2.Failed)
->>>>>>> ce6d949d
 		}
 		c.blobSet.RemoveBlob(blobKey)
 	}
