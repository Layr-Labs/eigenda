//nolint:wrapcheck // Directly returning errors from the api package is the correct pattern
package payments

import (
	"context"
	"encoding/hex"
	"errors"
	"fmt"
	"time"

	"github.com/Layr-Labs/eigenda/api"
	grpccommon "github.com/Layr-Labs/eigenda/api/grpc/common/v2"
	"github.com/Layr-Labs/eigenda/api/grpc/controller"
	"github.com/Layr-Labs/eigenda/common"
	"github.com/Layr-Labs/eigenda/core/meterer"
	"github.com/Layr-Labs/eigenda/core/payments/ondemand"
	"github.com/Layr-Labs/eigenda/core/payments/reservation"
	core "github.com/Layr-Labs/eigenda/core/v2"
	gethcommon "github.com/ethereum/go-ethereum/common"
	"github.com/ethereum/go-ethereum/crypto"
)

// Handles payment authorization requests received from API servers.
type PaymentAuthorizationHandler struct {
	onDemandMeterer      *meterer.OnDemandMeterer
	onDemandValidator    *ondemand.OnDemandPaymentValidator
	reservationValidator *reservation.ReservationPaymentValidator
}

// Panics if construction fails: we cannot operate if we cannot handle payments
func NewPaymentAuthorizationHandler(
	onDemandMeterer *meterer.OnDemandMeterer,
	onDemandValidator *ondemand.OnDemandPaymentValidator,
	reservationValidator *reservation.ReservationPaymentValidator,
) *PaymentAuthorizationHandler {
	if onDemandMeterer == nil {
		panic("onDemandMeterer cannot be nil")
	}
	if onDemandValidator == nil {
		panic("onDemandValidator cannot be nil")
	}
	if reservationValidator == nil {
		panic("reservationValidator cannot be nil")
	}

	handler := &PaymentAuthorizationHandler{
		onDemandMeterer:      onDemandMeterer,
		onDemandValidator:    onDemandValidator,
		reservationValidator: reservationValidator,
	}

	return handler
}

// Checks whether the payment is valid.
//
// Verifies the following:
// - client signature
// - payment validity
// - global on-demand throughput meter
func (h *PaymentAuthorizationHandler) AuthorizePayment(
	ctx context.Context,
	blobHeader *grpccommon.BlobHeader,
	clientSignature []byte,
	probe *common.SequenceProbe,
) (*controller.AuthorizePaymentResponse, error) {
	probe.SetStage("request_validation")

	if len(clientSignature) != 65 {
<<<<<<< HEAD
		return nil, api.NewErrorInvalidArg(fmt.Sprintf("signature length is unexpected: %d, signature: %s",
=======
		return nil, api.NewErrorInvalidArg(fmt.Sprintf("signature length %d is unexpected, signature: %s",
>>>>>>> 0513281f
			len(clientSignature), hex.EncodeToString(clientSignature)))
	}

	coreHeader, err := core.BlobHeaderFromProtobuf(blobHeader)
	if err != nil {
		return nil, api.NewErrorInvalidArg(fmt.Sprintf(
			"invalid blob header: %v, blobHeader: %s", err, blobHeader.String()))
	}

	blobKey, err := coreHeader.BlobKey()
	if err != nil {
		return nil, api.NewErrorInternal(fmt.Sprintf(
			"failed to compute blob key: %v, blobHeader: %s", err, blobHeader.String()))
	}

	probe.SetStage("client_signature_verification")

	signerPubkey, err := crypto.SigToPub(blobKey[:], clientSignature)
	if err != nil {
		return nil, api.NewErrorInvalidArg(fmt.Sprintf(
			"failed to recover public key from signature: %v, accountID: %s, signature: %s, blobKey: %s",
			err, coreHeader.PaymentMetadata.AccountID.Hex(),
			hex.EncodeToString(clientSignature), hex.EncodeToString(blobKey[:])))
	}

	accountID := coreHeader.PaymentMetadata.AccountID
	signerAddress := crypto.PubkeyToAddress(*signerPubkey)

	if accountID.Cmp(signerAddress) != 0 {
		return nil, api.NewErrorUnauthenticated(fmt.Sprintf(
			"signature %s doesn't match provided account, signerAddress: %s, accountID: %s",
			hex.EncodeToString(clientSignature), signerAddress.Hex(), accountID.Hex()))
	}

	symbolCount := uint32(coreHeader.BlobCommitments.Length)

	if coreHeader.PaymentMetadata.IsOnDemand() {
		err = h.authorizeOnDemandPayment(
			ctx, coreHeader.PaymentMetadata.AccountID, symbolCount, coreHeader.QuorumNumbers, probe)
	} else {
		dispersalTime := time.Unix(0, coreHeader.PaymentMetadata.Timestamp)
		err = h.authorizeReservationPayment(
			ctx, coreHeader.PaymentMetadata.AccountID, symbolCount, coreHeader.QuorumNumbers, dispersalTime, probe)
	}

	if err != nil {
		return nil, err
	}

	return &controller.AuthorizePaymentResponse{}, nil
}

// Validates an on-demand payment.
//
// Steps:
// 1. Check the actual symbol count against the global rate limiter to enforce global throughput limits
// 2. Validate the payment with the on-demand validator
// 3. If payment validation fails, refund the global meter to avoid counting failed dispersals
func (h *PaymentAuthorizationHandler) authorizeOnDemandPayment(
	ctx context.Context,
	accountID gethcommon.Address,
	symbolCount uint32,
	quorumNumbers []uint8,
	probe *common.SequenceProbe,
) error {
	probe.SetStage("global_meter_check")
	reservation, err := h.onDemandMeterer.MeterDispersal(symbolCount)
	if err != nil {
		return api.NewErrorResourceExhausted(fmt.Sprintf("global rate limit exceeded: %v", err))
	}

	probe.SetStage("on_demand_validation")
	err = h.onDemandValidator.Debit(ctx, accountID, symbolCount, quorumNumbers)
	if err == nil {
		return nil
	}

	h.onDemandMeterer.CancelDispersal(reservation)

	var insufficientFundsErr *ondemand.InsufficientFundsError
	if errors.As(err, &insufficientFundsErr) {
		return api.NewErrorPermissionDenied(err.Error())
	}
	var quorumNotSupportedErr *ondemand.QuorumNotSupportedError
	if errors.As(err, &quorumNotSupportedErr) {
		return api.NewErrorInvalidArg(err.Error())
	}

	return api.NewErrorInternal(fmt.Sprintf(
		"on-demand payment validation failed for account %s, symbolCount: %d, quorums: %v: %v",
		accountID.Hex(), symbolCount, quorumNumbers, err))

}

// Validates a reservation payment.
//
// Note: No global metering is required for reservations as they are metered individually
func (h *PaymentAuthorizationHandler) authorizeReservationPayment(
	ctx context.Context,
	accountID gethcommon.Address,
	symbolCount uint32,
	quorumNumbers []uint8,
	dispersalTime time.Time,
	probe *common.SequenceProbe,
) error {
	probe.SetStage("reservation_validation")

	success, err := h.reservationValidator.Debit(ctx, accountID, symbolCount, quorumNumbers, dispersalTime)
	if success {
		return nil
	}
	if err == nil {
		return api.NewErrorPermissionDenied(fmt.Sprintf(
			"reservation payment validation failed for account %s: insufficient bandwidth for %d symbols, time: %s",
			accountID.Hex(), symbolCount, dispersalTime.Format(time.RFC3339)))
	}

	var quorumNotPermittedErr *reservation.QuorumNotPermittedError
	if errors.As(err, &quorumNotPermittedErr) {
		return api.NewErrorInvalidArg(err.Error())
	}
	var timeOutOfRangeErr *reservation.TimeOutOfRangeError
	if errors.As(err, &timeOutOfRangeErr) {
		return api.NewErrorInvalidArg(err.Error())
	}
	var timeMovedBackwardErr *reservation.TimeMovedBackwardError
	if errors.As(err, &timeMovedBackwardErr) {
		return api.NewErrorInternal(err.Error())
	}

	return api.NewErrorInternal(fmt.Sprintf(
		"reservation payment validation failed for account %s, symbolCount: %d, quorums: %v, time: %s: %v",
		accountID.Hex(), symbolCount, quorumNumbers, dispersalTime.Format(time.RFC3339), err))
}<|MERGE_RESOLUTION|>--- conflicted
+++ resolved
@@ -67,11 +67,7 @@
 	probe.SetStage("request_validation")
 
 	if len(clientSignature) != 65 {
-<<<<<<< HEAD
-		return nil, api.NewErrorInvalidArg(fmt.Sprintf("signature length is unexpected: %d, signature: %s",
-=======
 		return nil, api.NewErrorInvalidArg(fmt.Sprintf("signature length %d is unexpected, signature: %s",
->>>>>>> 0513281f
 			len(clientSignature), hex.EncodeToString(clientSignature)))
 	}
 
