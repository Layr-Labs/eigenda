package controller

import (
	"context"
	"errors"
	"fmt"
	"math"
	"math/rand"
	"sync/atomic"
	"time"

	"github.com/Layr-Labs/eigenda/common"
	"github.com/Layr-Labs/eigenda/common/config"
	"github.com/Layr-Labs/eigenda/common/healthcheck"
	"github.com/Layr-Labs/eigenda/core"
	corev2 "github.com/Layr-Labs/eigenda/core/v2"
	"github.com/Layr-Labs/eigenda/disperser"
	dispcommon "github.com/Layr-Labs/eigenda/disperser/common"
	v2 "github.com/Layr-Labs/eigenda/disperser/common/v2"
	"github.com/Layr-Labs/eigenda/disperser/common/v2/blobstore"
	"github.com/Layr-Labs/eigenda/encoding"
	"github.com/Layr-Labs/eigensdk-go/logging"
	"github.com/prometheus/client_golang/prometheus"
	"google.golang.org/grpc/metadata"
)

var errNoBlobsToEncode = errors.New("no blobs to encode")

// EncodingManagerConfig contains configuration parameters for the EncodingManager.
// The EncodingManager is responsible for pulling queued blobs from the blob metadata store,
// sending them to the encoder service for encoding, and creating blob certificates.
type EncodingManagerConfig struct {
	// PullInterval is how frequently the EncodingManager polls for new blobs to encode.
	// Must be positive.
	PullInterval time.Duration

	// EncodingRequestTimeout is the maximum time to wait for a single encoding request to complete.
	// Must be positive.
	EncodingRequestTimeout time.Duration
	// StoreTimeout is the maximum time to wait for blob metadata store operations.
	// Must be positive.
	StoreTimeout time.Duration
	// NumEncodingRetries is the number of times to retry encoding a blob after the initial attempt fails.
	// A value of 0 means no retries (only the initial attempt).
	// Must be non-negative.
	NumEncodingRetries int
	// NumRelayAssignment is the number of relays to assign to each blob.
	// Must be at least 1 and cannot exceed the length of AvailableRelays.
	NumRelayAssignment uint16
	// AvailableRelays is the list of relay keys that can be assigned to blobs.
	// Must not be empty.
	AvailableRelays []corev2.RelayKey
	// EncoderAddress is the network address of the encoder service (e.g., "localhost:50051").
	// Must not be empty.
	EncoderAddress string
	// MaxNumBlobsPerIteration is the maximum number of blobs to pull and encode in each iteration.
	// Must be at least 1.
	MaxNumBlobsPerIteration int32
	// OnchainStateRefreshInterval is how frequently the manager refreshes blob version parameters from the chain.
	// Must be positive.
	OnchainStateRefreshInterval time.Duration
<<<<<<< HEAD
	// NumConcurrentRequests is the size of the worker pool for encoding requests
	NumConcurrentRequests int
}

=======
	// NumConcurrentRequests is the size of the worker pool for processing encoding requests concurrently.
	// Must be at least 1.
	NumConcurrentRequests int
}

var _ config.VerifiableConfig = &EncodingManagerConfig{}

>>>>>>> d01c9c9f
func DefaultEncodingManagerConfig() *EncodingManagerConfig {
	return &EncodingManagerConfig{
		PullInterval:                2 * time.Second,
		EncodingRequestTimeout:      5 * time.Minute,
		StoreTimeout:                15 * time.Second,
		NumEncodingRetries:          3,
		MaxNumBlobsPerIteration:     128,
		OnchainStateRefreshInterval: 1 * time.Hour,
		NumConcurrentRequests:       250,
<<<<<<< HEAD
	}
=======
		NumRelayAssignment:          1,
	}
}

func (c *EncodingManagerConfig) Verify() error {
	if c.PullInterval <= 0 {
		return fmt.Errorf("PullInterval must be positive, got %v", c.PullInterval)
	}
	if c.EncodingRequestTimeout <= 0 {
		return fmt.Errorf("EncodingRequestTimeout must be positive, got %v", c.EncodingRequestTimeout)
	}
	if c.StoreTimeout <= 0 {
		return fmt.Errorf("StoreTimeout must be positive, got %v", c.StoreTimeout)
	}
	if c.NumEncodingRetries < 0 {
		return fmt.Errorf("NumEncodingRetries must be non-negative, got %d", c.NumEncodingRetries)
	}
	if c.NumRelayAssignment < 1 {
		return fmt.Errorf("NumRelayAssignment must be at least 1, got %d", c.NumRelayAssignment)
	}
	if len(c.AvailableRelays) == 0 {
		return fmt.Errorf("AvailableRelays cannot be empty")
	}
	if int(c.NumRelayAssignment) > len(c.AvailableRelays) {
		return fmt.Errorf(
			"NumRelayAssignment (%d) cannot be greater than the number of available relays (%d)",
			c.NumRelayAssignment, len(c.AvailableRelays))
	}
	if c.MaxNumBlobsPerIteration < 1 {
		return fmt.Errorf("MaxNumBlobsPerIteration must be at least 1, got %d", c.MaxNumBlobsPerIteration)
	}
	if c.OnchainStateRefreshInterval <= 0 {
		return fmt.Errorf("OnchainStateRefreshInterval must be positive, got %v", c.OnchainStateRefreshInterval)
	}
	if c.NumConcurrentRequests < 1 {
		return fmt.Errorf("NumConcurrentRequests must be at least 1, got %d", c.NumConcurrentRequests)
	}
	if c.EncoderAddress == "" {
		return fmt.Errorf("EncoderAddress cannot be empty")
	}
	return nil
>>>>>>> d01c9c9f
}

// EncodingManager is responsible for pulling queued blobs from the blob
// metadata store periodically and encoding them. It receives the encoder responses
// and creates BlobCertificates.
type EncodingManager struct {
	*EncodingManagerConfig

	// components
	blobMetadataStore blobstore.MetadataStore
	pool              common.WorkerPool
	encodingClient    disperser.EncoderClientV2
	chainReader       core.Reader
	logger            logging.Logger

	// state
	cursor                *blobstore.StatusIndexCursor
	blobVersionParameters atomic.Pointer[corev2.BlobVersionParameterMap]
	// blobSet keeps track of blobs that are currently being encoded
	// This is used to deduplicate blobs to prevent the same blob from being encoded multiple times
	// blobSet is shared with Dispatcher which removes blobs from this queue as they are packaged for dispersal
	blobSet BlobSet

	metrics                *encodingManagerMetrics
	controllerLivenessChan chan<- healthcheck.HeartbeatMessage
}

func NewEncodingManager(
	config *EncodingManagerConfig,
	blobMetadataStore blobstore.MetadataStore,
	pool common.WorkerPool,
	encodingClient disperser.EncoderClientV2,
	chainReader core.Reader,
	logger logging.Logger,
	registry *prometheus.Registry,
	blobSet BlobSet,
	controllerLivenessChan chan<- healthcheck.HeartbeatMessage,
) (*EncodingManager, error) {
	if err := config.Verify(); err != nil {
		return nil, fmt.Errorf("invalid config: %w", err)
	}

	return &EncodingManager{
		EncodingManagerConfig:  config,
		blobMetadataStore:      blobMetadataStore,
		pool:                   pool,
		encodingClient:         encodingClient,
		chainReader:            chainReader,
		logger:                 logger.With("component", "EncodingManager"),
		cursor:                 nil,
		metrics:                newEncodingManagerMetrics(registry),
		blobSet:                blobSet,
		controllerLivenessChan: controllerLivenessChan,
	}, nil
}

func (e *EncodingManager) Start(ctx context.Context) error {
	// Refresh blob version parameters
	err := e.refreshBlobVersionParams(ctx)
	if err != nil {
		return fmt.Errorf("failed to refresh blob version parameters: %w", err)
	}

	go func() {
		ticker := time.NewTicker(e.OnchainStateRefreshInterval)
		defer ticker.Stop()

		for {
			select {
			case <-ticker.C:
				e.logger.Info("refreshing blob version params")
				if err := e.refreshBlobVersionParams(ctx); err != nil {
					e.logger.Error("failed to refresh blob version params", "err", err)
				}
			case <-ctx.Done():
				return
			}
		}
	}()

	// Start the encoding loop
	go func() {
		ticker := time.NewTicker(e.PullInterval)
		defer ticker.Stop()
		for {
			select {
			case <-ctx.Done():
				return
			case <-ticker.C:
				err := e.HandleBatch(ctx)
				if err != nil {
					if errors.Is(err, errNoBlobsToEncode) {
						e.logger.Debug("no blobs to encode")
					} else {
						e.logger.Error("failed to process a batch", "err", err)
					}
				}
			}
		}
	}()

	return nil
}

func (e *EncodingManager) dedupBlobs(blobMetadatas []*v2.BlobMetadata) []*v2.BlobMetadata {
	dedupedBlobs := make([]*v2.BlobMetadata, 0)
	for _, blob := range blobMetadatas {
		key, err := blob.BlobHeader.BlobKey()
		if err != nil {
			e.logger.Error("failed to get blob key", "err", err, "requestedAt", blob.RequestedAt)
			continue
		}
		if !e.blobSet.Contains(key) {
			dedupedBlobs = append(dedupedBlobs, blob)
		}
	}
	return dedupedBlobs
}

// HandleBatch handles a batch of blobs to encode
// It retrieves a batch of blobs from the blob metadata store, encodes them, and updates their status
// It also creates BlobCertificates and stores them in the blob metadata store
//
// WARNING: This method is not thread-safe. It should only be called from a single goroutine.
func (e *EncodingManager) HandleBatch(ctx context.Context) error {
	// Signal Liveness to indicate no stall
	healthcheck.SignalHeartbeat(e.logger, "encodingManager", e.controllerLivenessChan)

	// Get a batch of blobs to encode
	blobMetadatas, cursor, err := e.blobMetadataStore.GetBlobMetadataByStatusPaginated(ctx, v2.Queued, e.cursor, e.MaxNumBlobsPerIteration)
	if err != nil {
		return err
	}

	blobMetadatas = e.dedupBlobs(blobMetadatas)
	e.metrics.reportBlobSetSize(e.blobSet.Size())
	if len(blobMetadatas) == 0 {
		return errNoBlobsToEncode
	}

	blobVersionParams := e.blobVersionParameters.Load()
	if blobVersionParams == nil {
		return fmt.Errorf("blob version parameters is nil")
	}

	e.metrics.reportBatchSize(len(blobMetadatas))
	batchSizeBytes := uint64(0)
	for _, blob := range blobMetadatas {
		batchSizeBytes += blob.BlobSize
	}
	e.metrics.reportBatchDataSize(batchSizeBytes)

	submissionStart := time.Now()

	e.logger.Debug("request encoding", "numBlobs", len(blobMetadatas))
	for _, blob := range blobMetadatas {
		blob := blob
		blobKey, err := blob.BlobHeader.BlobKey()
		if err != nil {
			e.logger.Error("failed to get blob key", "err", err, "requestedAt", blob.RequestedAt, "paymentMetadata", blob.BlobHeader.PaymentMetadata)
			continue
		}

		blobParams, ok := blobVersionParams.Get(blob.BlobHeader.BlobVersion)
		if !ok {
			e.logger.Error("failed to get blob version parameters", "version", blob.BlobHeader.BlobVersion)
			continue
		}

		// Encode the blobs
		e.pool.Submit(func() {
			start := time.Now()

			var i int
			var finishedEncodingTime time.Time
			var finishedPutBlobCertificateTime time.Time
			var finishedUpdateBlobStatusTime time.Time
			var success bool

			for i = 0; i < e.NumEncodingRetries+1; i++ {
				encodingCtx, cancel := context.WithTimeout(ctx, e.EncodingRequestTimeout)
				fragmentInfo, err := e.encodeBlob(encodingCtx, blobKey, blob, blobParams)
				cancel()
				if err != nil {
					e.logger.Error("failed to encode blob", "blobKey", blobKey.Hex(), "err", err)
					continue
				}

				finishedEncodingTime = time.Now()

				relayKeys, err := GetRelayKeys(e.NumRelayAssignment, e.AvailableRelays)
				if err != nil {
					e.logger.Error("failed to get relay keys", "err", err)
					// Stop retrying
					break
				}
				cert := &corev2.BlobCertificate{
					BlobHeader: blob.BlobHeader,
					Signature:  blob.Signature,
					RelayKeys:  relayKeys,
				}

				storeCtx, cancel := context.WithTimeout(ctx, e.StoreTimeout)
				err = e.blobMetadataStore.PutBlobCertificate(storeCtx, cert, fragmentInfo)
				cancel()
				if err != nil && !errors.Is(err, dispcommon.ErrAlreadyExists) {
					e.logger.Error("failed to put blob certificate", "err", err)
					continue
				}

				finishedPutBlobCertificateTime = time.Now()

				storeCtx, cancel = context.WithTimeout(ctx, e.StoreTimeout)
				err = e.blobMetadataStore.UpdateBlobStatus(storeCtx, blobKey, v2.Encoded)
				finishedUpdateBlobStatusTime = time.Now()
				cancel()
				if err == nil || errors.Is(err, dispcommon.ErrAlreadyExists) {
					// Successfully updated the status to Encoded
					success = true
					break
				}

				e.logger.Error("failed to update blob status to Encoded", "blobKey", blobKey.Hex(), "err", err)
				sleepTime := time.Duration(math.Pow(2, float64(i))) * time.Second
				time.Sleep(sleepTime) // Wait before retrying
			}

			e.metrics.reportBatchRetryCount(i)

			if success {
				e.metrics.reportEncodingLatency(finishedEncodingTime.Sub(start))
				e.metrics.reportPutBlobCertLatency(finishedPutBlobCertificateTime.Sub(finishedEncodingTime))
				e.metrics.reportUpdateBlobStatusLatency(
					finishedUpdateBlobStatusTime.Sub(finishedPutBlobCertificateTime))
				e.metrics.reportBlobHandleLatency(time.Since(start))

				requestedAt := time.Unix(0, int64(blob.RequestedAt))
				e.metrics.reportE2EEncodingLatency(time.Since(requestedAt))
				e.metrics.reportCompletedBlob(int(blob.BlobSize), v2.Encoded)
			} else {
				e.metrics.reportFailedSubmission()
				storeCtx, cancel := context.WithTimeout(ctx, e.StoreTimeout)
				err = e.blobMetadataStore.UpdateBlobStatus(storeCtx, blobKey, v2.Failed)
				cancel()
				if err != nil {
					e.logger.Error("failed to update blob status to Failed", "blobKey", blobKey.Hex(), "err", err)
					return
				}
				e.metrics.reportCompletedBlob(int(blob.BlobSize), v2.Failed)
			}
		})
	}

	e.metrics.reportBatchSubmissionLatency(time.Since(submissionStart))

	e.cursor = cursor

	for _, blob := range blobMetadatas {
		key, err := blob.BlobHeader.BlobKey()
		if err != nil {
			e.logger.Error("failed to get blob key", "err", err, "requestedAt", blob.RequestedAt)
			continue
		}
		e.blobSet.AddBlob(key)
	}

	e.logger.Debug("successfully submitted encoding requests", "numBlobs", len(blobMetadatas))
	return nil
}

func (e *EncodingManager) encodeBlob(ctx context.Context, blobKey corev2.BlobKey, blob *v2.BlobMetadata, blobParams *core.BlobVersionParameters) (*encoding.FragmentInfo, error) {
	// Add headers for routing
	md := metadata.New(map[string]string{
		"content-type": "application/grpc",
		"x-blob-size":  fmt.Sprintf("%d", blob.BlobSize),
	})
	ctx = metadata.NewOutgoingContext(ctx, md)

	encodingParams, err := corev2.GetEncodingParams(blob.BlobHeader.BlobCommitments.Length, blobParams)
	if err != nil {
		return nil, fmt.Errorf("failed to get encoding params: %w", err)
	}
	return e.encodingClient.EncodeBlob(ctx, blobKey, encodingParams, blob.BlobSize)
}

func (e *EncodingManager) refreshBlobVersionParams(ctx context.Context) error {
	e.logger.Debug("Refreshing blob version params")
	blobParams, err := e.chainReader.GetAllVersionedBlobParams(ctx)
	if err != nil {
		return fmt.Errorf("failed to get blob version parameters: %w", err)
	}

	e.blobVersionParameters.Store(corev2.NewBlobVersionParameterMap(blobParams))
	return nil
}

func GetRelayKeys(numAssignment uint16, availableRelays []corev2.RelayKey) ([]corev2.RelayKey, error) {
	if int(numAssignment) > len(availableRelays) {
		return nil, fmt.Errorf("numAssignment (%d) cannot be greater than numRelays (%d)", numAssignment, len(availableRelays))
	}
	relayKeys := make([]corev2.RelayKey, len(availableRelays))
	copy(relayKeys, availableRelays)
	// shuffle relay keys
	for i := len(relayKeys) - 1; i > 0; i-- {
		j := rand.Intn(i + 1)
		relayKeys[i], relayKeys[j] = relayKeys[j], relayKeys[i]
	}

	return relayKeys[:numAssignment], nil
}<|MERGE_RESOLUTION|>--- conflicted
+++ resolved
@@ -59,12 +59,6 @@
 	// OnchainStateRefreshInterval is how frequently the manager refreshes blob version parameters from the chain.
 	// Must be positive.
 	OnchainStateRefreshInterval time.Duration
-<<<<<<< HEAD
-	// NumConcurrentRequests is the size of the worker pool for encoding requests
-	NumConcurrentRequests int
-}
-
-=======
 	// NumConcurrentRequests is the size of the worker pool for processing encoding requests concurrently.
 	// Must be at least 1.
 	NumConcurrentRequests int
@@ -72,7 +66,6 @@
 
 var _ config.VerifiableConfig = &EncodingManagerConfig{}
 
->>>>>>> d01c9c9f
 func DefaultEncodingManagerConfig() *EncodingManagerConfig {
 	return &EncodingManagerConfig{
 		PullInterval:                2 * time.Second,
@@ -82,9 +75,6 @@
 		MaxNumBlobsPerIteration:     128,
 		OnchainStateRefreshInterval: 1 * time.Hour,
 		NumConcurrentRequests:       250,
-<<<<<<< HEAD
-	}
-=======
 		NumRelayAssignment:          1,
 	}
 }
@@ -126,7 +116,6 @@
 		return fmt.Errorf("EncoderAddress cannot be empty")
 	}
 	return nil
->>>>>>> d01c9c9f
 }
 
 // EncodingManager is responsible for pulling queued blobs from the blob
