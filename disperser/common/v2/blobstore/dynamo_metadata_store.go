--- conflicted
+++ resolved
@@ -66,13 +66,8 @@
 		v2.Queued:              {},
 		v2.Encoded:             {v2.Queued},
 		v2.GatheringSignatures: {v2.Encoded},
-<<<<<<< HEAD
-		v2.Complete: {v2.GatheringSignatures},
-		v2.Failed:   {v2.Queued, v2.Encoded, v2.GatheringSignatures},
-=======
 		v2.Complete:            {v2.GatheringSignatures},
 		v2.Failed:              {v2.Queued, v2.Encoded, v2.GatheringSignatures},
->>>>>>> fc9a9714
 	}
 	ErrInvalidStateTransition = errors.New("invalid state transition")
 )
