--- conflicted
+++ resolved
@@ -4,12 +4,6 @@
 	"context"
 	"errors"
 	"fmt"
-<<<<<<< HEAD
-	"math/big"
-=======
-	"sort"
-	"strconv"
->>>>>>> b26914ed
 	"time"
 
 	"github.com/Layr-Labs/eigenda/core"
