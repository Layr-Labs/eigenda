definitions:
  big.Int:
    type: object
  core.SecurityParam:
    properties:
      adversaryThreshold:
        description: AdversaryThreshold is the maximum amount of stake that can be
          controlled by an adversary in the quorum as a percentage of the total stake
          in the quorum
        type: integer
      confirmationThreshold:
        description: ConfirmationThreshold is the amount of stake that must sign a
          message for it to be considered valid as a percentage of the total stake
          in the quorum
        type: integer
      quorumID:
        type: integer
      quorumRate:
        description: |-
          Rate Limit. This is a temporary measure until the node can derive rates on its own using rollup authentication. This is used
          for restricting the rate at which retrievers are able to download data from the DA node to a multiple of the rate at which the
          data was posted to the DA node.
        type: integer
    type: object
  dataapi.BlobMetadataResponse:
    properties:
      batch_header_hash:
        type: string
      batch_id:
        type: integer
      batch_root:
        type: string
      blob_commitment:
        $ref: '#/definitions/encoding.BlobCommitments'
      blob_inclusion_proof:
        type: string
      blob_index:
        type: integer
      blob_key:
        type: string
      blob_status:
        $ref: '#/definitions/github_com_Layr-Labs_eigenda_disperser.BlobStatus'
      confirmation_block_number:
        type: integer
      confirmation_txn_hash:
        type: string
      fee:
        type: string
      reference_block_number:
        type: integer
      requested_at:
        type: integer
      security_params:
        items:
          $ref: '#/definitions/core.SecurityParam'
        type: array
      signatory_record_hash:
        type: string
    type: object
  dataapi.BlobsResponse:
    properties:
      data:
        items:
          $ref: '#/definitions/dataapi.BlobMetadataResponse'
        type: array
      meta:
        $ref: '#/definitions/dataapi.Meta'
    type: object
  dataapi.ErrorResponse:
    properties:
      error:
        type: string
    type: object
  dataapi.Meta:
    properties:
      size:
        type: integer
    type: object
  dataapi.Metric:
    properties:
      cost_in_gas:
        type: number
      throughput:
        type: number
      total_stake:
        allOf:
        - $ref: '#/definitions/big.Int'
        description: 'deprecated: use TotalStakePerQuorum instead. Remove when the
          frontend is updated.'
      total_stake_per_quorum:
        additionalProperties:
          $ref: '#/definitions/big.Int'
        type: object
    type: object
  dataapi.NonSigner:
    properties:
      count:
        type: integer
      operatorId:
        type: string
    type: object
  dataapi.OperatorNonsigningPercentageMetrics:
    properties:
      operator_address:
        type: string
      operator_id:
        type: string
      percentage:
        type: number
      quorum_id:
        type: integer
      stake_percentage:
        type: number
      total_batches:
        type: integer
      total_unsigned_batches:
        type: integer
    type: object
  dataapi.OperatorPortCheckResponse:
    properties:
      dispersal_online:
        type: boolean
      dispersal_socket:
        type: string
      operator_id:
        type: string
      retrieval_online:
        type: boolean
      retrieval_socket:
        type: string
    type: object
  dataapi.OperatorsNonsigningPercentage:
    properties:
      data:
        items:
          $ref: '#/definitions/dataapi.OperatorNonsigningPercentageMetrics'
        type: array
      meta:
        $ref: '#/definitions/dataapi.Meta'
    type: object
  dataapi.QueriedStateOperatorMetadata:
    properties:
      block_number:
        type: integer
      is_online:
        type: boolean
      operator_id:
        type: string
      operator_process_error:
        type: string
      socket:
        type: string
    type: object
  dataapi.QueriedStateOperatorsResponse:
    properties:
      data:
        items:
          $ref: '#/definitions/dataapi.QueriedStateOperatorMetadata'
        type: array
      meta:
        $ref: '#/definitions/dataapi.Meta'
    type: object
  dataapi.ServiceAvailability:
    properties:
      service_name:
        type: string
      service_status:
        type: string
    type: object
  dataapi.ServiceAvailabilityResponse:
    properties:
      data:
        items:
          $ref: '#/definitions/dataapi.ServiceAvailability'
        type: array
      meta:
        $ref: '#/definitions/dataapi.Meta'
    type: object
  dataapi.Throughput:
    properties:
      throughput:
        type: number
      timestamp:
        type: integer
    type: object
  encoding.BlobCommitments:
    properties:
      commitment:
        $ref: '#/definitions/encoding.G1Commitment'
      length:
        type: integer
      length_commitment:
        $ref: '#/definitions/encoding.G2Commitment'
      length_proof:
        $ref: '#/definitions/encoding.LengthProof'
    type: object
  encoding.G1Commitment:
    properties:
      x:
        items:
          type: integer
        type: array
    type: object
  encoding.G2Commitment:
    properties:
      x:
        $ref: '#/definitions/github_com_consensys_gnark-crypto_ecc_bn254_internal_fptower.E2'
    type: object
  encoding.LengthProof:
    properties:
      x:
        $ref: '#/definitions/github_com_consensys_gnark-crypto_ecc_bn254_internal_fptower.E2'
    type: object
  github_com_Layr-Labs_eigenda_disperser.BlobStatus:
    enum:
    - 0
    - 1
    - 2
    - 3
    - 4
    - 5
    type: integer
    x-enum-varnames:
    - Processing
    - Confirmed
    - Failed
    - Finalized
    - InsufficientSignatures
<<<<<<< HEAD
    - Confirming
=======
    - Dispersing
>>>>>>> 06f794b2
  github_com_consensys_gnark-crypto_ecc_bn254_internal_fptower.E2:
    properties:
      a0:
        items:
          type: integer
        type: array
    type: object
info:
  contact: {}
  description: This is the EigenDA Data Access API server.
  title: EigenDA Data Access API
  version: "1"
paths:
  /ejector/operators:
    post:
      parameters:
      - description: 'Lookback window for operator ejection [default: 86400]'
        in: query
        name: interval
        type: integer
      - description: 'End time for evaluating operator ejection [default: now]'
        in: query
        name: end
        type: integer
      - description: 'Whether it''s periodic or urgent ejection request [default:
          periodic]'
        in: query
        name: mode
        type: string
      produces:
      - application/json
      responses:
        "200":
          description: OK
        "400":
          description: 'error: Bad request'
          schema:
            $ref: '#/definitions/dataapi.ErrorResponse'
        "404":
          description: 'error: Not found'
          schema:
            $ref: '#/definitions/dataapi.ErrorResponse'
        "500":
          description: 'error: Server error'
          schema:
            $ref: '#/definitions/dataapi.ErrorResponse'
      summary: Eject operators who violate the SLAs during the given time interval
      tags:
      - Ejector
  /feed/blobs:
    get:
      parameters:
      - description: 'Limit [default: 10]'
        in: query
        name: limit
        type: integer
      produces:
      - application/json
      responses:
        "200":
          description: OK
          schema:
            $ref: '#/definitions/dataapi.BlobsResponse'
        "400":
          description: 'error: Bad request'
          schema:
            $ref: '#/definitions/dataapi.ErrorResponse'
        "404":
          description: 'error: Not found'
          schema:
            $ref: '#/definitions/dataapi.ErrorResponse'
        "500":
          description: 'error: Server error'
          schema:
            $ref: '#/definitions/dataapi.ErrorResponse'
      summary: Fetch blobs metadata list
      tags:
      - Feed
  /feed/blobs/{blob_key}:
    get:
      parameters:
      - description: Blob Key
        in: path
        name: blob_key
        required: true
        type: string
      produces:
      - application/json
      responses:
        "200":
          description: OK
          schema:
            $ref: '#/definitions/dataapi.BlobMetadataResponse'
        "400":
          description: 'error: Bad request'
          schema:
            $ref: '#/definitions/dataapi.ErrorResponse'
        "404":
          description: 'error: Not found'
          schema:
            $ref: '#/definitions/dataapi.ErrorResponse'
        "500":
          description: 'error: Server error'
          schema:
            $ref: '#/definitions/dataapi.ErrorResponse'
      summary: Fetch blob metadata by blob key
      tags:
      - Feed
  /metrics:
    get:
      parameters:
      - description: 'Start unix timestamp [default: 1 hour ago]'
        in: query
        name: start
        type: integer
      - description: 'End unix timestamp [default: unix time now]'
        in: query
        name: end
        type: integer
      - description: 'Limit [default: 10]'
        in: query
        name: limit
        type: integer
      produces:
      - application/json
      responses:
        "200":
          description: OK
          schema:
            $ref: '#/definitions/dataapi.Metric'
        "400":
          description: 'error: Bad request'
          schema:
            $ref: '#/definitions/dataapi.ErrorResponse'
        "404":
          description: 'error: Not found'
          schema:
            $ref: '#/definitions/dataapi.ErrorResponse'
        "500":
          description: 'error: Server error'
          schema:
            $ref: '#/definitions/dataapi.ErrorResponse'
      summary: Fetch metrics
      tags:
      - Metrics
  /metrics/batcher-service-availability:
    get:
      produces:
      - application/json
      responses:
        "200":
          description: OK
          schema:
            $ref: '#/definitions/dataapi.ServiceAvailabilityResponse'
        "400":
          description: 'error: Bad request'
          schema:
            $ref: '#/definitions/dataapi.ErrorResponse'
        "404":
          description: 'error: Not found'
          schema:
            $ref: '#/definitions/dataapi.ErrorResponse'
        "500":
          description: 'error: Server error'
          schema:
            $ref: '#/definitions/dataapi.ErrorResponse'
      summary: Get status of EigenDA batcher.
      tags:
      - Batcher Availability
  /metrics/churner-service-availability:
    get:
      produces:
      - application/json
      responses:
        "200":
          description: OK
          schema:
            $ref: '#/definitions/dataapi.ServiceAvailabilityResponse'
        "400":
          description: 'error: Bad request'
          schema:
            $ref: '#/definitions/dataapi.ErrorResponse'
        "404":
          description: 'error: Not found'
          schema:
            $ref: '#/definitions/dataapi.ErrorResponse'
        "500":
          description: 'error: Server error'
          schema:
            $ref: '#/definitions/dataapi.ErrorResponse'
      summary: Get status of EigenDA churner service.
      tags:
      - Churner ServiceAvailability
  /metrics/disperser-service-availability:
    get:
      produces:
      - application/json
      responses:
        "200":
          description: OK
          schema:
            $ref: '#/definitions/dataapi.ServiceAvailabilityResponse'
        "400":
          description: 'error: Bad request'
          schema:
            $ref: '#/definitions/dataapi.ErrorResponse'
        "404":
          description: 'error: Not found'
          schema:
            $ref: '#/definitions/dataapi.ErrorResponse'
        "500":
          description: 'error: Server error'
          schema:
            $ref: '#/definitions/dataapi.ErrorResponse'
      summary: Get status of EigenDA Disperser service.
      tags:
      - ServiceAvailability
  /metrics/non-signers:
    get:
      parameters:
      - description: 'Interval to query for non signers in seconds [default: 3600]'
        in: query
        name: interval
        type: integer
      produces:
      - application/json
      responses:
        "200":
          description: OK
          schema:
            items:
              $ref: '#/definitions/dataapi.NonSigner'
            type: array
        "400":
          description: 'error: Bad request'
          schema:
            $ref: '#/definitions/dataapi.ErrorResponse'
        "404":
          description: 'error: Not found'
          schema:
            $ref: '#/definitions/dataapi.ErrorResponse'
        "500":
          description: 'error: Server error'
          schema:
            $ref: '#/definitions/dataapi.ErrorResponse'
      summary: Fetch non signers
      tags:
      - Metrics
  /metrics/operator-nonsigning-percentage:
    get:
      parameters:
      - description: 'Interval to query for operators nonsigning percentage [default:
          3600]'
        in: query
        name: interval
        type: integer
      - description: 'End time (2006-01-02T15:04:05Z) to query for operators nonsigning
          percentage [default: now]'
        in: query
        name: end
        type: string
      - description: 'Whether return only live nonsigners [default: true]'
        in: query
        name: live_only
        type: string
      produces:
      - application/json
      responses:
        "200":
          description: OK
          schema:
            $ref: '#/definitions/dataapi.OperatorsNonsigningPercentage'
        "400":
          description: 'error: Bad request'
          schema:
            $ref: '#/definitions/dataapi.ErrorResponse'
        "404":
          description: 'error: Not found'
          schema:
            $ref: '#/definitions/dataapi.ErrorResponse'
        "500":
          description: 'error: Server error'
          schema:
            $ref: '#/definitions/dataapi.ErrorResponse'
      summary: Fetch operators non signing percentage
      tags:
      - Metrics
  /metrics/throughput:
    get:
      parameters:
      - description: 'Start unix timestamp [default: 1 hour ago]'
        in: query
        name: start
        type: integer
      - description: 'End unix timestamp [default: unix time now]'
        in: query
        name: end
        type: integer
      produces:
      - application/json
      responses:
        "200":
          description: OK
          schema:
            items:
              $ref: '#/definitions/dataapi.Throughput'
            type: array
        "400":
          description: 'error: Bad request'
          schema:
            $ref: '#/definitions/dataapi.ErrorResponse'
        "404":
          description: 'error: Not found'
          schema:
            $ref: '#/definitions/dataapi.ErrorResponse'
        "500":
          description: 'error: Server error'
          schema:
            $ref: '#/definitions/dataapi.ErrorResponse'
      summary: Fetch throughput time series
      tags:
      - Metrics
  /operators-info/deregistered-operators:
    get:
      produces:
      - application/json
      responses:
        "200":
          description: OK
          schema:
            $ref: '#/definitions/dataapi.QueriedStateOperatorsResponse'
        "400":
          description: 'error: Bad request'
          schema:
            $ref: '#/definitions/dataapi.ErrorResponse'
        "404":
          description: 'error: Not found'
          schema:
            $ref: '#/definitions/dataapi.ErrorResponse'
        "500":
          description: 'error: Server error'
          schema:
            $ref: '#/definitions/dataapi.ErrorResponse'
      summary: Fetch list of operators that have been deregistered for days. Days
        is a query parameter with a default value of 14 and max value of 30.
      tags:
      - OperatorsInfo
<<<<<<< HEAD
  /operators-info/registered-operators:
    get:
=======
  /operators-info/port-check:
    get:
      parameters:
      - description: Operator ID
        in: query
        name: operator_id
        required: true
        type: string
>>>>>>> 06f794b2
      produces:
      - application/json
      responses:
        "200":
          description: OK
          schema:
<<<<<<< HEAD
            $ref: '#/definitions/dataapi.QueriedStateOperatorsResponse'
=======
            $ref: '#/definitions/dataapi.OperatorPortCheckResponse'
>>>>>>> 06f794b2
        "400":
          description: 'error: Bad request'
          schema:
            $ref: '#/definitions/dataapi.ErrorResponse'
        "404":
          description: 'error: Not found'
          schema:
            $ref: '#/definitions/dataapi.ErrorResponse'
        "500":
          description: 'error: Server error'
          schema:
            $ref: '#/definitions/dataapi.ErrorResponse'
<<<<<<< HEAD
      summary: Fetch list of operators that have been registered for days. Days is
        a query parameter with a default value of 14 and max value of 30.
=======
      summary: Operator node reachability port check
>>>>>>> 06f794b2
      tags:
      - OperatorsInfo
schemes:
- https
- http
swagger: "2.0"<|MERGE_RESOLUTION|>--- conflicted
+++ resolved
@@ -226,11 +226,7 @@
     - Failed
     - Finalized
     - InsufficientSignatures
-<<<<<<< HEAD
-    - Confirming
-=======
     - Dispersing
->>>>>>> 06f794b2
   github_com_consensys_gnark-crypto_ecc_bn254_internal_fptower.E2:
     properties:
       a0:
@@ -578,10 +574,6 @@
         is a query parameter with a default value of 14 and max value of 30.
       tags:
       - OperatorsInfo
-<<<<<<< HEAD
-  /operators-info/registered-operators:
-    get:
-=======
   /operators-info/port-check:
     get:
       parameters:
@@ -590,36 +582,51 @@
         name: operator_id
         required: true
         type: string
->>>>>>> 06f794b2
-      produces:
-      - application/json
-      responses:
-        "200":
-          description: OK
-          schema:
-<<<<<<< HEAD
+      produces:
+      - application/json
+      responses:
+        "200":
+          description: OK
+          schema:
+            $ref: '#/definitions/dataapi.OperatorPortCheckResponse'
+        "400":
+          description: 'error: Bad request'
+          schema:
+            $ref: '#/definitions/dataapi.ErrorResponse'
+        "404":
+          description: 'error: Not found'
+          schema:
+            $ref: '#/definitions/dataapi.ErrorResponse'
+        "500":
+          description: 'error: Server error'
+          schema:
+            $ref: '#/definitions/dataapi.ErrorResponse'
+      summary: Operator node reachability port check
+      tags:
+      - OperatorsInfo
+  /operators-info/registered-operators:
+    get:
+      produces:
+      - application/json
+      responses:
+        "200":
+          description: OK
+          schema:
             $ref: '#/definitions/dataapi.QueriedStateOperatorsResponse'
-=======
-            $ref: '#/definitions/dataapi.OperatorPortCheckResponse'
->>>>>>> 06f794b2
-        "400":
-          description: 'error: Bad request'
-          schema:
-            $ref: '#/definitions/dataapi.ErrorResponse'
-        "404":
-          description: 'error: Not found'
-          schema:
-            $ref: '#/definitions/dataapi.ErrorResponse'
-        "500":
-          description: 'error: Server error'
-          schema:
-            $ref: '#/definitions/dataapi.ErrorResponse'
-<<<<<<< HEAD
+        "400":
+          description: 'error: Bad request'
+          schema:
+            $ref: '#/definitions/dataapi.ErrorResponse'
+        "404":
+          description: 'error: Not found'
+          schema:
+            $ref: '#/definitions/dataapi.ErrorResponse'
+        "500":
+          description: 'error: Server error'
+          schema:
+            $ref: '#/definitions/dataapi.ErrorResponse'
       summary: Fetch list of operators that have been registered for days. Days is
         a query parameter with a default value of 14 and max value of 30.
-=======
-      summary: Operator node reachability port check
->>>>>>> 06f794b2
       tags:
       - OperatorsInfo
 schemes:
