--- conflicted
+++ resolved
@@ -226,11 +226,7 @@
     - Failed
     - Finalized
     - InsufficientSignatures
-<<<<<<< HEAD
-    - Confirming
-=======
     - Dispersing
->>>>>>> 06f794b2
   github_com_consensys_gnark-crypto_ecc_bn254_internal_fptower.E2:
     properties:
       a0:
@@ -378,11 +374,13 @@
       - Metrics
   /metrics/batcher-service-availability:
     get:
-      produces:
-      - application/json
-      responses:
-        "200":
-          description: OK
+      description: This endpoint is available only if `AvailabilityCheck` is enabled.
+        This endpoint will not function and a 503 Service Unavailable error is returned.
+      produces:
+      - application/json
+      responses:
+        "200":
+          description: Service is available
           schema:
             $ref: '#/definitions/dataapi.ServiceAvailabilityResponse'
         "400":
@@ -395,6 +393,10 @@
             $ref: '#/definitions/dataapi.ErrorResponse'
         "500":
           description: 'error: Server error'
+          schema:
+            $ref: '#/definitions/dataapi.ErrorResponse'
+        "503":
+          description: 'error: Service unavailable or checker not initialized'
           schema:
             $ref: '#/definitions/dataapi.ErrorResponse'
       summary: Get status of EigenDA batcher.
@@ -402,11 +404,13 @@
       - Batcher Availability
   /metrics/churner-service-availability:
     get:
-      produces:
-      - application/json
-      responses:
-        "200":
-          description: OK
+      description: This endpoint is available only if `AvailabilityCheck` is enabled.
+        This endpoint will not function and a 503 Service Unavailable error is returned.
+      produces:
+      - application/json
+      responses:
+        "200":
+          description: Service is available
           schema:
             $ref: '#/definitions/dataapi.ServiceAvailabilityResponse'
         "400":
@@ -419,6 +423,10 @@
             $ref: '#/definitions/dataapi.ErrorResponse'
         "500":
           description: 'error: Server error'
+          schema:
+            $ref: '#/definitions/dataapi.ErrorResponse'
+        "503":
+          description: 'error: Service unavailable or checker not initialized'
           schema:
             $ref: '#/definitions/dataapi.ErrorResponse'
       summary: Get status of EigenDA churner service.
@@ -426,11 +434,13 @@
       - Churner ServiceAvailability
   /metrics/disperser-service-availability:
     get:
-      produces:
-      - application/json
-      responses:
-        "200":
-          description: OK
+      description: This endpoint is available only if `AvailabilityCheck` is enabled.
+        This endpoint will not function and a 503 Service Unavailable error is returned.
+      produces:
+      - application/json
+      responses:
+        "200":
+          description: Service is available
           schema:
             $ref: '#/definitions/dataapi.ServiceAvailabilityResponse'
         "400":
@@ -445,9 +455,13 @@
           description: 'error: Server error'
           schema:
             $ref: '#/definitions/dataapi.ErrorResponse'
+        "503":
+          description: 'error: Service unavailable or checker not initialized'
+          schema:
+            $ref: '#/definitions/dataapi.ErrorResponse'
       summary: Get status of EigenDA Disperser service.
       tags:
-      - ServiceAvailability
+      - Disperser ServiceAvailability
   /metrics/non-signers:
     get:
       parameters:
