--- conflicted
+++ resolved
@@ -134,15 +134,12 @@
         type: string
       retrieval_status:
         type: string
-<<<<<<< HEAD
-=======
       v2_dispersal_online:
         type: boolean
       v2_dispersal_socket:
         type: string
       v2_dispersal_status:
         type: string
->>>>>>> aed77359
     type: object
   dataapi.OperatorStake:
     properties:
