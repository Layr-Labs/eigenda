--- conflicted
+++ resolved
@@ -937,8 +937,6 @@
                 },
                 "retrieval_status": {
                     "type": "string"
-<<<<<<< HEAD
-=======
                 },
                 "v2_dispersal_online": {
                     "type": "boolean"
@@ -948,7 +946,6 @@
                 },
                 "v2_dispersal_status": {
                     "type": "string"
->>>>>>> aed77359
                 }
             }
         },
