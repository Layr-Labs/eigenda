{
    "schemes": [
        "https",
        "http"
    ],
    "swagger": "2.0",
    "info": {
        "description": "This is the EigenDA Data Access API V2 server.",
        "title": "EigenDA Data Access API V2",
        "contact": {},
        "version": "2.0"
    },
    "basePath": "/api/v2",
    "paths": {
        "/batches/feed": {
            "get": {
                "produces": [
                    "application/json"
                ],
                "tags": [
                    "Batch"
                ],
                "summary": "Fetch batch feed",
                "parameters": [
                    {
                        "type": "string",
                        "description": "Fetch batches up to the end time (ISO 8601 format: 2006-01-02T15:04:05Z) [default: now]",
                        "name": "end",
                        "in": "query"
                    },
                    {
                        "type": "integer",
                        "description": "Fetch batches starting from an interval (in seconds) before the end time [default: 3600]",
                        "name": "interval",
                        "in": "query"
                    },
                    {
                        "type": "integer",
                        "description": "The maximum number of batches to fetch. System max (1000) if limit \u003c= 0 [default: 20; max: 1000]",
                        "name": "limit",
                        "in": "query"
                    }
                ],
                "responses": {
                    "200": {
                        "description": "OK",
                        "schema": {
                            "$ref": "#/definitions/v2.BatchFeedResponse"
                        }
                    },
                    "400": {
                        "description": "error: Bad request",
                        "schema": {
                            "$ref": "#/definitions/v2.ErrorResponse"
                        }
                    },
                    "404": {
                        "description": "error: Not found",
                        "schema": {
                            "$ref": "#/definitions/v2.ErrorResponse"
                        }
                    },
                    "500": {
                        "description": "error: Server error",
                        "schema": {
                            "$ref": "#/definitions/v2.ErrorResponse"
                        }
                    }
                }
            }
        },
        "/batches/{batch_header_hash}": {
            "get": {
                "produces": [
                    "application/json"
                ],
                "tags": [
                    "Batch"
                ],
                "summary": "Fetch batch by the batch header hash",
                "parameters": [
                    {
                        "type": "string",
                        "description": "Batch header hash in hex string",
                        "name": "batch_header_hash",
                        "in": "path",
                        "required": true
                    }
                ],
                "responses": {
                    "200": {
                        "description": "OK",
                        "schema": {
                            "$ref": "#/definitions/v2.BatchResponse"
                        }
                    },
                    "400": {
                        "description": "error: Bad request",
                        "schema": {
                            "$ref": "#/definitions/v2.ErrorResponse"
                        }
                    },
                    "404": {
                        "description": "error: Not found",
                        "schema": {
                            "$ref": "#/definitions/v2.ErrorResponse"
                        }
                    },
                    "500": {
                        "description": "error: Server error",
                        "schema": {
                            "$ref": "#/definitions/v2.ErrorResponse"
                        }
                    }
                }
            }
        },
        "/blobs/feed": {
            "get": {
                "produces": [
                    "application/json"
                ],
                "tags": [
                    "Blob"
                ],
                "summary": "Fetch blob feed",
                "parameters": [
                    {
                        "type": "string",
                        "description": "Fetch blobs up to the end time (ISO 8601 format: 2006-01-02T15:04:05Z) [default: now]",
                        "name": "end",
                        "in": "query"
                    },
                    {
                        "type": "integer",
                        "description": "Fetch blobs starting from an interval (in seconds) before the end time [default: 3600]",
                        "name": "interval",
                        "in": "query"
                    },
                    {
                        "type": "string",
                        "description": "Fetch blobs starting from the pagination token (exclusively). Overrides the interval param if specified [default: empty]",
                        "name": "pagination_token",
                        "in": "query"
                    },
                    {
                        "type": "integer",
                        "description": "The maximum number of blobs to fetch. System max (1000) if limit \u003c= 0 [default: 20; max: 1000]",
                        "name": "limit",
                        "in": "query"
                    }
                ],
                "responses": {
                    "200": {
                        "description": "OK",
                        "schema": {
                            "$ref": "#/definitions/v2.BlobFeedResponse"
                        }
                    },
                    "400": {
                        "description": "error: Bad request",
                        "schema": {
                            "$ref": "#/definitions/v2.ErrorResponse"
                        }
                    },
                    "404": {
                        "description": "error: Not found",
                        "schema": {
                            "$ref": "#/definitions/v2.ErrorResponse"
                        }
                    },
                    "500": {
                        "description": "error: Server error",
                        "schema": {
                            "$ref": "#/definitions/v2.ErrorResponse"
                        }
                    }
                }
            }
        },
        "/blobs/{blob_key}": {
            "get": {
                "produces": [
                    "application/json"
                ],
                "tags": [
                    "Blob"
                ],
                "summary": "Fetch blob metadata by blob key",
                "parameters": [
                    {
                        "type": "string",
                        "description": "Blob key in hex string",
                        "name": "blob_key",
                        "in": "path",
                        "required": true
                    }
                ],
                "responses": {
                    "200": {
                        "description": "OK",
                        "schema": {
                            "$ref": "#/definitions/v2.BlobResponse"
                        }
                    },
                    "400": {
                        "description": "error: Bad request",
                        "schema": {
                            "$ref": "#/definitions/v2.ErrorResponse"
                        }
                    },
                    "404": {
                        "description": "error: Not found",
                        "schema": {
                            "$ref": "#/definitions/v2.ErrorResponse"
                        }
                    },
                    "500": {
                        "description": "error: Server error",
                        "schema": {
                            "$ref": "#/definitions/v2.ErrorResponse"
                        }
                    }
                }
            }
        },
        "/blobs/{blob_key}/certificate": {
            "get": {
                "produces": [
                    "application/json"
                ],
                "tags": [
                    "Blob"
                ],
                "summary": "Fetch blob certificate by blob key v2",
                "parameters": [
                    {
                        "type": "string",
                        "description": "Blob key in hex string",
                        "name": "blob_key",
                        "in": "path",
                        "required": true
                    }
                ],
                "responses": {
                    "200": {
                        "description": "OK",
                        "schema": {
                            "$ref": "#/definitions/v2.BlobCertificateResponse"
                        }
                    },
                    "400": {
                        "description": "error: Bad request",
                        "schema": {
                            "$ref": "#/definitions/v2.ErrorResponse"
                        }
                    },
                    "404": {
                        "description": "error: Not found",
                        "schema": {
                            "$ref": "#/definitions/v2.ErrorResponse"
                        }
                    },
                    "500": {
                        "description": "error: Server error",
                        "schema": {
                            "$ref": "#/definitions/v2.ErrorResponse"
                        }
                    }
                }
            }
        },
        "/blobs/{blob_key}/inclusion-info": {
            "get": {
                "produces": [
                    "application/json"
                ],
                "tags": [
                    "Blob"
                ],
                "summary": "Fetch blob inclusion info by blob key and batch header hash",
                "parameters": [
                    {
                        "type": "string",
                        "description": "Blob key in hex string",
                        "name": "blob_key",
                        "in": "path",
                        "required": true
                    },
                    {
                        "type": "string",
                        "description": "Batch header hash in hex string",
                        "name": "batch_header_hash",
                        "in": "path",
                        "required": true
                    }
                ],
                "responses": {
                    "200": {
                        "description": "OK",
                        "schema": {
                            "$ref": "#/definitions/v2.BlobInclusionInfoResponse"
                        }
                    },
                    "400": {
                        "description": "error: Bad request",
                        "schema": {
                            "$ref": "#/definitions/v2.ErrorResponse"
                        }
                    },
                    "404": {
                        "description": "error: Not found",
                        "schema": {
                            "$ref": "#/definitions/v2.ErrorResponse"
                        }
                    },
                    "500": {
                        "description": "error: Server error",
                        "schema": {
                            "$ref": "#/definitions/v2.ErrorResponse"
                        }
                    }
                }
            }
        },
        "/metrics/summary": {
            "get": {
                "produces": [
                    "application/json"
                ],
                "tags": [
                    "Metrics"
                ],
                "summary": "Fetch metrics summary",
                "parameters": [
                    {
                        "type": "integer",
                        "description": "Start unix timestamp [default: 1 hour ago]",
                        "name": "start",
                        "in": "query"
                    },
                    {
                        "type": "integer",
                        "description": "End unix timestamp [default: unix time now]",
                        "name": "end",
                        "in": "query"
                    }
                ],
                "responses": {
                    "200": {
                        "description": "OK",
                        "schema": {
                            "$ref": "#/definitions/v2.Metric"
                        }
                    },
                    "400": {
                        "description": "error: Bad request",
                        "schema": {
                            "$ref": "#/definitions/v2.ErrorResponse"
                        }
                    },
                    "404": {
                        "description": "error: Not found",
                        "schema": {
                            "$ref": "#/definitions/v2.ErrorResponse"
                        }
                    },
                    "500": {
                        "description": "error: Server error",
                        "schema": {
                            "$ref": "#/definitions/v2.ErrorResponse"
                        }
                    }
                }
            }
        },
        "/metrics/timeseries/throughput": {
            "get": {
                "produces": [
                    "application/json"
                ],
                "tags": [
                    "Metrics"
                ],
                "summary": "Fetch throughput time series",
                "parameters": [
                    {
                        "type": "integer",
                        "description": "Start unix timestamp [default: 1 hour ago]",
                        "name": "start",
                        "in": "query"
                    },
                    {
                        "type": "integer",
                        "description": "End unix timestamp [default: unix time now]",
                        "name": "end",
                        "in": "query"
                    }
                ],
                "responses": {
                    "200": {
                        "description": "OK",
                        "schema": {
                            "type": "array",
                            "items": {
                                "$ref": "#/definitions/v2.Throughput"
                            }
                        }
                    },
                    "400": {
                        "description": "error: Bad request",
                        "schema": {
                            "$ref": "#/definitions/v2.ErrorResponse"
                        }
                    },
                    "404": {
                        "description": "error: Not found",
                        "schema": {
                            "$ref": "#/definitions/v2.ErrorResponse"
                        }
                    },
                    "500": {
                        "description": "error: Server error",
                        "schema": {
                            "$ref": "#/definitions/v2.ErrorResponse"
                        }
                    }
                }
            }
        },
        "/operators/nodeinfo": {
            "get": {
                "produces": [
                    "application/json"
                ],
                "tags": [
                    "Operators"
                ],
                "summary": "Active operator semver",
                "responses": {
                    "200": {
                        "description": "OK",
                        "schema": {
                            "$ref": "#/definitions/v2.SemverReportResponse"
                        }
                    },
                    "500": {
                        "description": "error: Server error",
                        "schema": {
                            "$ref": "#/definitions/v2.ErrorResponse"
                        }
                    }
                }
            }
        },
        "/operators/reachability": {
            "get": {
                "produces": [
                    "application/json"
                ],
                "tags": [
                    "Operators"
                ],
                "summary": "Operator node reachability check",
                "parameters": [
                    {
                        "type": "string",
                        "description": "Operator ID in hex string [default: all operators if unspecified]",
                        "name": "operator_id",
                        "in": "query"
                    }
                ],
                "responses": {
                    "200": {
                        "description": "OK",
                        "schema": {
                            "$ref": "#/definitions/v2.OperatorPortCheckResponse"
                        }
                    },
                    "400": {
                        "description": "error: Bad request",
                        "schema": {
                            "$ref": "#/definitions/v2.ErrorResponse"
                        }
                    },
                    "404": {
                        "description": "error: Not found",
                        "schema": {
                            "$ref": "#/definitions/v2.ErrorResponse"
                        }
                    },
                    "500": {
                        "description": "error: Server error",
                        "schema": {
                            "$ref": "#/definitions/v2.ErrorResponse"
                        }
                    }
                }
            }
        },
        "/operators/stake": {
            "get": {
                "produces": [
                    "application/json"
                ],
                "tags": [
                    "Operators"
                ],
                "summary": "Operator stake distribution query",
                "parameters": [
                    {
                        "type": "string",
                        "description": "Operator ID in hex string [default: all operators if unspecified]",
                        "name": "operator_id",
                        "in": "query"
                    }
                ],
                "responses": {
                    "200": {
                        "description": "OK",
                        "schema": {
                            "$ref": "#/definitions/v2.OperatorsStakeResponse"
                        }
                    },
                    "400": {
                        "description": "error: Bad request",
                        "schema": {
                            "$ref": "#/definitions/v2.ErrorResponse"
                        }
                    },
                    "404": {
                        "description": "error: Not found",
                        "schema": {
                            "$ref": "#/definitions/v2.ErrorResponse"
                        }
                    },
                    "500": {
                        "description": "error: Server error",
                        "schema": {
                            "$ref": "#/definitions/v2.ErrorResponse"
                        }
                    }
                }
            }
        },
        "/operators/{batch_header_hash}": {
            "get": {
                "produces": [
                    "application/json"
                ],
                "tags": [
                    "Operators"
                ],
                "summary": "Fetch operator attestation response for a batch",
                "parameters": [
                    {
                        "type": "string",
                        "description": "Batch header hash in hex string",
                        "name": "batch_header_hash",
                        "in": "path",
                        "required": true
                    },
                    {
                        "type": "string",
                        "description": "Operator ID in hex string [default: all operators if unspecified]",
                        "name": "operator_id",
                        "in": "query"
                    }
                ],
                "responses": {
                    "200": {
                        "description": "OK",
                        "schema": {
                            "$ref": "#/definitions/v2.OperatorDispersalResponses"
                        }
                    },
                    "400": {
                        "description": "error: Bad request",
                        "schema": {
                            "$ref": "#/definitions/v2.ErrorResponse"
                        }
                    },
                    "404": {
                        "description": "error: Not found",
                        "schema": {
                            "$ref": "#/definitions/v2.ErrorResponse"
                        }
                    },
                    "500": {
                        "description": "error: Server error",
                        "schema": {
                            "$ref": "#/definitions/v2.ErrorResponse"
                        }
                    }
                }
            }
        }
    },
    "definitions": {
        "big.Int": {
            "type": "object"
        },
        "core.BlobHeader": {
            "type": "object",
            "properties": {
                "accountID": {
                    "description": "AccountID is the account that is paying for the blob to be stored",
                    "type": "string"
                },
                "commitment": {
                    "$ref": "#/definitions/encoding.G1Commitment"
                },
                "length": {
                    "type": "integer"
                },
                "length_commitment": {
                    "$ref": "#/definitions/encoding.G2Commitment"
                },
                "length_proof": {
                    "$ref": "#/definitions/encoding.LengthProof"
                },
                "quorumInfos": {
                    "description": "QuorumInfos contains the quorum specific parameters for the blob",
                    "type": "array",
                    "items": {
                        "$ref": "#/definitions/core.BlobQuorumInfo"
                    }
                }
            }
        },
        "core.BlobQuorumInfo": {
            "type": "object",
            "properties": {
                "adversaryThreshold": {
                    "description": "AdversaryThreshold is the maximum amount of stake that can be controlled by an adversary in the quorum as a percentage of the total stake in the quorum",
                    "type": "integer"
                },
                "chunkLength": {
                    "description": "ChunkLength is the number of symbols in a chunk",
                    "type": "integer"
                },
                "confirmationThreshold": {
                    "description": "ConfirmationThreshold is the amount of stake that must sign a message for it to be considered valid as a percentage of the total stake in the quorum",
                    "type": "integer"
                },
                "quorumID": {
                    "type": "integer"
                },
                "quorumRate": {
                    "description": "Rate Limit. This is a temporary measure until the node can derive rates on its own using rollup authentication. This is used\nfor restricting the rate at which retrievers are able to download data from the DA node to a multiple of the rate at which the\ndata was posted to the DA node.",
                    "type": "integer"
                }
            }
        },
        "core.G1Point": {
            "type": "object",
            "properties": {
                "x": {
                    "type": "array",
                    "items": {
                        "type": "integer"
                    }
                },
                "y": {
                    "type": "array",
                    "items": {
                        "type": "integer"
                    }
                }
            }
        },
        "core.G2Point": {
            "type": "object",
            "properties": {
                "x": {
                    "$ref": "#/definitions/github_com_consensys_gnark-crypto_ecc_bn254_internal_fptower.E2"
                },
                "y": {
                    "$ref": "#/definitions/github_com_consensys_gnark-crypto_ecc_bn254_internal_fptower.E2"
                }
            }
        },
        "core.PaymentMetadata": {
            "type": "object",
            "properties": {
                "account_id": {
                    "description": "AccountID is the ETH account address for the payer",
                    "type": "string"
                },
                "cumulative_payment": {
                    "description": "CumulativePayment represents the total amount of payment (in wei) made by the user up to this point",
                    "allOf": [
                        {
                            "$ref": "#/definitions/big.Int"
                        }
                    ]
                },
                "reservation_period": {
                    "description": "ReservationPeriod represents the range of time at which the dispersal is made",
                    "type": "integer"
                }
            }
        },
        "core.Signature": {
            "type": "object",
            "properties": {
                "x": {
                    "type": "array",
                    "items": {
                        "type": "integer"
                    }
                },
                "y": {
                    "type": "array",
                    "items": {
                        "type": "integer"
                    }
                }
            }
        },
        "encoding.BlobCommitments": {
            "type": "object",
            "properties": {
                "commitment": {
                    "$ref": "#/definitions/encoding.G1Commitment"
                },
                "length": {
                    "type": "integer"
                },
                "length_commitment": {
                    "$ref": "#/definitions/encoding.G2Commitment"
                },
                "length_proof": {
                    "$ref": "#/definitions/encoding.LengthProof"
                }
            }
        },
        "encoding.G1Commitment": {
            "type": "object",
            "properties": {
                "x": {
                    "type": "array",
                    "items": {
                        "type": "integer"
                    }
                },
                "y": {
                    "type": "array",
                    "items": {
                        "type": "integer"
                    }
                }
            }
        },
        "encoding.G2Commitment": {
            "type": "object",
            "properties": {
                "x": {
                    "$ref": "#/definitions/github_com_consensys_gnark-crypto_ecc_bn254_internal_fptower.E2"
                },
                "y": {
                    "$ref": "#/definitions/github_com_consensys_gnark-crypto_ecc_bn254_internal_fptower.E2"
                }
            }
        },
        "encoding.LengthProof": {
            "type": "object",
            "properties": {
                "x": {
                    "$ref": "#/definitions/github_com_consensys_gnark-crypto_ecc_bn254_internal_fptower.E2"
                },
                "y": {
                    "$ref": "#/definitions/github_com_consensys_gnark-crypto_ecc_bn254_internal_fptower.E2"
                }
            }
        },
        "github_com_Layr-Labs_eigenda_core_v2.Attestation": {
            "type": "object",
            "properties": {
                "apkg2": {
                    "description": "APKG2 is the aggregate public key of all signers",
                    "allOf": [
                        {
                            "$ref": "#/definitions/core.G2Point"
                        }
                    ]
                },
                "attestedAt": {
                    "description": "AttestedAt is the time the attestation was made in nanoseconds",
                    "type": "integer"
                },
                "batchRoot": {
                    "description": "BatchRoot is the root of a Merkle tree whose leaves are the keys of the blobs in the batch",
                    "type": "array",
                    "items": {
                        "type": "integer"
                    }
                },
                "nonSignerPubKeys": {
                    "description": "NonSignerPubKeys are the public keys of the operators that did not sign the blob",
                    "type": "array",
                    "items": {
                        "$ref": "#/definitions/core.G1Point"
                    }
                },
                "quorumAPKs": {
                    "description": "QuorumAPKs is the aggregate public keys of all operators in each quorum",
                    "type": "object",
                    "additionalProperties": {
                        "$ref": "#/definitions/core.G1Point"
                    }
                },
                "quorumNumbers": {
                    "description": "QuorumNumbers contains the quorums relevant for the attestation",
                    "type": "array",
                    "items": {
                        "type": "integer"
                    }
                },
                "quorumResults": {
                    "description": "QuorumResults contains the operators' total signing percentage of the quorum",
                    "type": "object",
                    "additionalProperties": {
                        "type": "integer"
                    }
                },
                "referenceBlockNumber": {
                    "description": "ReferenceBlockNumber is the block number at which all operator information (stakes, indexes, etc.) is taken from",
                    "type": "integer"
                },
                "sigma": {
                    "description": "Sigma is the aggregate signature of all signers",
                    "allOf": [
                        {
                            "$ref": "#/definitions/core.Signature"
                        }
                    ]
                }
            }
        },
        "github_com_Layr-Labs_eigenda_core_v2.BatchHeader": {
            "type": "object",
            "properties": {
                "batchRoot": {
                    "description": "BatchRoot is the root of a Merkle tree whose leaves are the keys of the blobs in the batch",
                    "type": "array",
                    "items": {
                        "type": "integer"
                    }
                },
                "referenceBlockNumber": {
                    "description": "ReferenceBlockNumber is the block number at which all operator information (stakes, indexes, etc.) is taken from",
                    "type": "integer"
                }
            }
        },
        "github_com_Layr-Labs_eigenda_core_v2.BlobCertificate": {
            "type": "object",
            "properties": {
                "blobHeader": {
                    "$ref": "#/definitions/github_com_Layr-Labs_eigenda_core_v2.BlobHeader"
                },
                "relayKeys": {
                    "description": "RelayKeys",
                    "type": "array",
                    "items": {
                        "type": "integer"
                    }
                },
                "signature": {
                    "description": "Signature is an ECDSA signature signed by the blob request signer's account ID over the blob key,\nwhich is a keccak hash of the serialized BlobHeader, and used to verify against blob dispersal request's account ID",
                    "type": "array",
                    "items": {
                        "type": "integer"
                    }
                }
            }
        },
        "github_com_Layr-Labs_eigenda_core_v2.BlobHeader": {
            "type": "object",
            "properties": {
                "blobCommitments": {
                    "$ref": "#/definitions/encoding.BlobCommitments"
                },
                "blobVersion": {
                    "type": "integer"
                },
                "paymentMetadata": {
                    "description": "PaymentMetadata contains the payment information for the blob",
                    "allOf": [
                        {
                            "$ref": "#/definitions/core.PaymentMetadata"
                        }
                    ]
                },
                "quorumNumbers": {
                    "description": "QuorumNumbers contains the quorums the blob is dispersed to",
                    "type": "array",
                    "items": {
                        "type": "integer"
                    }
                },
                "salt": {
                    "description": "Salt is used to make blob intentionally unique when everything else is the same",
                    "type": "integer"
<<<<<<< HEAD
                },
                "signature": {
                    "description": "Signature is an ECDSA signature signed by the blob request signer's account ID over the BlobHeader's blobKey,\nwhich is a keccak hash of the serialized BlobHeader, and used to verify against blob dispersal request's account ID",
                    "type": "array",
                    "items": {
                        "type": "integer"
                    }
=======
>>>>>>> aed77359
                }
            }
        },
        "github_com_Layr-Labs_eigenda_core_v2.BlobInclusionInfo": {
            "type": "object",
            "properties": {
                "BlobKey": {
                    "type": "array",
                    "items": {
                        "type": "integer"
                    }
                },
                "batchRoot": {
                    "description": "BatchRoot is the root of a Merkle tree whose leaves are the keys of the blobs in the batch",
                    "type": "array",
                    "items": {
                        "type": "integer"
                    }
                },
                "blobIndex": {
                    "type": "integer"
                },
                "inclusionProof": {
                    "type": "array",
                    "items": {
                        "type": "integer"
                    }
                },
                "referenceBlockNumber": {
                    "description": "ReferenceBlockNumber is the block number at which all operator information (stakes, indexes, etc.) is taken from",
                    "type": "integer"
                }
            }
        },
        "github_com_Layr-Labs_eigenda_disperser_common_v2.BlobStatus": {
            "type": "integer",
            "enum": [
                0,
                1,
                2,
                3,
                4
            ],
            "x-enum-varnames": [
                "Queued",
                "Encoded",
                "Certified",
                "Failed",
                "InsufficientSignatures"
            ]
        },
        "github_com_Layr-Labs_eigenda_disperser_dataapi_v2.SignedBatch": {
            "type": "object",
            "properties": {
                "attestation": {
                    "$ref": "#/definitions/github_com_Layr-Labs_eigenda_core_v2.Attestation"
                },
                "batch_header": {
                    "$ref": "#/definitions/github_com_Layr-Labs_eigenda_core_v2.BatchHeader"
                }
            }
        },
        "github_com_consensys_gnark-crypto_ecc_bn254_internal_fptower.E2": {
            "type": "object",
            "properties": {
                "a0": {
                    "type": "array",
                    "items": {
                        "type": "integer"
                    }
                },
                "a1": {
                    "type": "array",
                    "items": {
                        "type": "integer"
                    }
                }
            }
        },
        "semver.SemverMetrics": {
            "type": "object",
            "properties": {
                "count": {
                    "type": "integer"
                },
                "operators": {
                    "type": "array",
                    "items": {
                        "type": "string"
                    }
                },
                "semver": {
                    "type": "string"
                },
                "stake_percentage": {
                    "type": "object",
                    "additionalProperties": {
                        "type": "number"
                    }
                }
            }
        },
        "v2.BatchFeedResponse": {
            "type": "object",
            "properties": {
                "batches": {
                    "type": "array",
                    "items": {
                        "$ref": "#/definitions/v2.BatchInfo"
                    }
                }
            }
        },
        "v2.BatchInfo": {
            "type": "object",
            "properties": {
                "aggregated_signature": {
                    "$ref": "#/definitions/core.Signature"
                },
                "attested_at": {
                    "type": "integer"
                },
                "batch_header": {
                    "$ref": "#/definitions/github_com_Layr-Labs_eigenda_core_v2.BatchHeader"
                },
                "batch_header_hash": {
                    "type": "string"
                },
                "quorum_numbers": {
                    "type": "array",
                    "items": {
                        "type": "integer"
                    }
                },
                "quorum_signed_percentages": {
                    "type": "object",
                    "additionalProperties": {
                        "type": "integer"
                    }
                }
            }
        },
        "v2.BatchResponse": {
            "type": "object",
            "properties": {
                "batch_header_hash": {
                    "type": "string"
                },
                "blob_inclusion_infos": {
                    "type": "array",
                    "items": {
                        "$ref": "#/definitions/github_com_Layr-Labs_eigenda_core_v2.BlobInclusionInfo"
                    }
                },
                "signed_batch": {
                    "$ref": "#/definitions/github_com_Layr-Labs_eigenda_disperser_dataapi_v2.SignedBatch"
                }
            }
        },
        "v2.BlobCertificateResponse": {
            "type": "object",
            "properties": {
                "blob_certificate": {
                    "$ref": "#/definitions/github_com_Layr-Labs_eigenda_core_v2.BlobCertificate"
                }
            }
        },
        "v2.BlobFeedResponse": {
            "type": "object",
            "properties": {
                "blobs": {
                    "type": "array",
                    "items": {
                        "$ref": "#/definitions/v2.BlobInfo"
                    }
                },
                "pagination_token": {
                    "type": "string"
                }
            }
        },
        "v2.BlobInclusionInfoResponse": {
            "type": "object",
            "properties": {
                "blob_inclusion_info": {
                    "$ref": "#/definitions/github_com_Layr-Labs_eigenda_core_v2.BlobInclusionInfo"
                }
            }
        },
        "v2.BlobInfo": {
            "type": "object",
            "properties": {
                "blob_key": {
                    "type": "string"
                },
                "blob_metadata": {
                    "$ref": "#/definitions/v2.BlobMetadata"
                }
            }
        },
        "v2.BlobMetadata": {
            "type": "object",
            "properties": {
                "blobHeader": {
                    "$ref": "#/definitions/core.BlobHeader"
                },
                "blobSize": {
                    "description": "BlobSize is the size of the blob in bytes",
                    "type": "integer"
                },
                "blobStatus": {
                    "description": "BlobStatus indicates the current status of the blob",
                    "allOf": [
                        {
                            "$ref": "#/definitions/github_com_Layr-Labs_eigenda_disperser_common_v2.BlobStatus"
                        }
                    ]
                },
                "expiry": {
                    "description": "Expiry is Unix timestamp of the blob expiry in seconds from epoch",
                    "type": "integer"
                },
                "fragmentSizeBytes": {
                    "description": "FragmentSizeBytes is the maximum fragment size used to store the chunk coefficients.",
                    "type": "integer"
                },
                "numRetries": {
                    "description": "NumRetries is the number of times the blob has been retried",
                    "type": "integer"
                },
                "requestedAt": {
                    "description": "RequestedAt is the Unix timestamp of when the blob was requested in nanoseconds",
                    "type": "integer"
                },
                "signature": {
                    "type": "array",
                    "items": {
                        "type": "integer"
                    }
                },
                "totalChunkSizeBytes": {
                    "description": "TotalChunkSizeBytes is the total size of the file containing all chunk coefficients for the blob.",
                    "type": "integer"
                },
                "updatedAt": {
                    "description": "UpdatedAt is the Unix timestamp of when the blob was last updated in _nanoseconds_",
                    "type": "integer"
                }
            }
        },
        "v2.BlobResponse": {
            "type": "object",
            "properties": {
                "blob_header": {
                    "$ref": "#/definitions/github_com_Layr-Labs_eigenda_core_v2.BlobHeader"
                },
                "blob_key": {
                    "type": "string"
                },
                "blob_size_bytes": {
                    "type": "integer"
                },
                "dispersed_at": {
                    "type": "integer"
                },
                "status": {
                    "type": "string"
                }
            }
        },
        "v2.DispersalResponse": {
            "type": "object",
            "properties": {
                "batchRoot": {
                    "description": "BatchRoot is the root of a Merkle tree whose leaves are the keys of the blobs in the batch",
                    "type": "array",
                    "items": {
                        "type": "integer"
                    }
                },
                "core.OperatorID": {
                    "type": "array",
                    "items": {
                        "type": "integer"
                    }
                },
                "dispersedAt": {
                    "type": "integer"
                },
                "error": {
                    "description": "Error is the error message if the dispersal failed",
                    "type": "string"
                },
                "operatorAddress": {
                    "type": "array",
                    "items": {
                        "type": "integer"
                    }
                },
                "referenceBlockNumber": {
                    "description": "ReferenceBlockNumber is the block number at which all operator information (stakes, indexes, etc.) is taken from",
                    "type": "integer"
                },
                "respondedAt": {
                    "type": "integer"
                },
                "signature": {
                    "description": "Signature is the signature of the response by the operator",
                    "type": "array",
                    "items": {
                        "type": "integer"
                    }
                },
                "socket": {
                    "type": "string"
                }
            }
        },
        "v2.ErrorResponse": {
            "type": "object",
            "properties": {
                "error": {
                    "type": "string"
                }
            }
        },
        "v2.Metric": {
            "type": "object",
            "properties": {
                "cost_in_gas": {
                    "type": "number"
                },
                "throughput": {
                    "type": "number"
                },
                "total_stake": {
                    "description": "deprecated: use TotalStakePerQuorum instead. Remove when the frontend is updated.",
                    "allOf": [
                        {
                            "$ref": "#/definitions/big.Int"
                        }
                    ]
                },
                "total_stake_per_quorum": {
                    "type": "object",
                    "additionalProperties": {
                        "$ref": "#/definitions/big.Int"
                    }
                }
            }
        },
        "v2.OperatorDispersalResponses": {
            "type": "object",
            "properties": {
                "operator_dispersal_responses": {
                    "type": "array",
                    "items": {
                        "$ref": "#/definitions/v2.DispersalResponse"
                    }
                }
            }
        },
        "v2.OperatorPortCheckResponse": {
            "type": "object",
            "properties": {
                "dispersal_online": {
                    "type": "boolean"
                },
                "dispersal_socket": {
                    "type": "string"
                },
                "dispersal_status": {
                    "type": "string"
                },
                "operator_id": {
                    "type": "string"
                },
                "retrieval_online": {
                    "type": "boolean"
                },
                "retrieval_socket": {
                    "type": "string"
                },
                "retrieval_status": {
                    "type": "string"
                },
                "v2_dispersal_online": {
                    "type": "boolean"
                },
                "v2_dispersal_socket": {
                    "type": "string"
                },
                "v2_dispersal_status": {
                    "type": "string"
                }
            }
        },
        "v2.OperatorStake": {
            "type": "object",
            "properties": {
                "operator_id": {
                    "type": "string"
                },
                "quorum_id": {
                    "type": "string"
                },
                "rank": {
                    "type": "integer"
                },
                "stake_percentage": {
                    "type": "number"
                }
            }
        },
        "v2.OperatorsStakeResponse": {
            "type": "object",
            "properties": {
                "stake_ranked_operators": {
                    "type": "object",
                    "additionalProperties": {
                        "type": "array",
                        "items": {
                            "$ref": "#/definitions/v2.OperatorStake"
                        }
                    }
                }
            }
        },
        "v2.SemverReportResponse": {
            "type": "object",
            "properties": {
                "semver": {
                    "type": "object",
                    "additionalProperties": {
                        "$ref": "#/definitions/semver.SemverMetrics"
                    }
                }
            }
        },
        "v2.Throughput": {
            "type": "object",
            "properties": {
                "throughput": {
                    "type": "number"
                },
                "timestamp": {
                    "type": "integer"
                }
            }
        }
    }
}<|MERGE_RESOLUTION|>--- conflicted
+++ resolved
@@ -786,7 +786,7 @@
                     ]
                 },
                 "attestedAt": {
-                    "description": "AttestedAt is the time the attestation was made in nanoseconds",
+                    "description": "AttestedAt is the time the attestation was made",
                     "type": "integer"
                 },
                 "batchRoot": {
@@ -818,7 +818,7 @@
                     }
                 },
                 "quorumResults": {
-                    "description": "QuorumResults contains the operators' total signing percentage of the quorum",
+                    "description": "QuorumResults contains the results of the quorum verification",
                     "type": "object",
                     "additionalProperties": {
                         "type": "integer"
@@ -903,16 +903,6 @@
                 "salt": {
                     "description": "Salt is used to make blob intentionally unique when everything else is the same",
                     "type": "integer"
-<<<<<<< HEAD
-                },
-                "signature": {
-                    "description": "Signature is an ECDSA signature signed by the blob request signer's account ID over the BlobHeader's blobKey,\nwhich is a keccak hash of the serialized BlobHeader, and used to verify against blob dispersal request's account ID",
-                    "type": "array",
-                    "items": {
-                        "type": "integer"
-                    }
-=======
->>>>>>> aed77359
                 }
             }
         },
@@ -1144,7 +1134,7 @@
                     "type": "integer"
                 },
                 "requestedAt": {
-                    "description": "RequestedAt is the Unix timestamp of when the blob was requested in nanoseconds",
+                    "description": "RequestedAt is the Unix timestamp of when the blob was requested in seconds",
                     "type": "integer"
                 },
                 "signature": {
