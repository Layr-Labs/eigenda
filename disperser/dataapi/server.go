package dataapi

import (
	"context"
	"errors"
	"fmt"
	"math/big"
	"net/http"
	"os"
	"os/signal"
	"strconv"
	"strings"
	"syscall"
	"time"

	"github.com/Layr-Labs/eigenda/core"
	"github.com/Layr-Labs/eigenda/encoding"
	"github.com/Layr-Labs/eigensdk-go/logging"
	"google.golang.org/grpc/codes"
	"google.golang.org/grpc/health/grpc_health_v1"

	"github.com/Layr-Labs/eigenda/disperser"
	"github.com/Layr-Labs/eigenda/disperser/dataapi/docs"
	"github.com/gin-contrib/cors"
	"github.com/gin-contrib/logger"
	"github.com/gin-gonic/gin"
	"github.com/prometheus/client_golang/prometheus"
	swaggerfiles "github.com/swaggo/files"     // swagger embed files
	ginswagger "github.com/swaggo/gin-swagger" // gin-swagger middleware
)

const (
	maxWorkerPoolLimit   = 10
	maxQueryBatchesLimit = 2

	cacheControlParam = "Cache-Control"

	// Cache control for responses.
	// The time unit is second for max age.
	maxOperatorsNonsigningPercentageAge = 10
	maxOperatorPortCheckAge             = 600
	maxNonSignerAge                     = 10
	maxDeregisteredOperatorAage         = 10
	maxThroughputAge                    = 10
	maxMetricAage                       = 10
	maxFeedBlobsAge                     = 10
	maxFeedBlobAage                     = 300 // this is completely static
	maxDisperserAvailabilityAge         = 3
	maxChurnerAvailabilityAge           = 3
	maxBatcherAvailabilityAge           = 3
)

var errNotFound = errors.New("not found")

type EigenDAGRPCServiceChecker interface {
	CheckHealth(ctx context.Context, serviceName string) (*grpc_health_v1.HealthCheckResponse, error)
	CloseConnections() error
}

type EigenDAHttpServiceChecker interface {
	CheckHealth(serviceName string) (string, error)
}

type (
	BlobMetadataResponse struct {
		BlobKey                 string                    `json:"blob_key"`
		BatchHeaderHash         string                    `json:"batch_header_hash"`
		BlobIndex               uint32                    `json:"blob_index"`
		SignatoryRecordHash     string                    `json:"signatory_record_hash"`
		ReferenceBlockNumber    uint32                    `json:"reference_block_number"`
		BatchRoot               string                    `json:"batch_root"`
		BlobInclusionProof      string                    `json:"blob_inclusion_proof"`
		BlobCommitment          *encoding.BlobCommitments `json:"blob_commitment"`
		BatchId                 uint32                    `json:"batch_id"`
		ConfirmationBlockNumber uint32                    `json:"confirmation_block_number"`
		ConfirmationTxnHash     string                    `json:"confirmation_txn_hash"`
		Fee                     string                    `json:"fee"`
		SecurityParams          []*core.SecurityParam     `json:"security_params"`
		RequestAt               uint64                    `json:"requested_at"`
		BlobStatus              disperser.BlobStatus      `json:"blob_status"`
	}

	Metric struct {
		Throughput float64 `json:"throughput"`
		CostInGas  float64 `json:"cost_in_gas"`
		// deprecated: use TotalStakePerQuorum instead. Remove when the frontend is updated.
		TotalStake          *big.Int                   `json:"total_stake"`
		TotalStakePerQuorum map[core.QuorumID]*big.Int `json:"total_stake_per_quorum"`
	}

	Throughput struct {
		Throughput float64 `json:"throughput"`
		Timestamp  uint64  `json:"timestamp"`
	}

	Meta struct {
		Size int `json:"size"`
	}

	BlobsResponse struct {
		Meta Meta                    `json:"meta"`
		Data []*BlobMetadataResponse `json:"data"`
	}

	OperatorNonsigningPercentageMetrics struct {
		OperatorId           string  `json:"operator_id"`
		OperatorAddress      string  `json:"operator_address"`
		QuorumId             uint8   `json:"quorum_id"`
		TotalUnsignedBatches int     `json:"total_unsigned_batches"`
		TotalBatches         int     `json:"total_batches"`
		Percentage           float64 `json:"percentage"`
		StakePercentage      float64 `json:"stake_percentage"`
	}

	OperatorsNonsigningPercentage struct {
		Meta Meta                                   `json:"meta"`
		Data []*OperatorNonsigningPercentageMetrics `json:"data"`
	}

	QueriedStateOperatorMetadata struct {
		OperatorId           string `json:"operator_id"`
		BlockNumber          uint   `json:"block_number"`
		Socket               string `json:"socket"`
		IsOnline             bool   `json:"is_online"`
		OperatorProcessError string `json:"operator_process_error"`
	}

	QueriedStateOperatorsResponse struct {
		Meta Meta                            `json:"meta"`
		Data []*QueriedStateOperatorMetadata `json:"data"`
	}

	ServiceAvailability struct {
		ServiceName   string `json:"service_name"`
		ServiceStatus string `json:"service_status"`
	}

	ServiceAvailabilityResponse struct {
		Meta Meta                   `json:"meta"`
		Data []*ServiceAvailability `json:"data"`
	}

	OperatorPortCheckRequest struct {
		OperatorId string `json:"operator_id"`
	}

	OperatorPortCheckResponse struct {
		OperatorId      string `json:"operator_id"`
		DispersalSocket string `json:"dispersal_socket"`
		RetrievalSocket string `json:"retrieval_socket"`
		DispersalOnline bool   `json:"dispersal_online"`
		RetrievalOnline bool   `json:"retrieval_online"`
	}
	ErrorResponse struct {
		Error string `json:"error"`
	}

	server struct {
		serverMode     string
		socketAddr     string
		allowOrigins   []string
		logger         logging.Logger
		blobstore      disperser.BlobStore
		promClient     PrometheusClient
		subgraphClient SubgraphClient
		transactor     core.Transactor
		chainState     core.ChainState
		ejector        *Ejector
		ejectionToken  string

		metrics                   *Metrics
		disperserHostName         string
		churnerHostName           string
		batcherHealthEndpt        string
		eigenDAGRPCServiceChecker EigenDAGRPCServiceChecker
		eigenDAHttpServiceChecker EigenDAHttpServiceChecker
	}
)

func NewServer(
	config Config,
	blobstore disperser.BlobStore,
	promClient PrometheusClient,
	subgraphClient SubgraphClient,
	transactor core.Transactor,
	chainState core.ChainState,
	ejector *Ejector,
	logger logging.Logger,
	metrics *Metrics,
	grpcConn GRPCConn,
	eigenDAGRPCServiceChecker EigenDAGRPCServiceChecker,
	eigenDAHttpServiceChecker EigenDAHttpServiceChecker,

) *server {
	// Initialize the health checker service for EigenDA services
	if grpcConn == nil {
		grpcConn = &GRPCDialerSkipTLS{}
	}

	if eigenDAGRPCServiceChecker == nil {

		eigenDAGRPCServiceChecker = NewEigenDAServiceHealthCheck(grpcConn, config.DisperserHostname, config.ChurnerHostname)
	}

	if eigenDAHttpServiceChecker == nil {
		eigenDAHttpServiceChecker = &HttpServiceAvailability{}
	}

	return &server{
		logger:                    logger.With("component", "DataAPIServer"),
		serverMode:                config.ServerMode,
		socketAddr:                config.SocketAddr,
		allowOrigins:              config.AllowOrigins,
		blobstore:                 blobstore,
		promClient:                promClient,
		subgraphClient:            subgraphClient,
		transactor:                transactor,
		chainState:                chainState,
		metrics:                   metrics,
		ejector:                   ejector,
		ejectionToken:             config.EjectionToken,
		disperserHostName:         config.DisperserHostname,
		churnerHostName:           config.ChurnerHostname,
		batcherHealthEndpt:        config.BatcherHealthEndpt,
		eigenDAGRPCServiceChecker: eigenDAGRPCServiceChecker,
		eigenDAHttpServiceChecker: eigenDAHttpServiceChecker,
	}
}

func (s *server) Start() error {
	if s.serverMode == gin.ReleaseMode {
		// optimize performance and disable debug features.
		gin.SetMode(gin.ReleaseMode)
	}

	router := gin.New()
	basePath := "/api/v1"
	docs.SwaggerInfo.BasePath = basePath
	docs.SwaggerInfo.Host = os.Getenv("SWAGGER_HOST")

	v1 := router.Group(basePath)
	{
		feed := v1.Group("/feed")
		{
			feed.GET("/blobs", s.FetchBlobsHandler)
			feed.GET("/blobs/:blob_key", s.FetchBlobHandler)
		}
		operatorsInfo := v1.Group("/operators-info")
		{
			operatorsInfo.GET("/deregistered-operators", s.FetchDeregisteredOperators)
<<<<<<< HEAD
			operatorsInfo.GET("/registered-operators", s.FetchRegisteredOperators)
=======
			operatorsInfo.GET("/port-check", s.OperatorPortCheck)
>>>>>>> 06f794b2
		}
		metrics := v1.Group("/metrics")
		{
			metrics.GET("/", s.FetchMetricsHandler)
			metrics.GET("/throughput", s.FetchMetricsThroughputHandler)
			metrics.GET("/non-signers", s.FetchNonSigners)
			metrics.GET("/operator-nonsigning-percentage", s.FetchOperatorsNonsigningPercentageHandler)
			metrics.GET("/disperser-service-availability", s.FetchDisperserServiceAvailability)
			metrics.GET("/churner-service-availability", s.FetchChurnerServiceAvailability)
			metrics.GET("/batcher-service-availability", s.FetchBatcherAvailability)
		}
		ejection := v1.Group("/ejection")
		ejection.POST("/operators", s.EjectOperatorsHandler)
		swagger := v1.Group("/swagger")
		{
			swagger.GET("/*any", ginswagger.WrapHandler(swaggerfiles.Handler))
		}
	}

	router.GET("/", func(g *gin.Context) {
		g.JSON(http.StatusAccepted, gin.H{"status": "OK"})
	})

	router.Use(logger.SetLogger(
		logger.WithSkipPath([]string{"/"}),
	))

	config := cors.DefaultConfig()
	config.AllowOrigins = s.allowOrigins
	config.AllowCredentials = true
	config.AllowMethods = []string{"GET", "HEAD", "OPTIONS"}

	if s.serverMode != gin.ReleaseMode {
		config.AllowOrigins = []string{"*"}
	}
	router.Use(cors.New(config))

	srv := &http.Server{
		Addr:              s.socketAddr,
		Handler:           router,
		ReadTimeout:       5 * time.Second,
		ReadHeaderTimeout: 5 * time.Second,
		WriteTimeout:      20 * time.Second,
		IdleTimeout:       120 * time.Second,
	}

	errChan := run(s.logger, srv)
	return <-errChan
}

func (s *server) Shutdown() error {

	if s.eigenDAGRPCServiceChecker != nil {
		err := s.eigenDAGRPCServiceChecker.CloseConnections()

		if err != nil {
			s.logger.Error("Failed to close connections", "error", err)
			return err
		}
	}

	return nil
}

// EjectOperatorsHandler godoc
//
//	@Summary	Eject operators who violate the SLAs during the given time interval
//	@Tags		Ejector
//	@Produce	json
//	@Param		interval	query	int		false	"Lookback window for operator ejection [default: 86400]"
//	@Param		end			query	int		false	"End time for evaluating operator ejection [default: now]"
//	@Param		mode		query	string	false	"Whether it's periodic or urgent ejection request [default: periodic]"
//	@Success	200
//	@Failure	400	{object}	ErrorResponse	"error: Bad request"
//	@Failure	404	{object}	ErrorResponse	"error: Not found"
//	@Failure	500	{object}	ErrorResponse	"error: Server error"
//	@Router		/ejector/operators [post]
func (s *server) EjectOperatorsHandler(c *gin.Context) {
	timer := prometheus.NewTimer(prometheus.ObserverFunc(func(f float64) {
		s.metrics.ObserveLatency("EjectOperators", f*1000) // make milliseconds
	}))
	defer timer.ObserveDuration()

	token := c.GetHeader("ejection_token")
	if token != s.ejectionToken {
		c.AbortWithStatusJSON(http.StatusUnauthorized, gin.H{"error": "Unauthorized"})
		return
	}

	mode := "periodic"
	if c.Query("mode") != "" {
		mode = c.Query("mode")
	}

	endTime := time.Now()
	if c.Query("end") != "" {
		var err error
		endTime, err = time.Parse("2006-01-02T15:04:05Z", c.Query("end"))
		if err != nil {
			s.metrics.IncrementFailedRequestNum("EjectOperators")
			s.metrics.IncrementEjectionRequest(mode, codes.InvalidArgument)
			errorResponse(c, err)
			return
		}
	}

	interval, err := strconv.ParseInt(c.DefaultQuery("interval", "86400"), 10, 64)
	if err != nil || interval == 0 {
		interval = 86400
	}

	nonSigningRate, err := s.getOperatorNonsigningRate(c.Request.Context(), endTime.Unix()-interval, endTime.Unix(), true)
	if err == nil {
		err = s.ejector.Eject(c.Request.Context(), nonSigningRate)
	}
	if err != nil {
		s.metrics.IncrementFailedRequestNum("EjectOperators")
		s.metrics.IncrementEjectionRequest(mode, codes.Internal)
		errorResponse(c, err)
		return
	}
	s.metrics.IncrementSuccessfulRequestNum("EjectOperators")
	s.metrics.IncrementEjectionRequest(mode, codes.OK)
	c.Status(http.StatusOK)
}

// FetchBlobHandler godoc
//
//	@Summary	Fetch blob metadata by blob key
//	@Tags		Feed
//	@Produce	json
//	@Param		blob_key	path		string	true	"Blob Key"
//	@Success	200			{object}	BlobMetadataResponse
//	@Failure	400			{object}	ErrorResponse	"error: Bad request"
//	@Failure	404			{object}	ErrorResponse	"error: Not found"
//	@Failure	500			{object}	ErrorResponse	"error: Server error"
//	@Router		/feed/blobs/{blob_key} [get]
func (s *server) FetchBlobHandler(c *gin.Context) {
	timer := prometheus.NewTimer(prometheus.ObserverFunc(func(f float64) {
		s.metrics.ObserveLatency("FetchBlob", f*1000) // make milliseconds
	}))
	defer timer.ObserveDuration()

	blobKey := c.Param("blob_key")

	metadata, err := s.getBlob(c.Request.Context(), blobKey)
	if err != nil {
		s.metrics.IncrementFailedRequestNum("FetchBlob")
		errorResponse(c, err)
		return
	}

	s.metrics.IncrementSuccessfulRequestNum("FetchBlob")
	c.Writer.Header().Set(cacheControlParam, fmt.Sprintf("max-age=%d", maxFeedBlobAage))
	c.JSON(http.StatusOK, metadata)
}

// FetchBlobsHandler godoc
//
//	@Summary	Fetch blobs metadata list
//	@Tags		Feed
//	@Produce	json
//	@Param		limit	query		int	false	"Limit [default: 10]"
//	@Success	200		{object}	BlobsResponse
//	@Failure	400		{object}	ErrorResponse	"error: Bad request"
//	@Failure	404		{object}	ErrorResponse	"error: Not found"
//	@Failure	500		{object}	ErrorResponse	"error: Server error"
//	@Router		/feed/blobs [get]
func (s *server) FetchBlobsHandler(c *gin.Context) {
	timer := prometheus.NewTimer(prometheus.ObserverFunc(func(f float64) {
		s.metrics.ObserveLatency("FetchBlobs", f*1000) // make milliseconds
	}))
	defer timer.ObserveDuration()

	limit, err := strconv.Atoi(c.DefaultQuery("limit", "10"))
	if err != nil {
		limit = 10
	}

	metadatas, err := s.getBlobs(c.Request.Context(), limit)
	if err != nil {
		s.metrics.IncrementFailedRequestNum("FetchBlobs")
		errorResponse(c, err)
		return
	}

	s.metrics.IncrementSuccessfulRequestNum("FetchBlobs")
	c.Writer.Header().Set(cacheControlParam, fmt.Sprintf("max-age=%d", maxFeedBlobsAge))
	c.JSON(http.StatusOK, BlobsResponse{
		Meta: Meta{
			Size: len(metadatas),
		},
		Data: metadatas,
	})
}

// FetchMetricsHandler godoc
//
//	@Summary	Fetch metrics
//	@Tags		Metrics
//	@Produce	json
//	@Param		start	query		int	false	"Start unix timestamp [default: 1 hour ago]"
//	@Param		end		query		int	false	"End unix timestamp [default: unix time now]"
//	@Param		limit	query		int	false	"Limit [default: 10]"
//	@Success	200		{object}	Metric
//	@Failure	400		{object}	ErrorResponse	"error: Bad request"
//	@Failure	404		{object}	ErrorResponse	"error: Not found"
//	@Failure	500		{object}	ErrorResponse	"error: Server error"
//	@Router		/metrics  [get]
func (s *server) FetchMetricsHandler(c *gin.Context) {
	timer := prometheus.NewTimer(prometheus.ObserverFunc(func(f float64) {
		s.metrics.ObserveLatency("FetchMetrics", f*1000) // make milliseconds
	}))
	defer timer.ObserveDuration()

	now := time.Now()
	start, err := strconv.ParseInt(c.DefaultQuery("start", "0"), 10, 64)
	if err != nil || start == 0 {
		start = now.Add(-time.Hour * 1).Unix()
	}

	end, err := strconv.ParseInt(c.DefaultQuery("end", "0"), 10, 64)
	if err != nil || end == 0 {
		end = now.Unix()
	}

	metric, err := s.getMetric(c.Request.Context(), start, end)
	if err != nil {
		s.metrics.IncrementFailedRequestNum("FetchMetrics")
		errorResponse(c, err)
		return
	}

	s.metrics.IncrementSuccessfulRequestNum("FetchMetrics")
	c.Writer.Header().Set(cacheControlParam, fmt.Sprintf("max-age=%d", maxMetricAage))
	c.JSON(http.StatusOK, metric)
}

// FetchMetricsThroughputHandler godoc
//
//	@Summary	Fetch throughput time series
//	@Tags		Metrics
//	@Produce	json
//	@Param		start	query		int	false	"Start unix timestamp [default: 1 hour ago]"
//	@Param		end		query		int	false	"End unix timestamp [default: unix time now]"
//	@Success	200		{object}	[]Throughput
//	@Failure	400		{object}	ErrorResponse	"error: Bad request"
//	@Failure	404		{object}	ErrorResponse	"error: Not found"
//	@Failure	500		{object}	ErrorResponse	"error: Server error"
//	@Router		/metrics/throughput  [get]
func (s *server) FetchMetricsThroughputHandler(c *gin.Context) {
	timer := prometheus.NewTimer(prometheus.ObserverFunc(func(f float64) {
		s.metrics.ObserveLatency("FetchMetricsTroughput", f*1000) // make milliseconds
	}))
	defer timer.ObserveDuration()

	now := time.Now()
	start, err := strconv.ParseInt(c.DefaultQuery("start", "0"), 10, 64)
	if err != nil || start == 0 {
		start = now.Add(-time.Hour * 1).Unix()
	}

	end, err := strconv.ParseInt(c.DefaultQuery("end", "0"), 10, 64)
	if err != nil || end == 0 {
		end = now.Unix()
	}

	ths, err := s.getThroughput(c.Request.Context(), start, end)
	if err != nil {
		s.metrics.IncrementFailedRequestNum("FetchMetricsTroughput")
		errorResponse(c, err)
		return
	}

	s.metrics.IncrementSuccessfulRequestNum("FetchMetricsTroughput")
	c.Writer.Header().Set(cacheControlParam, fmt.Sprintf("max-age=%d", maxThroughputAge))
	c.JSON(http.StatusOK, ths)
}

// FetchNonSigners godoc
//
//	@Summary	Fetch non signers
//	@Tags		Metrics
//	@Produce	json
//	@Param		interval	query		int	false	"Interval to query for non signers in seconds [default: 3600]"
//	@Success	200			{object}	[]NonSigner
//	@Failure	400			{object}	ErrorResponse	"error: Bad request"
//	@Failure	404			{object}	ErrorResponse	"error: Not found"
//	@Failure	500			{object}	ErrorResponse	"error: Server error"
//	@Router		/metrics/non-signers  [get]
func (s *server) FetchNonSigners(c *gin.Context) {
	timer := prometheus.NewTimer(prometheus.ObserverFunc(func(f float64) {
		s.metrics.ObserveLatency("FetchNonSigners", f*1000) // make milliseconds
	}))
	defer timer.ObserveDuration()

	interval, err := strconv.ParseInt(c.DefaultQuery("interval", "3600"), 10, 64)
	if err != nil || interval == 0 {
		interval = 3600
	}
	metric, err := s.getNonSigners(c.Request.Context(), interval)
	if err != nil {
		s.metrics.IncrementFailedRequestNum("FetchNonSigners")
		errorResponse(c, err)
		return
	}

	s.metrics.IncrementSuccessfulRequestNum("FetchNonSigners")
	c.Writer.Header().Set(cacheControlParam, fmt.Sprintf("max-age=%d", maxNonSignerAge))
	c.JSON(http.StatusOK, metric)
}

// FetchOperatorsNonsigningPercentageHandler godoc
//
//	@Summary	Fetch operators non signing percentage
//	@Tags		Metrics
//	@Produce	json
//	@Param		interval	query		int		false	"Interval to query for operators nonsigning percentage [default: 3600]"
//	@Param		end			query		string	false	"End time (2006-01-02T15:04:05Z) to query for operators nonsigning percentage [default: now]"
//	@Param		live_only	query		string	false	"Whether return only live nonsigners [default: true]"
//	@Success	200			{object}	OperatorsNonsigningPercentage
//	@Failure	400			{object}	ErrorResponse	"error: Bad request"
//	@Failure	404			{object}	ErrorResponse	"error: Not found"
//	@Failure	500			{object}	ErrorResponse	"error: Server error"
//	@Router		/metrics/operator-nonsigning-percentage  [get]
func (s *server) FetchOperatorsNonsigningPercentageHandler(c *gin.Context) {
	timer := prometheus.NewTimer(prometheus.ObserverFunc(func(f float64) {
		s.metrics.ObserveLatency("FetchOperatorsNonsigningPercentageHandler", f*1000) // make milliseconds
	}))
	defer timer.ObserveDuration()

	endTime := time.Now()
	if c.Query("end") != "" {

		var err error
		endTime, err = time.Parse("2006-01-02T15:04:05Z", c.Query("end"))
		if err != nil {
			errorResponse(c, err)
			return
		}
	}

	interval, err := strconv.ParseInt(c.DefaultQuery("interval", "3600"), 10, 64)
	if err != nil || interval == 0 {
		interval = 3600
	}

	liveOnly := "true"
	if c.Query("live_only") != "" {
		liveOnly = c.Query("live_only")
		if liveOnly != "true" && liveOnly != "false" {
			errorResponse(c, errors.New("the live_only param must be \"true\" or \"false\""))
			return
		}
	}

	startTime := endTime.Add(-time.Duration(interval) * time.Second)

	metric, err := s.getOperatorNonsigningRate(c.Request.Context(), startTime.Unix(), endTime.Unix(), liveOnly == "true")
	if err != nil {
		s.metrics.IncrementFailedRequestNum("FetchOperatorsNonsigningPercentageHandler")
		errorResponse(c, err)
		return
	}

	s.metrics.IncrementSuccessfulRequestNum("FetchOperatorsNonsigningPercentageHandler")
	c.Writer.Header().Set(cacheControlParam, fmt.Sprintf("max-age=%d", maxOperatorsNonsigningPercentageAge))
	c.JSON(http.StatusOK, metric)
}

// FetchDeregisteredOperators godoc
//
//	@Summary	Fetch list of operators that have been deregistered for days. Days is a query parameter with a default value of 14 and max value of 30.
//	@Tags		OperatorsInfo
//	@Produce	json
//	@Success	200	{object}	QueriedStateOperatorsResponse
//	@Failure	400	{object}	ErrorResponse	"error: Bad request"
//	@Failure	404	{object}	ErrorResponse	"error: Not found"
//	@Failure	500	{object}	ErrorResponse	"error: Server error"
//	@Router		/operators-info/deregistered-operators [get]
func (s *server) FetchDeregisteredOperators(c *gin.Context) {
	timer := prometheus.NewTimer(prometheus.ObserverFunc(func(f float64) {
		s.metrics.ObserveLatency("FetchDeregisteredOperators", f*1000) // make milliseconds
	}))
	defer timer.ObserveDuration()

	// Get query parameters
	// Default Value 14 days
	days := c.DefaultQuery("days", "14") // If not specified, defaults to 14

	// Convert days to integer
	daysInt, err := strconv.Atoi(days)
	if err != nil {
		c.JSON(http.StatusBadRequest, gin.H{"error": "Invalid 'days' parameter"})
		return
	}

	if daysInt > 30 {
		c.JSON(http.StatusBadRequest, gin.H{"error": "Invalid 'days' parameter. Max value is 30"})
		return
	}

	operatorMetadatas, err := s.getDeregisteredOperatorForDays(c.Request.Context(), int32(daysInt))
	if err != nil {
		s.logger.Error("Failed to fetch deregistered operators", "error", err)
		s.metrics.IncrementFailedRequestNum("FetchDeregisteredOperators")
		errorResponse(c, err)
		return
	}

	s.metrics.IncrementSuccessfulRequestNum("FetchDeregisteredOperators")
	c.Writer.Header().Set(cacheControlParam, fmt.Sprintf("max-age=%d", maxDeregisteredOperatorAage))
	c.JSON(http.StatusOK, QueriedStateOperatorsResponse{
		Meta: Meta{
			Size: len(operatorMetadatas),
		},
		Data: operatorMetadatas,
	})
}

// FetchRegisteredOperators godoc
//
//	@Summary	Fetch list of operators that have been registered for days. Days is a query parameter with a default value of 14 and max value of 30.
//	@Tags		OperatorsInfo
//	@Produce	json
//	@Success	200	{object}	QueriedStateOperatorsResponse
//	@Failure	400	{object}	ErrorResponse	"error: Bad request"
//	@Failure	404	{object}	ErrorResponse	"error: Not found"
//	@Failure	500	{object}	ErrorResponse	"error: Server error"
//	@Router		/operators-info/registered-operators [get]
func (s *server) FetchRegisteredOperators(c *gin.Context) {
	timer := prometheus.NewTimer(prometheus.ObserverFunc(func(f float64) {
		s.metrics.ObserveLatency("FetchRegisteredOperators", f*1000) // make milliseconds
	}))
	defer timer.ObserveDuration()

	// Get query parameters
	// Default Value 14 days
	days := c.DefaultQuery("days", "14") // If not specified, defaults to 14

	// Convert days to integer
	daysInt, err := strconv.Atoi(days)
	if err != nil {
		c.JSON(http.StatusBadRequest, gin.H{"error": "Invalid 'days' parameter"})
		return
	}

	if daysInt > 30 {
		c.JSON(http.StatusBadRequest, gin.H{"error": "Invalid 'days' parameter. Max value is 30"})
		return
	}

	operatorMetadatas, err := s.getRegisteredOperatorForDays(c.Request.Context(), int32(daysInt))
	if err != nil {
		s.metrics.IncrementFailedRequestNum("FetchRegisteredOperators")
		errorResponse(c, err)
		return
	}

	s.metrics.IncrementSuccessfulRequestNum("FetchRegisteredOperators")
	c.Writer.Header().Set(cacheControlParam, fmt.Sprintf("max-age=%d", maxDeregisteredOperatorAage))
	c.JSON(http.StatusOK, QueriedStateOperatorsResponse{
		Meta: Meta{
			Size: len(operatorMetadatas),
		},
		Data: operatorMetadatas,
	})
}

// OperatorPortCheck godoc
//
//	@Summary	Operator node reachability port check
//	@Tags		OperatorsInfo
//	@Produce	json
//	@Param		operator_id	query		string	true	"Operator ID"
//	@Success	200			{object}	OperatorPortCheckResponse
//	@Failure	400			{object}	ErrorResponse	"error: Bad request"
//	@Failure	404			{object}	ErrorResponse	"error: Not found"
//	@Failure	500			{object}	ErrorResponse	"error: Server error"
//	@Router		/operators-info/port-check [get]
func (s *server) OperatorPortCheck(c *gin.Context) {
	timer := prometheus.NewTimer(prometheus.ObserverFunc(func(f float64) {
		s.metrics.ObserveLatency("OperatorPortCheck", f*1000) // make milliseconds
	}))
	defer timer.ObserveDuration()

	operatorId := c.DefaultQuery("operator_id", "")
	s.logger.Info("checking operator ports", "operatorId", operatorId)
	portCheckResponse, err := s.probeOperatorPorts(c.Request.Context(), operatorId)
	if err != nil {
		if strings.Contains(err.Error(), "not found") {
			err = errNotFound
			s.logger.Warn("operator not found", "operatorId", operatorId)
			s.metrics.IncrementNotFoundRequestNum("OperatorPortCheck")
		} else {
			s.logger.Error("operator port check failed", "error", err)
			s.metrics.IncrementFailedRequestNum("OperatorPortCheck")
		}
		errorResponse(c, err)
		return
	}

	c.Writer.Header().Set(cacheControlParam, fmt.Sprintf("max-age=%d", maxOperatorPortCheckAge))
	c.JSON(http.StatusOK, portCheckResponse)
}

// FetchDisperserServiceAvailability godoc
//
//	@Summary	Get status of EigenDA Disperser service.
//	@Tags		ServiceAvailability
//	@Produce	json
//	@Success	200	{object}	ServiceAvailabilityResponse
//	@Failure	400	{object}	ErrorResponse	"error: Bad request"
//	@Failure	404	{object}	ErrorResponse	"error: Not found"
//	@Failure	500	{object}	ErrorResponse	"error: Server error"
//	@Router		/metrics/disperser-service-availability [get]
func (s *server) FetchDisperserServiceAvailability(c *gin.Context) {
	timer := prometheus.NewTimer(prometheus.ObserverFunc(func(f float64) {
		s.metrics.ObserveLatency("FetchDisperserServiceAvailability", f*1000) // make milliseconds
	}))
	defer timer.ObserveDuration()

	// Check Disperser
	services := []string{"Disperser"}

	s.logger.Info("Getting service availability for", "services", strings.Join(services, ", "))

	availabilityStatuses, err := s.getServiceAvailability(c.Request.Context(), services)
	if err != nil {
		s.metrics.IncrementFailedRequestNum("FetchDisperserServiceAvailability")
		errorResponse(c, err)
		return
	}

	s.metrics.IncrementSuccessfulRequestNum("FetchDisperserServiceAvailability")

	// Set the status code to 503 if any of the services are not serving
	availabilityStatus := http.StatusOK
	for _, status := range availabilityStatuses {
		if status.ServiceStatus == "NOT_SERVING" {
			availabilityStatus = http.StatusServiceUnavailable
			break
		}

		if status.ServiceStatus == "UNKNOWN" {
			availabilityStatus = http.StatusInternalServerError
			break
		}

	}

	c.Writer.Header().Set(cacheControlParam, fmt.Sprintf("max-age=%d", maxDisperserAvailabilityAge))
	c.JSON(availabilityStatus, ServiceAvailabilityResponse{
		Meta: Meta{
			Size: len(availabilityStatuses),
		},
		Data: availabilityStatuses,
	})
}

// FetchChurnerServiceAvailability godoc
//
//	@Summary	Get status of EigenDA churner service.
//	@Tags		Churner ServiceAvailability
//	@Produce	json
//	@Success	200	{object}	ServiceAvailabilityResponse
//	@Failure	400	{object}	ErrorResponse	"error: Bad request"
//	@Failure	404	{object}	ErrorResponse	"error: Not found"
//	@Failure	500	{object}	ErrorResponse	"error: Server error"
//	@Router		/metrics/churner-service-availability [get]
func (s *server) FetchChurnerServiceAvailability(c *gin.Context) {
	timer := prometheus.NewTimer(prometheus.ObserverFunc(func(f float64) {
		s.metrics.ObserveLatency("FetchChurnerServiceAvailability", f*1000) // make milliseconds
	}))
	defer timer.ObserveDuration()

	// Check Disperser
	services := []string{"Churner"}

	s.logger.Info("Getting service availability for", "services", strings.Join(services, ", "))

	availabilityStatuses, err := s.getServiceAvailability(c.Request.Context(), services)
	if err != nil {
		s.metrics.IncrementFailedRequestNum("FetchChurnerServiceAvailability")
		errorResponse(c, err)
		return
	}

	s.metrics.IncrementSuccessfulRequestNum("FetchChurnerServiceAvailability")

	// Set the status code to 503 if any of the services are not serving
	availabilityStatus := http.StatusOK
	for _, status := range availabilityStatuses {
		if status.ServiceStatus == "NOT_SERVING" {
			availabilityStatus = http.StatusServiceUnavailable
			break
		}

		if status.ServiceStatus == "UNKNOWN" {
			availabilityStatus = http.StatusInternalServerError
			break
		}

	}

	c.Writer.Header().Set(cacheControlParam, fmt.Sprintf("max-age=%d", maxChurnerAvailabilityAge))
	c.JSON(availabilityStatus, ServiceAvailabilityResponse{
		Meta: Meta{
			Size: len(availabilityStatuses),
		},
		Data: availabilityStatuses,
	})
}

// FetchBatcherAvailability godoc
//
//	@Summary	Get status of EigenDA batcher.
//	@Tags		Batcher Availability
//	@Produce	json
//	@Success	200	{object}	ServiceAvailabilityResponse
//	@Failure	400	{object}	ErrorResponse	"error: Bad request"
//	@Failure	404	{object}	ErrorResponse	"error: Not found"
//	@Failure	500	{object}	ErrorResponse	"error: Server error"
//	@Router		/metrics/batcher-service-availability [get]
func (s *server) FetchBatcherAvailability(c *gin.Context) {
	timer := prometheus.NewTimer(prometheus.ObserverFunc(func(f float64) {
		s.metrics.ObserveLatency("FetchBatcherAvailability", f*1000) // make milliseconds
	}))
	defer timer.ObserveDuration()

	// Check Batcher
	services := []HttpServiceAvailabilityCheck{{"Batcher", s.batcherHealthEndpt}}

	s.logger.Info("Getting service availability for", "service", services[0].ServiceName, "endpoint", services[0].HealthEndPt)

	availabilityStatuses, err := s.getServiceHealth(c.Request.Context(), services)
	if err != nil {
		s.metrics.IncrementFailedRequestNum("FetchBatcherAvailability")
		errorResponse(c, err)
		return
	}

	s.metrics.IncrementSuccessfulRequestNum("FetchBatcherAvailability")

	// Set the status code to 503 if any of the services are not serving
	availabilityStatus := http.StatusOK
	for _, status := range availabilityStatuses {
		if status.ServiceStatus == "NOT_SERVING" {
			availabilityStatus = http.StatusServiceUnavailable
			break
		}

		if status.ServiceStatus == "UNKNOWN" {
			availabilityStatus = http.StatusInternalServerError
			break
		}

	}

	c.Writer.Header().Set(cacheControlParam, fmt.Sprintf("max-age=%d", maxBatcherAvailabilityAge))
	c.JSON(availabilityStatus, ServiceAvailabilityResponse{
		Meta: Meta{
			Size: len(availabilityStatuses),
		},
		Data: availabilityStatuses,
	})
}

func (s *server) getBlobMetadataByBatchesWithLimit(ctx context.Context, limit int) ([]*Batch, []*disperser.BlobMetadata, error) {
	var (
		blobMetadatas   = make([]*disperser.BlobMetadata, 0)
		batches         = make([]*Batch, 0)
		blobKeyPresence = make(map[string]struct{})
		batchPresence   = make(map[string]struct{})
	)

	for skip := 0; len(blobMetadatas) < limit && skip < limit; skip += maxQueryBatchesLimit {
		batchesWithLimit, err := s.subgraphClient.QueryBatchesWithLimit(ctx, maxQueryBatchesLimit, skip)
		if err != nil {
			s.logger.Error("Failed to query batches", "error", err)
			return nil, nil, err
		}

		if len(batchesWithLimit) == 0 {
			break
		}

		for i := range batchesWithLimit {
			s.logger.Debug("Getting blob metadata", "batchHeaderHash", batchesWithLimit[i].BatchHeaderHash)
			var (
				batch = batchesWithLimit[i]
			)
			if batch == nil {
				continue
			}
			batchHeaderHash, err := ConvertHexadecimalToBytes(batch.BatchHeaderHash)
			if err != nil {
				s.logger.Error("Failed to convert batch header hash to hex string", "error", err)
				continue
			}
			batchKey := string(batchHeaderHash[:])
			if _, found := batchPresence[batchKey]; !found {
				batchPresence[batchKey] = struct{}{}
			} else {
				// The batch has processed, skip it.
				s.logger.Error("Getting duplicate batch from the graph", "batch header hash", batchKey)
				continue
			}

			metadatas, err := s.blobstore.GetAllBlobMetadataByBatch(ctx, batchHeaderHash)
			if err != nil {
				s.logger.Error("Failed to get blob metadata", "error", err)
				continue
			}
			for _, bm := range metadatas {
				blobKey := bm.GetBlobKey().String()
				if _, found := blobKeyPresence[blobKey]; !found {
					blobKeyPresence[blobKey] = struct{}{}
					blobMetadatas = append(blobMetadatas, bm)
				} else {
					s.logger.Error("Getting duplicate blob key from the blobstore", "blobkey", blobKey)
				}
			}
			batches = append(batches, batch)
			if len(blobMetadatas) >= limit {
				break
			}
		}
	}

	if len(blobMetadatas) >= limit {
		blobMetadatas = blobMetadatas[:limit]
	}

	return batches, blobMetadatas, nil
}

func errorResponse(c *gin.Context, err error) {
	_ = c.Error(err)
	var code int
	switch {
	case errors.Is(err, errNotFound):
		code = http.StatusNotFound
	default:
		code = http.StatusInternalServerError
	}
	c.JSON(code, ErrorResponse{
		Error: err.Error(),
	})
}

func run(logger logging.Logger, httpServer *http.Server) <-chan error {
	errChan := make(chan error, 1)
	ctx, stop := signal.NotifyContext(
		context.Background(),
		os.Interrupt,
		syscall.SIGTERM,
		syscall.SIGQUIT,
	)

	go func() {
		<-ctx.Done()

		logger.Info("shutdown signal received")

		defer func() {
			stop()
			close(errChan)
		}()

		if err := httpServer.Shutdown(context.Background()); err != nil {
			errChan <- err
		}
		logger.Info("shutdown completed")
	}()

	go func() {
		logger.Info("server running", "addr", httpServer.Addr)
		if err := httpServer.ListenAndServe(); err != nil {
			errChan <- err
		}
	}()

	return errChan
}<|MERGE_RESOLUTION|>--- conflicted
+++ resolved
@@ -248,11 +248,8 @@
 		operatorsInfo := v1.Group("/operators-info")
 		{
 			operatorsInfo.GET("/deregistered-operators", s.FetchDeregisteredOperators)
-<<<<<<< HEAD
 			operatorsInfo.GET("/registered-operators", s.FetchRegisteredOperators)
-=======
 			operatorsInfo.GET("/port-check", s.OperatorPortCheck)
->>>>>>> 06f794b2
 		}
 		metrics := v1.Group("/metrics")
 		{
