package dataapi

import (
	"context"
	"errors"
	"net/http"
	"os"
	"os/signal"
	"strconv"
	"syscall"
	"time"

	"github.com/Layr-Labs/eigenda/common"
	"github.com/Layr-Labs/eigenda/core"

	"github.com/Layr-Labs/eigenda/disperser"
	"github.com/Layr-Labs/eigenda/disperser/dataapi/docs"
	"github.com/gin-contrib/cors"
	"github.com/gin-contrib/logger"
	"github.com/gin-gonic/gin"
	"github.com/prometheus/client_golang/prometheus"
	swaggerfiles "github.com/swaggo/files"     // swagger embed files
	ginswagger "github.com/swaggo/gin-swagger" // gin-swagger middleware
)

const (
	maxWorkerPoolLimit   = 10
	maxQueryBatchesLimit = 2
)

var errNotFound = errors.New("not found")

type (
	BlobMetadataResponse struct {
		BlobKey                 string                `json:"blob_key"`
		BatchHeaderHash         string                `json:"batch_header_hash"`
		BlobIndex               uint32                `json:"blob_index"`
		SignatoryRecordHash     string                `json:"signatory_record_hash"`
		ReferenceBlockNumber    uint32                `json:"reference_block_number"`
		BatchRoot               string                `json:"batch_root"`
		BlobInclusionProof      string                `json:"blob_inclusion_proof"`
		BlobCommitment          *core.BlobCommitments `json:"blob_commitment"`
		BatchId                 uint32                `json:"batch_id"`
		ConfirmationBlockNumber uint32                `json:"confirmation_block_number"`
		ConfirmationTxnHash     string                `json:"confirmation_txn_hash"`
		Fee                     string                `json:"fee"`
		SecurityParams          []*core.SecurityParam `json:"security_params"`
		RequestAt               uint64                `json:"requested_at"`
		BlobStatus              disperser.BlobStatus  `json:"blob_status"`
	}

	Metric struct {
		Throughput float64 `json:"throughput"`
		CostInGas  float64 `json:"cost_in_gas"`
		TotalStake uint64  `json:"total_stake"`
	}

	Throughput struct {
		Throughput float64 `json:"throughput"`
		Timestamp  uint64  `json:"timestamp"`
	}

	Meta struct {
		Size int `json:"size"`
	}

	BlobsResponse struct {
		Meta Meta                    `json:"meta"`
		Data []*BlobMetadataResponse `json:"data"`
	}

<<<<<<< HEAD
	DeRegisteredOperatorMetadata struct {
		OperatorId  string `json:"operator_id"`
		BlockNumber uint   `json:"block_number"`
		IpAddress   string `json:"ip_address"`
		IsOnline    bool   `json:"is_online"`
	}

	DeregisteredOperatorsResponse struct {
		Meta Meta                            `json:"meta"`
		Data []*DeRegisteredOperatorMetadata `json:"data"`
=======
	OperatorNonsigningPercentageMetrics struct {
		TotalUnsignedBatches int     `json:"total_unsigned_batches"`
		TotalBatches         int     `json:"total_batches"`
		Percentage           float64 `json:"percentage"`
	}

	OperatorsNonsigningPercentage struct {
		TotalNonSigners int                                            `json:"total_non_signers"`
		Operators       map[string]OperatorNonsigningPercentageMetrics `json:"operators"`
>>>>>>> 9d4be867
	}

	ErrorResponse struct {
		Error string `json:"error"`
	}

	server struct {
		serverMode     string
		socketAddr     string
		allowOrigins   []string
		logger         common.Logger
		blobstore      disperser.BlobStore
		promClient     PrometheusClient
		subgraphClient SubgraphClient
		transactor     core.Transactor
		chainState     core.ChainState

		metrics *Metrics
	}
)

func NewServer(
	config Config,
	blobstore disperser.BlobStore,
	promClient PrometheusClient,
	subgraphClient SubgraphClient,
	transactor core.Transactor,
	chainState core.ChainState,
	logger common.Logger,
	metrics *Metrics,
) *server {
	return &server{
		logger:         logger,
		serverMode:     config.ServerMode,
		socketAddr:     config.SocketAddr,
		allowOrigins:   config.AllowOrigins,
		blobstore:      blobstore,
		promClient:     promClient,
		subgraphClient: subgraphClient,
		transactor:     transactor,
		chainState:     chainState,
		metrics:        metrics,
	}
}

func (s *server) Start() error {
	if s.serverMode == gin.ReleaseMode {
		// optimize performance and disable debug features.
		gin.SetMode(gin.ReleaseMode)
	}

	router := gin.New()
	basePath := "/api/v1"
	docs.SwaggerInfo.BasePath = basePath
	docs.SwaggerInfo.Host = os.Getenv("SWAGGER_HOST")

	v1 := router.Group(basePath)
	{
		feed := v1.Group("/feed")
		{
			feed.GET("/blobs", s.FetchBlobsHandler)
			feed.GET("/blobs/:blob_key", s.FetchBlobHandler)
		}
		operatorsInfo := v1.Group("/operatorsInfo")
		{
			operatorsInfo.GET("/deRegisteredOperators", s.FetchDeregisteredOperators)
		}
		metrics := v1.Group("/metrics")
		{
			metrics.GET("/", s.FetchMetricsHandler)
			metrics.GET("/throughput", s.FetchMetricsTroughputHandler)
			metrics.GET("/non_signers", s.FetchNonSigners)
			metrics.GET("/operator_nonsigning_percentage", s.FetchOperatorsNonsigningPercentageHandler)
		}
		swagger := v1.Group("/swagger")
		{
			swagger.GET("/*any", ginswagger.WrapHandler(swaggerfiles.Handler))
		}
	}

	router.GET("/", func(g *gin.Context) {
		g.JSON(http.StatusAccepted, gin.H{"status": "OK"})
	})

	router.Use(logger.SetLogger(
		logger.WithSkipPath([]string{"/"}),
	))

	config := cors.DefaultConfig()
	config.AllowOrigins = s.allowOrigins
	config.AllowCredentials = true
	config.AllowMethods = []string{"GET", "HEAD", "OPTIONS"}

	if s.serverMode != gin.ReleaseMode {
		config.AllowOrigins = []string{"*"}
	}
	router.Use(cors.New(config))

	srv := &http.Server{
		Addr:              s.socketAddr,
		Handler:           router,
		ReadTimeout:       5 * time.Second,
		ReadHeaderTimeout: 5 * time.Second,
		WriteTimeout:      10 * time.Second,
		IdleTimeout:       120 * time.Second,
	}

	errChan := run(s.logger, srv)
	return <-errChan
}

// FetchBlobHandler godoc
//
//	@Summary	Fetch blob metadata by blob key
//	@Tags		Feed
//	@Produce	json
//	@Param		blob_key	path		string	true	"Blob Key"
//	@Success	200			{object}	BlobMetadataResponse
//	@Failure	400			{object}	ErrorResponse	"error: Bad request"
//	@Failure	404			{object}	ErrorResponse	"error: Not found"
//	@Failure	500			{object}	ErrorResponse	"error: Server error"
//	@Router		/feed/blobs/{blob_key} [get]
func (s *server) FetchBlobHandler(c *gin.Context) {
	timer := prometheus.NewTimer(prometheus.ObserverFunc(func(f float64) {
		s.metrics.ObserveLatency("FetchBlob", f*1000) // make milliseconds
	}))
	defer timer.ObserveDuration()

	blobKey := c.Param("blob_key")

	metadata, err := s.getBlob(c.Request.Context(), blobKey)
	if err != nil {
		s.metrics.IncrementFailedRequestNum("FetchBlob")
		errorResponse(c, err)
		return
	}

	s.metrics.IncrementSuccessfulRequestNum("FetchBlob")
	c.JSON(http.StatusOK, metadata)
}

// FetchBlobsHandler godoc
//
//	@Summary	Fetch blobs metadata list
//	@Tags		Feed
//	@Produce	json
//	@Param		limit	query		int	false	"Limit [default: 10]"
//	@Success	200		{object}	BlobsResponse
//	@Failure	400		{object}	ErrorResponse	"error: Bad request"
//	@Failure	404		{object}	ErrorResponse	"error: Not found"
//	@Failure	500		{object}	ErrorResponse	"error: Server error"
//	@Router		/feed/blobs [get]
func (s *server) FetchBlobsHandler(c *gin.Context) {
	timer := prometheus.NewTimer(prometheus.ObserverFunc(func(f float64) {
		s.metrics.ObserveLatency("FetchBlobs", f*1000) // make milliseconds
	}))
	defer timer.ObserveDuration()

	limit, err := strconv.Atoi(c.DefaultQuery("limit", "10"))
	if err != nil {
		limit = 10
	}

	metadatas, err := s.getBlobs(c.Request.Context(), limit)
	if err != nil {
		s.metrics.IncrementFailedRequestNum("FetchBlobs")
		errorResponse(c, err)
		return
	}

	s.metrics.IncrementSuccessfulRequestNum("FetchBlobs")
	c.JSON(http.StatusOK, BlobsResponse{
		Meta: Meta{
			Size: len(metadatas),
		},
		Data: metadatas,
	})
}

// FetchMetricsHandler godoc
//
//	@Summary	Fetch metrics
//	@Tags		Metrics
//	@Produce	json
//	@Param		start	query		int	false	"Start unix timestamp [default: 1 hour ago]"
//	@Param		end		query		int	false	"End unix timestamp [default: unix time now]"
//	@Param		limit	query		int	false	"Limit [default: 10]"
//	@Success	200		{object}	Metric
//	@Failure	400		{object}	ErrorResponse	"error: Bad request"
//	@Failure	404		{object}	ErrorResponse	"error: Not found"
//	@Failure	500		{object}	ErrorResponse	"error: Server error"
//	@Router		/metrics  [get]
func (s *server) FetchMetricsHandler(c *gin.Context) {
	timer := prometheus.NewTimer(prometheus.ObserverFunc(func(f float64) {
		s.metrics.ObserveLatency("FetchMetrics", f*1000) // make milliseconds
	}))
	defer timer.ObserveDuration()

	now := time.Now()
	start, err := strconv.ParseInt(c.DefaultQuery("start", "0"), 10, 64)
	if err != nil || start == 0 {
		start = now.Add(-time.Hour * 1).Unix()
	}

	end, err := strconv.ParseInt(c.DefaultQuery("end", "0"), 10, 64)
	if err != nil || end == 0 {
		end = now.Unix()
	}
	limit, err := strconv.Atoi(c.DefaultQuery("limit", "10"))
	if err != nil || limit == 0 {
		limit = 10
	}

	metric, err := s.getMetric(c.Request.Context(), start, end, limit)
	if err != nil {
		s.metrics.IncrementFailedRequestNum("FetchMetrics")
		errorResponse(c, err)
		return
	}

	s.metrics.IncrementSuccessfulRequestNum("FetchMetrics")
	c.JSON(http.StatusOK, metric)
}

// FetchMetricsTroughputHandler godoc
//
//	@Summary	Fetch throughput time series
//	@Tags		Metrics
//	@Produce	json
//	@Param		start	query		int	false	"Start unix timestamp [default: 1 hour ago]"
//	@Param		end		query		int	false	"End unix timestamp [default: unix time now]"
//	@Success	200		{object}	[]Throughput
//	@Failure	400		{object}	ErrorResponse	"error: Bad request"
//	@Failure	404		{object}	ErrorResponse	"error: Not found"
//	@Failure	500		{object}	ErrorResponse	"error: Server error"
//	@Router		/metrics/throughput  [get]
func (s *server) FetchMetricsTroughputHandler(c *gin.Context) {
	timer := prometheus.NewTimer(prometheus.ObserverFunc(func(f float64) {
		s.metrics.ObserveLatency("FetchMetricsTroughput", f*1000) // make milliseconds
	}))
	defer timer.ObserveDuration()

	now := time.Now()
	start, err := strconv.ParseInt(c.DefaultQuery("start", "0"), 10, 64)
	if err != nil || start == 0 {
		start = now.Add(-time.Hour * 1).Unix()
	}

	end, err := strconv.ParseInt(c.DefaultQuery("end", "0"), 10, 64)
	if err != nil || end == 0 {
		end = now.Unix()
	}

	ths, err := s.getThroughput(c.Request.Context(), start, end)
	if err != nil {
		s.metrics.IncrementFailedRequestNum("FetchMetricsTroughput")
		errorResponse(c, err)
		return
	}

	s.metrics.IncrementSuccessfulRequestNum("FetchMetricsTroughput")
	c.JSON(http.StatusOK, ths)
}

// FetchNonSigners godoc
//
//	@Summary	Fetch non signers
//	@Tags		Metrics
//	@Produce	json
//	@Param		interval	query		int	false	"Interval to query for non signers in seconds [default: 3600]"
//	@Success	200			{object}	[]NonSigner
//	@Failure	400			{object}	ErrorResponse	"error: Bad request"
//	@Failure	404			{object}	ErrorResponse	"error: Not found"
//	@Failure	500			{object}	ErrorResponse	"error: Server error"
//	@Router		/metrics/non_signers  [get]
func (s *server) FetchNonSigners(c *gin.Context) {
	timer := prometheus.NewTimer(prometheus.ObserverFunc(func(f float64) {
		s.metrics.ObserveLatency("FetchNonSigners", f*1000) // make milliseconds
	}))
	defer timer.ObserveDuration()

	interval, err := strconv.ParseInt(c.DefaultQuery("interval", "3600"), 10, 64)
	if err != nil || interval == 0 {
		interval = 3600
	}
	metric, err := s.getNonSigners(c.Request.Context(), interval)
	if err != nil {
		s.metrics.IncrementFailedRequestNum("FetchNonSigners")
		errorResponse(c, err)
		return
	}

	s.metrics.IncrementSuccessfulRequestNum("FetchNonSigners")
	c.JSON(http.StatusOK, metric)
}

<<<<<<< HEAD
// FetchDeregisteredOperators godoc
//
//	@Summary	Fetch list of DeregisteredOperators for days
//	@Tags		OperatorsInfo
//	@Produce	json
//	@Success	200		{object}	BlobsResponse
//	@Failure	400		{object}	ErrorResponse	"error: Bad request"
//	@Failure	404		{object}	ErrorResponse	"error: Not found"
//	@Failure	500		{object}	ErrorResponse	"error: Server error"
//	@Router		/operatorsInfo/deRegisteredState [get]
func (s *server) FetchDeregisteredOperators(c *gin.Context) {
	timer := prometheus.NewTimer(prometheus.ObserverFunc(func(f float64) {
		s.metrics.ObserveLatency("FetchDeregisteredOperators", f*1000) // make milliseconds
	}))
	defer timer.ObserveDuration()

	// Get query parameters
	// Default Value 14 days
	days := c.DefaultQuery("days", "14") // If not specified, defaults to 14

	// Convert days to integer
	daysInt, err := strconv.Atoi(days)
	if err != nil {
		c.JSON(http.StatusBadRequest, gin.H{"error": "Invalid 'days' parameter"})
		return
	}

	operatorMetadatas, err := s.getDeregisterdOperatorForDays(c.Request.Context(), int32(daysInt))
	if err != nil {
		s.metrics.IncrementFailedRequestNum("FetchDeregisteredOperators")
=======
// FetchOperatorsNonsigningPercentageHandler godoc
//
//	@Summary	Fetch operators non signing percentage
//	@Tags		Metrics
//	@Produce	json
//	@Param		interval	query		int	false	"Interval to query for operators nonsigning percentage [default: 3600]"
//	@Success	200			{object}	OperatorsNonsigningPercentage
//	@Failure	400			{object}	ErrorResponse	"error: Bad request"
//	@Failure	404			{object}	ErrorResponse	"error: Not found"
//	@Failure	500			{object}	ErrorResponse	"error: Server error"
//	@Router		/metrics/operator_nonsigning_percentage  [get]
func (s *server) FetchOperatorsNonsigningPercentageHandler(c *gin.Context) {
	timer := prometheus.NewTimer(prometheus.ObserverFunc(func(f float64) {
		s.metrics.ObserveLatency("FetchOperatorsNonsigningPercentageHandler", f*1000) // make milliseconds
	}))
	defer timer.ObserveDuration()

	interval, err := strconv.ParseInt(c.DefaultQuery("interval", "3600"), 10, 64)
	if err != nil || interval == 0 {
		interval = 3600
	}
	metric, err := s.getOperatorNonsigningPercentage(c.Request.Context(), interval)
	if err != nil {
		s.metrics.IncrementFailedRequestNum("FetchOperatorsNonsigningPercentageHandler")
>>>>>>> 9d4be867
		errorResponse(c, err)
		return
	}

<<<<<<< HEAD
	s.metrics.IncrementSuccessfulRequestNum("FetchDeregisteredOperators")
	c.JSON(http.StatusOK, DeregisteredOperatorsResponse{
		Meta: Meta{
			Size: len(operatorMetadatas),
		},
		Data: operatorMetadatas,
	})
=======
	s.metrics.IncrementSuccessfulRequestNum("FetchOperatorsNonsigningPercentageHandler")
	c.JSON(http.StatusOK, metric)
>>>>>>> 9d4be867
}

func (s *server) getBlobMetadataByBatchesWithLimit(ctx context.Context, limit int) ([]*Batch, []*disperser.BlobMetadata, error) {
	var (
		blobMetadatas   = make([]*disperser.BlobMetadata, 0)
		batches         = make([]*Batch, 0)
		blobKeyPresence = make(map[string]struct{})
		batchPresence   = make(map[string]struct{})
	)

	for skip := 0; len(blobMetadatas) < limit && skip < limit; skip += maxQueryBatchesLimit {
		batchesWithLimit, err := s.subgraphClient.QueryBatchesWithLimit(ctx, maxQueryBatchesLimit, skip)
		if err != nil {
			s.logger.Error("Failed to query batches", "error", err)
			return nil, nil, err
		}

		if len(batchesWithLimit) == 0 {
			break
		}

		for i := range batchesWithLimit {
			s.logger.Debug("Getting blob metadata", "batchHeaderHash", batchesWithLimit[i].BatchHeaderHash)
			var (
				batch = batchesWithLimit[i]
			)
			if batch == nil {
				continue
			}
			batchHeaderHash, err := ConvertHexadecimalToBytes(batch.BatchHeaderHash)
			if err != nil {
				s.logger.Error("Failed to convert batch header hash to hex string", "error", err)
				continue
			}
			batchKey := string(batchHeaderHash[:])
			if _, found := batchPresence[batchKey]; !found {
				batchPresence[batchKey] = struct{}{}
			} else {
				// The batch has processed, skip it.
				s.logger.Error("Getting duplicate batch from the graph", "batch header hash", batchKey)
				continue
			}

			metadatas, err := s.blobstore.GetAllBlobMetadataByBatch(ctx, batchHeaderHash)
			if err != nil {
				s.logger.Error("Failed to get blob metadata", "error", err)
				continue
			}
			for _, bm := range metadatas {
				blobKey := bm.GetBlobKey().String()
				if _, found := blobKeyPresence[blobKey]; !found {
					blobKeyPresence[blobKey] = struct{}{}
					blobMetadatas = append(blobMetadatas, bm)
				} else {
					s.logger.Error("Getting duplicate blob key from the blobstore", "blobkey", blobKey)
				}
			}
			batches = append(batches, batch)
			if len(blobMetadatas) >= limit {
				break
			}
		}
	}

	if len(blobMetadatas) >= limit {
		blobMetadatas = blobMetadatas[:limit]
	}

	return batches, blobMetadatas, nil
}

func errorResponse(c *gin.Context, err error) {
	_ = c.Error(err)
	var code int
	switch {
	case errors.Is(err, errNotFound):
		code = http.StatusNotFound
	default:
		code = http.StatusInternalServerError
	}
	c.JSON(code, ErrorResponse{
		Error: err.Error(),
	})
}

func run(logger common.Logger, httpServer *http.Server) <-chan error {
	errChan := make(chan error, 1)
	ctx, stop := signal.NotifyContext(
		context.Background(),
		os.Interrupt,
		syscall.SIGTERM,
		syscall.SIGQUIT,
	)

	go func() {
		<-ctx.Done()

		logger.Info("shutdown signal received")

		defer func() {
			stop()
			close(errChan)
		}()

		if err := httpServer.Shutdown(context.Background()); err != nil {
			errChan <- err
		}
		logger.Info("shutdown completed")
	}()

	go func() {
		logger.Info("server running", "addr", httpServer.Addr)
		if err := httpServer.ListenAndServe(); err != nil {
			errChan <- err
		}
	}()

	return errChan
}<|MERGE_RESOLUTION|>--- conflicted
+++ resolved
@@ -69,7 +69,17 @@
 		Data []*BlobMetadataResponse `json:"data"`
 	}
 
-<<<<<<< HEAD
+	OperatorNonsigningPercentageMetrics struct {
+		TotalUnsignedBatches int     `json:"total_unsigned_batches"`
+		TotalBatches         int     `json:"total_batches"`
+		Percentage           float64 `json:"percentage"`
+	}
+
+	OperatorsNonsigningPercentage struct {
+		TotalNonSigners int                                            `json:"total_non_signers"`
+		Operators       map[string]OperatorNonsigningPercentageMetrics `json:"operators"`
+	}
+
 	DeRegisteredOperatorMetadata struct {
 		OperatorId  string `json:"operator_id"`
 		BlockNumber uint   `json:"block_number"`
@@ -80,17 +90,6 @@
 	DeregisteredOperatorsResponse struct {
 		Meta Meta                            `json:"meta"`
 		Data []*DeRegisteredOperatorMetadata `json:"data"`
-=======
-	OperatorNonsigningPercentageMetrics struct {
-		TotalUnsignedBatches int     `json:"total_unsigned_batches"`
-		TotalBatches         int     `json:"total_batches"`
-		Percentage           float64 `json:"percentage"`
-	}
-
-	OperatorsNonsigningPercentage struct {
-		TotalNonSigners int                                            `json:"total_non_signers"`
-		Operators       map[string]OperatorNonsigningPercentageMetrics `json:"operators"`
->>>>>>> 9d4be867
 	}
 
 	ErrorResponse struct {
@@ -387,38 +386,6 @@
 	c.JSON(http.StatusOK, metric)
 }
 
-<<<<<<< HEAD
-// FetchDeregisteredOperators godoc
-//
-//	@Summary	Fetch list of DeregisteredOperators for days
-//	@Tags		OperatorsInfo
-//	@Produce	json
-//	@Success	200		{object}	BlobsResponse
-//	@Failure	400		{object}	ErrorResponse	"error: Bad request"
-//	@Failure	404		{object}	ErrorResponse	"error: Not found"
-//	@Failure	500		{object}	ErrorResponse	"error: Server error"
-//	@Router		/operatorsInfo/deRegisteredState [get]
-func (s *server) FetchDeregisteredOperators(c *gin.Context) {
-	timer := prometheus.NewTimer(prometheus.ObserverFunc(func(f float64) {
-		s.metrics.ObserveLatency("FetchDeregisteredOperators", f*1000) // make milliseconds
-	}))
-	defer timer.ObserveDuration()
-
-	// Get query parameters
-	// Default Value 14 days
-	days := c.DefaultQuery("days", "14") // If not specified, defaults to 14
-
-	// Convert days to integer
-	daysInt, err := strconv.Atoi(days)
-	if err != nil {
-		c.JSON(http.StatusBadRequest, gin.H{"error": "Invalid 'days' parameter"})
-		return
-	}
-
-	operatorMetadatas, err := s.getDeregisterdOperatorForDays(c.Request.Context(), int32(daysInt))
-	if err != nil {
-		s.metrics.IncrementFailedRequestNum("FetchDeregisteredOperators")
-=======
 // FetchOperatorsNonsigningPercentageHandler godoc
 //
 //	@Summary	Fetch operators non signing percentage
@@ -443,12 +410,48 @@
 	metric, err := s.getOperatorNonsigningPercentage(c.Request.Context(), interval)
 	if err != nil {
 		s.metrics.IncrementFailedRequestNum("FetchOperatorsNonsigningPercentageHandler")
->>>>>>> 9d4be867
-		errorResponse(c, err)
-		return
-	}
-
-<<<<<<< HEAD
+		errorResponse(c, err)
+		return
+	}
+
+	s.metrics.IncrementSuccessfulRequestNum("FetchOperatorsNonsigningPercentageHandler")
+	c.JSON(http.StatusOK, metric)
+}
+
+// FetchDeregisteredOperators godoc
+//
+//	@Summary	Fetch list of DeregisteredOperators for days
+//	@Tags		OperatorsInfo
+//	@Produce	json
+//	@Success	200		{object}	BlobsResponse
+//	@Failure	400		{object}	ErrorResponse	"error: Bad request"
+//	@Failure	404		{object}	ErrorResponse	"error: Not found"
+//	@Failure	500		{object}	ErrorResponse	"error: Server error"
+//	@Router		/operatorsInfo/deRegisteredState [get]
+func (s *server) FetchDeregisteredOperators(c *gin.Context) {
+	timer := prometheus.NewTimer(prometheus.ObserverFunc(func(f float64) {
+		s.metrics.ObserveLatency("FetchDeregisteredOperators", f*1000) // make milliseconds
+	}))
+	defer timer.ObserveDuration()
+
+	// Get query parameters
+	// Default Value 14 days
+	days := c.DefaultQuery("days", "14") // If not specified, defaults to 14
+
+	// Convert days to integer
+	daysInt, err := strconv.Atoi(days)
+	if err != nil {
+		c.JSON(http.StatusBadRequest, gin.H{"error": "Invalid 'days' parameter"})
+		return
+	}
+
+	operatorMetadatas, err := s.getDeregisterdOperatorForDays(c.Request.Context(), int32(daysInt))
+	if err != nil {
+		s.metrics.IncrementFailedRequestNum("FetchDeregisteredOperators")
+		errorResponse(c, err)
+		return
+	}
+
 	s.metrics.IncrementSuccessfulRequestNum("FetchDeregisteredOperators")
 	c.JSON(http.StatusOK, DeregisteredOperatorsResponse{
 		Meta: Meta{
@@ -456,10 +459,6 @@
 		},
 		Data: operatorMetadatas,
 	})
-=======
-	s.metrics.IncrementSuccessfulRequestNum("FetchOperatorsNonsigningPercentageHandler")
-	c.JSON(http.StatusOK, metric)
->>>>>>> 9d4be867
 }
 
 func (s *server) getBlobMetadataByBatchesWithLimit(ctx context.Context, limit int) ([]*Batch, []*disperser.BlobMetadata, error) {
