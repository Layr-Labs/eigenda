package dataapi

import (
	"context"
	"sort"
	"strconv"
	"sync"
	"time"

	"github.com/Layr-Labs/eigenda/common"
	"github.com/Layr-Labs/eigenda/core"
	"github.com/Layr-Labs/eigenda/disperser/dataapi/subgraph"
	"github.com/gammazero/workerpool"
)

<<<<<<< HEAD
=======
const (
	_14Days           = 14 * 24 * time.Hour
	maxWorkerPoolSize = 10
)

>>>>>>> 9d4be867
type (
	SubgraphClient interface {
		QueryBatchesWithLimit(ctx context.Context, limit, skip int) ([]*Batch, error)
		QueryOperatorsWithLimit(ctx context.Context, limit int) ([]*Operator, error)
		QueryBatchNonSigningOperatorIdsInInterval(ctx context.Context, intervalSeconds int64) (map[string]int, error)
<<<<<<< HEAD
		QueryIndexedDeregisteredOperatorsForTimeWindow(ctx context.Context, days int32) (*IndexedDeregisteredOperatorState, error)
=======
		QueryIndexedDeregisteredOperatorsInTheLast14Days(ctx context.Context) (*IndexedDeregisteredOperatorState, error)
		QueryNumBatchesByOperatorsInThePastBlockTimestamp(ctx context.Context, blockTimestamp uint64) (map[string]int, error)
>>>>>>> 9d4be867
	}
	Batch struct {
		Id              []byte
		BatchId         uint64
		BatchHeaderHash []byte
		BlockTimestamp  uint64
		BlockNumber     uint64
		TxHash          []byte
		GasFees         *GasFees
	}
	GasFees struct {
		Id       []byte
		GasUsed  uint64
		GasPrice uint64
		TxFee    uint64
	}
	Operator struct {
		Id              []byte
		OperatorId      []byte
		Operator        []byte
		BlockTimestamp  uint64
		BlockNumber     uint64
		TransactionHash []byte
	}
	DeregisteredOperatorInfo struct {
		IndexedOperatorInfo *core.IndexedOperatorInfo
		// BlockNumber is the block number at which the operator was deregistered.
		BlockNumber uint
		Metadata    *Operator
	}
	IndexedDeregisteredOperatorState struct {
		Operators map[core.OperatorID]*DeregisteredOperatorInfo
	}
	OperatorEvents struct {
		OperatorId string
		Events     []uint64
	}
	NonSigner struct {
		OperatorId string
		Count      int
	}
	subgraphClient struct {
		api    subgraph.Api
		logger common.Logger
	}
)

var _ SubgraphClient = (*subgraphClient)(nil)

func NewSubgraphClient(api subgraph.Api, logger common.Logger) *subgraphClient {
	return &subgraphClient{api: api, logger: logger}
}

func (sc *subgraphClient) QueryBatchesWithLimit(ctx context.Context, limit, skip int) ([]*Batch, error) {
	subgraphBatches, err := sc.api.QueryBatches(ctx, true, "blockTimestamp", limit, skip)
	if err != nil {
		return nil, err
	}
	batches, err := convertBatches(subgraphBatches)
	if err != nil {
		return nil, err
	}
	return batches, nil
}

func (sc *subgraphClient) QueryOperatorsWithLimit(ctx context.Context, limit int) ([]*Operator, error) {
	operatorsGql, err := sc.api.QueryOperators(ctx, limit)
	if err != nil {
		return nil, err
	}
	operators := make([]*Operator, len(operatorsGql))
	for i, operatorGql := range operatorsGql {
		operator, err := convertOperator(operatorGql)
		if err != nil {
			return nil, err
		}
		operators[i] = operator
	}
	return operators, nil
}

func (sc *subgraphClient) QueryBatchNonSigningOperatorIdsInInterval(ctx context.Context, intervalSeconds int64) (map[string]int, error) {
	batchNonSigningOperatorIdsGql, err := sc.api.QueryBatchNonSigningOperatorIdsInInterval(ctx, intervalSeconds)
	if err != nil {
		return nil, err
	}
	batchNonSigningOperatorIds := make(map[string]int, len(batchNonSigningOperatorIdsGql))
	for _, batchNonSigningOperatorIdsGql := range batchNonSigningOperatorIdsGql {
		for _, nonSigner := range batchNonSigningOperatorIdsGql.NonSigning.NonSigners {
			batchNonSigningOperatorIds[string(nonSigner.OperatorId)]++
		}
	}
	return batchNonSigningOperatorIds, nil
}

<<<<<<< HEAD
func (sc *subgraphClient) QueryIndexedDeregisteredOperatorsForTimeWindow(ctx context.Context, days int32) (*IndexedDeregisteredOperatorState, error) {
	// Query all deregistered operators in the last N days.
	lastNDays := uint64(time.Now().Add(-time.Duration(days) * 24 * time.Hour).Unix())
	deregisteredOperators, err := sc.api.QueryDeregisteredOperatorsGreaterThanBlockTimestamp(ctx, lastNDays)
=======
func (sc *subgraphClient) QueryNumBatchesByOperatorsInThePastBlockTimestamp(ctx context.Context, blockTimestamp uint64) (map[string]int, error) {
	var (
		registeredOperators   []*subgraph.Operator
		deregisteredOperators []*subgraph.Operator
		err                   error
		pool                  = workerpool.New(maxWorkerPoolSize)
	)

	pool.Submit(func() {
		operators, errQ := sc.api.QueryRegisteredOperatorsGreaterThanBlockTimestamp(ctx, blockTimestamp)
		if errQ != nil {
			err = errQ
		}
		registeredOperators = operators
	})

	pool.Submit(func() {
		operators, errQ := sc.api.QueryDeregisteredOperatorsGreaterThanBlockTimestamp(ctx, blockTimestamp)
		if errQ != nil {
			err = errQ
		}
		deregisteredOperators = operators
	})
	pool.StopWait()

	if err != nil {
		return nil, err
	}

	intervalEvents, err := getOperatorsWithRegisteredDeregisteredIntervalEvents(ctx, registeredOperators, deregisteredOperators)
	if err != nil {
		return nil, err
	}

	var (
		mu                   sync.Mutex
		numBatchesByOperator = make(map[string]int, 0)
		intervalEventsPool   = workerpool.New(maxWorkerPoolSize)
		currentTs            = uint64(time.Now().Unix())
	)
	for ie := range intervalEvents {
		interval := ie
		intervalEventsPool.Submit(func() {
			end := interval.Events[1]
			if end == 0 {
				end = currentTs
			}
			batches, err := sc.api.QueryBatchesByBlockTimestampRange(ctx, interval.Events[0], end)
			if err != nil {
				sc.logger.Error("failed to query batches by block timestamp range", "start", interval.Events[0], "end", end, "err", err)
				return
			}
			if len(batches) > 0 {
				mu.Lock()
				numBatchesByOperator[interval.OperatorId] += len(batches)
				mu.Unlock()
			}
		})
	}
	intervalEventsPool.StopWait()
	return numBatchesByOperator, nil
}

func (sc *subgraphClient) QueryIndexedDeregisteredOperatorsInTheLast14Days(ctx context.Context) (*IndexedDeregisteredOperatorState, error) {
	last14Days := uint64(time.Now().Add(-_14Days).Unix())
	deregisteredOperators, err := sc.api.QueryDeregisteredOperatorsGreaterThanBlockTimestamp(ctx, last14Days)
>>>>>>> 9d4be867
	if err != nil {
		return nil, err
	}

	operators := make(map[core.OperatorID]*DeregisteredOperatorInfo, len(deregisteredOperators))
	for i := range deregisteredOperators {
		deregisteredOperator := deregisteredOperators[i]
		operator, err := convertOperator(deregisteredOperator)
		if err != nil {
			return nil, err
		}

		var operatorId [32]byte
		copy(operatorId[:], operator.OperatorId)

		operatorInfo, err := sc.api.QueryOperatorInfoByOperatorIdAtBlockNumber(ctx, operatorId, uint32(operator.BlockNumber))
		if err != nil {
			return nil, err
		}
		indexedOperatorInfo, err := ConvertOperatorInfoGqlToIndexedOperatorInfo(operatorInfo)
		if err != nil {
			return nil, err
		}

		operators[operatorId] = &DeregisteredOperatorInfo{
			IndexedOperatorInfo: indexedOperatorInfo,
			BlockNumber:         uint(operator.BlockNumber),
			Metadata:            operator,
		}
	}

	return &IndexedDeregisteredOperatorState{
		Operators: operators,
	}, nil
}

func getOperatorsWithRegisteredDeregisteredIntervalEvents(
	ctx context.Context,
	registeredOperators []*subgraph.Operator,
	deregisteredOperators []*subgraph.Operator,
) (chan OperatorEvents, error) {
	sort.SliceStable(registeredOperators, func(i, j int) bool {
		return registeredOperators[i].BlockTimestamp < registeredOperators[j].BlockTimestamp
	})

	sort.SliceStable(deregisteredOperators, func(i, j int) bool {
		return deregisteredOperators[i].BlockTimestamp < deregisteredOperators[j].BlockTimestamp
	})

	// First position is for registered events and second position is for deregistered events
	operators := make(map[string][][]uint64, 0)
	for i := range registeredOperators {
		operator := registeredOperators[i]
		operatorId := string(operator.OperatorId)

		if _, ok := operators[operatorId]; !ok {
			operators[operatorId] = make([][]uint64, 2)
		}
		timestamp, err := strconv.ParseUint(string(operator.BlockTimestamp), 10, 64)
		if err != nil {
			return nil, err
		}
		operators[operatorId][0] = append(operators[operatorId][0], timestamp)
	}

	for i := range deregisteredOperators {
		operator := deregisteredOperators[i]
		operatorId := string(operator.OperatorId)

		timestamp, err := strconv.ParseUint(string(operator.BlockTimestamp), 10, 64)
		if err != nil || timestamp == 0 {
			return nil, err
		}
		if _, ok := operators[operatorId]; ok {
			operators[operatorId][1] = append(operators[operatorId][1], timestamp)
		}
	}

	operatorEventsChan := make(chan OperatorEvents, 1)
	go func() {
		defer close(operatorEventsChan)
		pool := workerpool.New(10)
		for o, e := range operators {
			operatorId, events := o, e
			pool.Submit(func() {
				var lastDeregistered uint64
				for i := 0; i < len(events[0]); i++ {
					var (
						// we start with the assumption that the operator is still registered
						// a 0 value means that the operator is still registered
						deregistered uint64
						registered   = events[0][i]
					)

					// if there is a deregistered event that macthes in same position of registered event, we use it
					if i < len(events[1]) {
						deregistered = events[1][i]
					}

					// if there is no deregistered event that matches in same position of registered event, we use the last one
					if i == 0 || registered > lastDeregistered {
						lastDeregistered = deregistered
						operatorEventsChan <- OperatorEvents{
							OperatorId: operatorId,
							Events:     []uint64{registered, deregistered},
						}
					}
				}
			})
		}
		pool.StopWait()
	}()

	return operatorEventsChan, nil
}

func convertBatches(subgraphBatches []*subgraph.Batches) ([]*Batch, error) {
	batches := make([]*Batch, len(subgraphBatches))
	for i, batch := range subgraphBatches {
		batchId, err := strconv.ParseUint(string(batch.BatchId), 10, 64)
		if err != nil {
			return nil, err
		}
		timestamp, err := strconv.ParseUint(string(batch.BlockTimestamp), 10, 64)
		if err != nil {
			return nil, err
		}
		blockNum, err := strconv.ParseUint(string(batch.BlockNumber), 10, 64)
		if err != nil {
			return nil, err
		}
		gasFees, err := convertGasFees(batch.GasFees)
		if err != nil {
			return nil, err
		}

		batches[i] = &Batch{
			Id:              []byte(batch.Id),
			BatchId:         batchId,
			BatchHeaderHash: []byte(batch.BatchHeaderHash),
			BlockTimestamp:  ConvertNanosecondToSecond(timestamp),
			BlockNumber:     blockNum,
			TxHash:          []byte(batch.TxHash),
			GasFees:         gasFees,
		}
	}
	return batches, nil
}

func convertGasFees(gasFees subgraph.GasFees) (*GasFees, error) {
	gasUsed, err := strconv.ParseUint(string(gasFees.GasUsed), 10, 64)
	if err != nil {
		return nil, err
	}
	gasPrice, err := strconv.ParseUint(string(gasFees.GasPrice), 10, 64)
	if err != nil {
		return nil, err
	}
	txFee, err := strconv.ParseUint(string(gasFees.TxFee), 10, 64)
	if err != nil {
		return nil, err
	}
	return &GasFees{
		Id:       []byte(gasFees.Id),
		GasUsed:  gasUsed,
		GasPrice: gasPrice,
		TxFee:    txFee,
	}, nil
}

func convertOperator(operator *subgraph.Operator) (*Operator, error) {
	timestamp, err := strconv.ParseUint(string(operator.BlockTimestamp), 10, 64)
	if err != nil {
		return nil, err
	}
	blockNum, err := strconv.ParseUint(string(operator.BlockNumber), 10, 64)
	if err != nil {
		return nil, err
	}

	return &Operator{
		Id:              []byte(operator.Id),
		OperatorId:      []byte(operator.OperatorId),
		Operator:        []byte(operator.Operator),
		BlockTimestamp:  ConvertNanosecondToSecond(timestamp),
		BlockNumber:     blockNum,
		TransactionHash: []byte(operator.TransactionHash),
	}, nil
}<|MERGE_RESOLUTION|>--- conflicted
+++ resolved
@@ -13,25 +13,17 @@
 	"github.com/gammazero/workerpool"
 )
 
-<<<<<<< HEAD
-=======
 const (
-	_14Days           = 14 * 24 * time.Hour
 	maxWorkerPoolSize = 10
 )
 
->>>>>>> 9d4be867
 type (
 	SubgraphClient interface {
 		QueryBatchesWithLimit(ctx context.Context, limit, skip int) ([]*Batch, error)
 		QueryOperatorsWithLimit(ctx context.Context, limit int) ([]*Operator, error)
 		QueryBatchNonSigningOperatorIdsInInterval(ctx context.Context, intervalSeconds int64) (map[string]int, error)
-<<<<<<< HEAD
 		QueryIndexedDeregisteredOperatorsForTimeWindow(ctx context.Context, days int32) (*IndexedDeregisteredOperatorState, error)
-=======
-		QueryIndexedDeregisteredOperatorsInTheLast14Days(ctx context.Context) (*IndexedDeregisteredOperatorState, error)
 		QueryNumBatchesByOperatorsInThePastBlockTimestamp(ctx context.Context, blockTimestamp uint64) (map[string]int, error)
->>>>>>> 9d4be867
 	}
 	Batch struct {
 		Id              []byte
@@ -127,12 +119,6 @@
 	return batchNonSigningOperatorIds, nil
 }
 
-<<<<<<< HEAD
-func (sc *subgraphClient) QueryIndexedDeregisteredOperatorsForTimeWindow(ctx context.Context, days int32) (*IndexedDeregisteredOperatorState, error) {
-	// Query all deregistered operators in the last N days.
-	lastNDays := uint64(time.Now().Add(-time.Duration(days) * 24 * time.Hour).Unix())
-	deregisteredOperators, err := sc.api.QueryDeregisteredOperatorsGreaterThanBlockTimestamp(ctx, lastNDays)
-=======
 func (sc *subgraphClient) QueryNumBatchesByOperatorsInThePastBlockTimestamp(ctx context.Context, blockTimestamp uint64) (map[string]int, error) {
 	var (
 		registeredOperators   []*subgraph.Operator
@@ -196,10 +182,10 @@
 	return numBatchesByOperator, nil
 }
 
-func (sc *subgraphClient) QueryIndexedDeregisteredOperatorsInTheLast14Days(ctx context.Context) (*IndexedDeregisteredOperatorState, error) {
-	last14Days := uint64(time.Now().Add(-_14Days).Unix())
-	deregisteredOperators, err := sc.api.QueryDeregisteredOperatorsGreaterThanBlockTimestamp(ctx, last14Days)
->>>>>>> 9d4be867
+func (sc *subgraphClient) QueryIndexedDeregisteredOperatorsForTimeWindow(ctx context.Context, days int32) (*IndexedDeregisteredOperatorState, error) {
+	// Query all deregistered operators in the last N days.
+	lastNDays := uint64(time.Now().Add(-time.Duration(days) * 24 * time.Hour).Unix())
+	deregisteredOperators, err := sc.api.QueryDeregisteredOperatorsGreaterThanBlockTimestamp(ctx, lastNDays)
 	if err != nil {
 		return nil, err
 	}
