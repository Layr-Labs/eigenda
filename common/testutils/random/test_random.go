--- conflicted
+++ resolved
@@ -73,10 +73,6 @@
 
 // String generates a random string out of printable ASCII characters.
 func (r *TestRandom) String(length int) string {
-<<<<<<< HEAD
-	const charset = "abcdefghijklmnopqrstuvwxyzABCDEFGHIJKLMNOPQRSTUVWXYZ0123456789"
-=======
->>>>>>> b77cbd59
 	b := make([]byte, length)
 	for i := range b {
 		b[i] = charset[r.Intn(len(charset))]
@@ -91,10 +87,7 @@
 	rand *TestRandom
 }
 
-<<<<<<< HEAD
-=======
 // Read reads random bytes into the provided buffer, returning the number of bytes read.
->>>>>>> b77cbd59
 func (i *randIOReader) Read(p []byte) (n int, err error) {
 	return i.rand.Read(p)
 }
