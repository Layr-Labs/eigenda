package random

import (
	"crypto/ecdsa"
<<<<<<< HEAD
	"fmt"
	"github.com/ethereum/go-ethereum/crypto"
	"github.com/stretchr/testify/require"
	"io"
=======
	crand "crypto/rand"
	"fmt"
	"github.com/Layr-Labs/eigenda/core"
	"github.com/consensys/gnark-crypto/ecc/bn254/fr"
	"github.com/ethereum/go-ethereum/crypto"
	"github.com/stretchr/testify/require"
	"io"
	"math/big"
>>>>>>> b77cbd59
	"math/rand"
	"testing"
	"time"
)

// charset is the set of characters that can be used to generate random strings
const charset = "abcdefghijklmnopqrstuvwxyzABCDEFGHIJKLMNOPQRSTUVWXYZ0123456789"

// TestRandom provides all the functionality of math/rand.Rand, plus additional randomness functionality useful for testing
type TestRandom struct {
	// The source of randomness
	*rand.Rand

	// The testing object
	t *testing.T

	// The seed used to initialize the random number generator
	seed int64
}

// NewTestRandom creates a new instance of TestRandom
// This method may either be seeded, or not seeded. If no seed is provided, then current unix nano time is used.
func NewTestRandom(t *testing.T, fixedSeed ...int64) *TestRandom {
	var seed int64
	if len(fixedSeed) == 0 {
		seed = time.Now().UnixNano()
	} else if len(fixedSeed) == 1 {
		seed = fixedSeed[0]
	} else {
		panic("too many arguments, expected exactly one seed")
	}

	fmt.Printf("Random seed: %d\n", seed)
	return &TestRandom{
		Rand: rand.New(rand.NewSource(seed)),
		t:    t,
		seed: seed,
	}
}

// Reset resets the random number generator to the state it was in when it was first created.
// This method is not thread safe with respect to other methods in this struct.
func (r *TestRandom) Reset() {
	r.Seed(r.seed)
}

// Bytes generates a random byte slice of a given length.
func (r *TestRandom) Bytes(length int) []byte {
	bytes := make([]byte, length)
	_, err := r.Read(bytes)
	if err != nil {
		panic(err)
	}
	return bytes
}

// Time generates a random time.
func (r *TestRandom) Time() time.Time {
	return time.Unix(r.Int63(), r.Int63())
}

// String generates a random string out of printable ASCII characters.
func (r *TestRandom) String(length int) string {
<<<<<<< HEAD
	const charset = "abcdefghijklmnopqrstuvwxyzABCDEFGHIJKLMNOPQRSTUVWXYZ0123456789"
=======
>>>>>>> b77cbd59
	b := make([]byte, length)
	for i := range b {
		b[i] = charset[r.Intn(len(charset))]
	}
	return string(b)
}

var _ io.Reader = &randIOReader{}

// randIOReader is an io.Reader that reads from a random number generator.
type randIOReader struct {
	rand *TestRandom
}

<<<<<<< HEAD
=======
// Read reads random bytes into the provided buffer, returning the number of bytes read.
>>>>>>> b77cbd59
func (i *randIOReader) Read(p []byte) (n int, err error) {
	return i.rand.Read(p)
}

<<<<<<< HEAD
// ECDSA generates a random ECDSA key. FOR TESTING PURPOSES ONLY. DO NOT USE THESE KEYS FOR SECURITY PURPOSES.
func (r *TestRandom) ECDSA() (*ecdsa.PublicKey, *ecdsa.PrivateKey) {
	key, err := ecdsa.GenerateKey(crypto.S256(), &randIOReader{r})
	require.NoError(r.t, err)
	return &key.PublicKey, key
=======
// IOReader creates an io.Reader that reads from a random number generator.
func (r *TestRandom) IOReader() io.Reader {
	return &randIOReader{r}
}

// ECDSA generates a random ECDSA key. Note that the returned keys are not deterministic due to limitations
// **intentionally** imposed by the Go standard libraries. (╯°□°)╯︵ ┻━┻
//
// NOT CRYPTOGRAPHICALLY SECURE!!! FOR TESTING PURPOSES ONLY. DO NOT USE THESE KEYS FOR SECURITY PURPOSES.
func (r *TestRandom) ECDSA() (*ecdsa.PublicKey, *ecdsa.PrivateKey) {
	key, err := ecdsa.GenerateKey(crypto.S256(), crand.Reader)
	require.NoError(r.t, err)
	return &key.PublicKey, key
}

// BLS generates a random BLS key pair.
//
// NOT CRYPTOGRAPHICALLY SECURE!!! FOR TESTING PURPOSES ONLY. DO NOT USE THESE KEYS FOR SECURITY PURPOSES.
func (r *TestRandom) BLS() *core.KeyPair {
	//Max random value is order of the curve
	maxValue := new(big.Int)
	maxValue.SetString(fr.Modulus().String(), 10)

	//Generate cryptographically strong pseudo-random between 0 - max
	n, err := crand.Int(r.IOReader(), maxValue)
	require.NoError(r.t, err)

	sk := new(core.PrivateKey).SetBigInt(n)
	return core.MakeKeyPair(sk)
>>>>>>> b77cbd59
}<|MERGE_RESOLUTION|>--- conflicted
+++ resolved
@@ -2,12 +2,6 @@
 
 import (
 	"crypto/ecdsa"
-<<<<<<< HEAD
-	"fmt"
-	"github.com/ethereum/go-ethereum/crypto"
-	"github.com/stretchr/testify/require"
-	"io"
-=======
 	crand "crypto/rand"
 	"fmt"
 	"github.com/Layr-Labs/eigenda/core"
@@ -16,7 +10,6 @@
 	"github.com/stretchr/testify/require"
 	"io"
 	"math/big"
->>>>>>> b77cbd59
 	"math/rand"
 	"testing"
 	"time"
@@ -80,10 +73,6 @@
 
 // String generates a random string out of printable ASCII characters.
 func (r *TestRandom) String(length int) string {
-<<<<<<< HEAD
-	const charset = "abcdefghijklmnopqrstuvwxyzABCDEFGHIJKLMNOPQRSTUVWXYZ0123456789"
-=======
->>>>>>> b77cbd59
 	b := make([]byte, length)
 	for i := range b {
 		b[i] = charset[r.Intn(len(charset))]
@@ -98,21 +87,11 @@
 	rand *TestRandom
 }
 
-<<<<<<< HEAD
-=======
 // Read reads random bytes into the provided buffer, returning the number of bytes read.
->>>>>>> b77cbd59
 func (i *randIOReader) Read(p []byte) (n int, err error) {
 	return i.rand.Read(p)
 }
 
-<<<<<<< HEAD
-// ECDSA generates a random ECDSA key. FOR TESTING PURPOSES ONLY. DO NOT USE THESE KEYS FOR SECURITY PURPOSES.
-func (r *TestRandom) ECDSA() (*ecdsa.PublicKey, *ecdsa.PrivateKey) {
-	key, err := ecdsa.GenerateKey(crypto.S256(), &randIOReader{r})
-	require.NoError(r.t, err)
-	return &key.PublicKey, key
-=======
 // IOReader creates an io.Reader that reads from a random number generator.
 func (r *TestRandom) IOReader() io.Reader {
 	return &randIOReader{r}
@@ -142,5 +121,4 @@
 
 	sk := new(core.PrivateKey).SetBigInt(n)
 	return core.MakeKeyPair(sk)
->>>>>>> b77cbd59
 }