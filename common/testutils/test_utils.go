--- conflicted
+++ resolved
@@ -84,7 +84,6 @@
 	}
 }
 
-<<<<<<< HEAD
 // RandomTime returns a random time.
 func RandomTime() time.Time {
 	return time.Unix(int64(rand.Int31()), int64(rand.Intn(int(time.Second))))
@@ -93,7 +92,8 @@
 // RandomTimeInRange returns a random time within a given range.
 func RandomTimeInRange(start time.Time, end time.Time) time.Time {
 	return start.Add(time.Duration(rand.Int63n(int64(end.Sub(start)))))
-=======
+}
+
 // RandomBytes generates a random byte slice of a given length.
 func RandomBytes(length int) []byte {
 	bytes := make([]byte, length)
@@ -102,10 +102,4 @@
 		panic(err)
 	}
 	return bytes
-}
-
-// RandomTime generates a random time.
-func RandomTime() time.Time {
-	return time.Unix(int64(rand.Int31()), 0)
->>>>>>> 45f69414
 }