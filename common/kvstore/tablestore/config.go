package tablestore

import (
	"time"

	"github.com/prometheus/client_golang/prometheus"
)

// StoreType describes the underlying store implementation.
type StoreType int

const (
	// LevelDB is a LevelDB-backed store.
	LevelDB StoreType = iota
	// MapStore is an in-memory store. This store does not preserve data across restarts.
	MapStore
)

// Config is the configuration for a TableStore.
type Config struct {
	// The type of the base store. Default is LevelDB.
	Type StoreType
	// The path to the file system directory where the store will write its data. Default is nil.
	// Some store implementations may ignore this field (e.g. MapStore). Other store implementations may require
	// this field to be set (e.g. LevelDB).
	Path *string
	// If true, the store will perform garbage collection on a background goroutine. Default is true.
	GarbageCollectionEnabled bool
	// If garbage collection is enabled, this is the interval at which it will run. Default is 5 minutes.
	GarbageCollectionInterval time.Duration
	// If garbage collection is enabled, this is the maximum number of entries to delete in a single batch during
	// garbage collection. Default is 1024.
	GarbageCollectionBatchSize uint32
	// The list of tables to create on startup. Any pre-existing table not in this list will be deleted. If
	// this list is nil, the previous schema will be carried forward with no modifications. Default is nil.
	Schema []string
<<<<<<< HEAD
	// If true, the store will disable compaction. Default is false.
	DisableCompaction bool
=======
	// Optional Prometheus registry for metrics collection. If nil, metrics collection is disabled.
	MetricsRegistry *prometheus.Registry
>>>>>>> 2cfd3b25
}

// DefaultConfig returns a Config with default values.
func DefaultConfig() *Config {
	return &Config{
		Type:                       LevelDB,
		Path:                       nil,
		GarbageCollectionEnabled:   true,
		GarbageCollectionInterval:  5 * time.Minute,
		GarbageCollectionBatchSize: 1024,
		Schema:                     nil,
<<<<<<< HEAD
		DisableCompaction:          false,
=======
		MetricsRegistry:            nil,
>>>>>>> 2cfd3b25
	}
}

// DefaultLevelDBConfig returns a Config with default values for a LevelDB store.
func DefaultLevelDBConfig(path string) *Config {
	config := DefaultConfig()
	config.Type = LevelDB
	config.Path = &path
	return config
}

// DefaultMapStoreConfig returns a Config with default values for a MapStore.
func DefaultMapStoreConfig() *Config {
	config := DefaultConfig()
	config.Type = MapStore
	return config
}<|MERGE_RESOLUTION|>--- conflicted
+++ resolved
@@ -34,13 +34,8 @@
 	// The list of tables to create on startup. Any pre-existing table not in this list will be deleted. If
 	// this list is nil, the previous schema will be carried forward with no modifications. Default is nil.
 	Schema []string
-<<<<<<< HEAD
-	// If true, the store will disable compaction. Default is false.
-	DisableCompaction bool
-=======
 	// Optional Prometheus registry for metrics collection. If nil, metrics collection is disabled.
 	MetricsRegistry *prometheus.Registry
->>>>>>> 2cfd3b25
 }
 
 // DefaultConfig returns a Config with default values.
@@ -52,11 +47,7 @@
 		GarbageCollectionInterval:  5 * time.Minute,
 		GarbageCollectionBatchSize: 1024,
 		Schema:                     nil,
-<<<<<<< HEAD
-		DisableCompaction:          false,
-=======
 		MetricsRegistry:            nil,
->>>>>>> 2cfd3b25
 	}
 }
 
