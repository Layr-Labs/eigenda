--- conflicted
+++ resolved
@@ -1134,11 +1134,7 @@
 	err = store.Shutdown()
 	assert.NoError(t, err)
 
-<<<<<<< HEAD
-	base, err := leveldb.NewStore(logger, false, dbPath)
-=======
 	base, err := leveldb.NewStore(logger, dbPath, nil)
->>>>>>> 2cfd3b25
 	assert.NoError(t, err)
 
 	explodingBase := &explodingStore{
