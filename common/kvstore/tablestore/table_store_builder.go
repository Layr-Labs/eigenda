--- conflicted
+++ resolved
@@ -11,10 +11,7 @@
 	"github.com/Layr-Labs/eigenda/common/kvstore/leveldb"
 	"github.com/Layr-Labs/eigenda/common/kvstore/mapstore"
 	"github.com/Layr-Labs/eigensdk-go/logging"
-<<<<<<< HEAD
-=======
 	"github.com/prometheus/client_golang/prometheus"
->>>>>>> 2cfd3b25
 )
 
 // The table ID reserved for the metadata table. The metadata table is used for internal bookkeeping.
@@ -54,11 +51,7 @@
 		return nil, errors.New("config is required")
 	}
 
-<<<<<<< HEAD
-	base, err := buildBaseStore(config.Type, logger, config.DisableCompaction, config.Path)
-=======
 	base, err := buildBaseStore(config.Type, logger, config.Path, config.MetricsRegistry)
->>>>>>> 2cfd3b25
 	if err != nil {
 		return nil, fmt.Errorf("error building base store: %w", err)
 	}
@@ -124,24 +117,15 @@
 func buildBaseStore(
 	storeType StoreType,
 	logger logging.Logger,
-<<<<<<< HEAD
-	disableCompaction bool,
-	path *string) (kvstore.Store[[]byte], error) {
-=======
 	path *string,
 	reg *prometheus.Registry) (kvstore.Store[[]byte], error) {
->>>>>>> 2cfd3b25
 
 	switch storeType {
 	case LevelDB:
 		if path == nil {
 			return nil, errors.New("path is required for LevelDB store")
 		}
-<<<<<<< HEAD
-		return leveldb.NewStore(logger, disableCompaction, *path)
-=======
 		return leveldb.NewStore(logger, *path, reg)
->>>>>>> 2cfd3b25
 	case MapStore:
 		return mapstore.NewStore(), nil
 	default:
