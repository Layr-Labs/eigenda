--- conflicted
+++ resolved
@@ -4,17 +4,10 @@
 	"errors"
 	"fmt"
 	"os"
-<<<<<<< HEAD
-
-	"github.com/Layr-Labs/eigenda/common/kvstore"
-	"github.com/Layr-Labs/eigensdk-go/logging"
-	"github.com/syndtr/goleveldb/leveldb/opt"
-=======
 	"sync"
 
 	"github.com/Layr-Labs/eigenda/common/kvstore"
 	"github.com/Layr-Labs/eigensdk-go/logging"
->>>>>>> 2cfd3b25
 
 	"github.com/prometheus/client_golang/prometheus"
 	"github.com/syndtr/goleveldb/leveldb"
@@ -36,21 +29,12 @@
 }
 
 // NewStore returns a new levelDBStore built using LevelDB.
-<<<<<<< HEAD
-func NewStore(logger logging.Logger, disableCompaction bool, path string) (kvstore.Store[[]byte], error) {
-
-	options := &opt.Options{
-		DisableSeeksCompaction: disableCompaction,
-	}
-	levelDB, err := leveldb.OpenFile(path, options)
-=======
 // If reg is nil, metrics will not be collected.
 func NewStore(logger logging.Logger, path string, reg *prometheus.Registry) (kvstore.Store[[]byte], error) {
 	opts := &opt.Options{
 		DisableSeeksCompaction: true, // Default is false (seeks trigger compaction)
 	}
 	levelDB, err := leveldb.OpenFile(path, opts)
->>>>>>> 2cfd3b25
 
 	if err != nil {
 		return nil, err
