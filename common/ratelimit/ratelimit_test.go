--- conflicted
+++ resolved
@@ -47,7 +47,6 @@
 		return nil, err
 	}
 
-<<<<<<< HEAD
 	ratelimiter, err := ratelimit.NewRateLimiter(globalParams, bucketStore, []string{"testRetriever2"}, &mock.Logger{})
 	if err != nil {
 		return nil, err
@@ -105,9 +104,6 @@
 	if err != nil {
 		return nil, err
 	}
-=======
-	ratelimiter := ratelimit.NewRateLimiter(globalParams, bucketStore, []string{"testRetriever2"}, &mock.Logger{})
->>>>>>> 071b9335
 
 	return ratelimiter, nil
 
@@ -139,12 +135,7 @@
 	assert.Equal(t, false, allow)
 }
 
-<<<<<<< HEAD
-func TestRatelimitAllowList(t *testing.T) {
-
-=======
 func TestRatelimitAllowlist(t *testing.T) {
->>>>>>> 071b9335
 	ratelimiter, err := makeTestRatelimiter()
 	assert.NoError(t, err)
 
@@ -152,8 +143,8 @@
 
 	retreiverID := "testRetriever2"
 
-<<<<<<< HEAD
-	for i := 0; i < 10; i++ {
+	// 10x more requests allowed for allowlisted IDs
+	for i := 0; i < 100; i++ {
 		allow, err := ratelimiter.AllowRequest(ctx, retreiverID, 10, 100)
 		assert.NoError(t, err)
 		assert.Equal(t, true, allow)
@@ -175,21 +166,14 @@
 
 	for i := 0; i < 10; i++ {
 		fmt.Println("i", i)
-=======
-	// 10x more requests allowed for allowlisted IDs
-	for i := 0; i < 100; i++ {
->>>>>>> 071b9335
 		allow, err := ratelimiter.AllowRequest(ctx, retreiverID, 10, 100)
 		assert.NoError(t, err)
 		assert.Equal(t, true, allow)
 	}
-<<<<<<< HEAD
 
 	allow, err := ratelimiter.AllowRequest(ctx, retreiverID, 1000, 100)
 	assert.NoError(t, err)
 	assert.Equal(t, false, allow)
 
 	teardown()
-=======
->>>>>>> 071b9335
 }