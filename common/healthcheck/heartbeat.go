--- conflicted
+++ resolved
@@ -18,10 +18,6 @@
 	MaxStallDuration time.Duration
 }
 
-<<<<<<< HEAD
-// Validate checks that the configuration is valid, returning an error if it is not.
-func (c *HeartbeatMonitorConfig) Validate() error {
-=======
 var _ config.VerifiableConfig = &HeartbeatMonitorConfig{}
 
 // GetDefaultHeartbeatMonitorConfig returns a HeartbeatMonitorConfig with sensible default values.
@@ -34,7 +30,6 @@
 
 // Validate checks that the configuration is valid, returning an error if it is not.
 func (c *HeartbeatMonitorConfig) Verify() error {
->>>>>>> d01c9c9f
 	if c.FilePath == "" {
 		return fmt.Errorf("FilePath is required")
 	}
@@ -56,12 +51,6 @@
 	livenessChan <-chan HeartbeatMessage,
 	config HeartbeatMonitorConfig,
 ) error {
-<<<<<<< HEAD
-	if err := config.Validate(); err != nil {
-		return fmt.Errorf("invalid config: %w", err)
-	}
-
-=======
 	if err := config.Verify(); err != nil {
 		return fmt.Errorf("invalid config: %w", err)
 	}
@@ -71,7 +60,6 @@
 		return fmt.Errorf("failed to create heartbeat file: %w", err)
 	}
 
->>>>>>> d01c9c9f
 	// Map to keep track of last heartbeat per component
 	lastHeartbeats := make(map[string]time.Time)
 	// Create a timer that periodically checks for stalls
