package config

import (
	"fmt"
	"go/types"
	"os"
	"path"
	"reflect"
	"sort"
	"strings"

	"golang.org/x/tools/go/packages"
)

// A tag on struct fields used by this framework to generate documentation.
const DocsTag = "docs"

// Use this tag value to indicate that a field is required, e.g. `docs:"required"`.
// Note that this tag does not enforce that the field is actually required, it is only
// used for documentation generation.
const RequiredTag = "required"

// Use this tag value to indicate that a field is deprecated, e.g. `docs:"deprecated"`.
// Note that this tag does not enforce that the field is actually deprecated, it is only
// used for documentation generation. Fields that are deprecated will not show up in the
// "required" or "optional" lists in the generated documentation.
const DeprecatedTag = "deprecated"

// Use this tag value to indicate that a field is unsafe, e.g. `docs:"unsafe"`.
// Note that this tag does not enforce that the field is actually unsafe, it is only
// used for documentation generation. Fields that are unsafe will be listed in a
// separate "unsafe" section in the generated documentation.
const UnsafeTag = "unsafe"

// Generates documentation for a configuration struct by parsing the configuration. Output is deterministic.
func DocumentConfig[T DocumentedConfig](
	// The default constructor for the config struct. Default values will be extracted from the returned struct.
	constructor func() T,
	// The directory where the generated markdown file should be written.
	directory string,
	// If true, fields without GoDoc comments will cause this method to return an error.
	requireDocs bool,
) error {

	defaultConfig := constructor()

	// Unwrap pointer to get the named type
	t := reflect.TypeOf(defaultConfig)
	if t.Kind() == reflect.Ptr {
		t = t.Elem()
	}

	if t.Name() == "" {
		return fmt.Errorf("target type must be a named type, got %v", t)
	}

	fields, err := gatherConfigFieldData(
		defaultConfig,
		defaultConfig.GetEnvVarPrefix(),
		"", // toml prefix used for recursion, top-level has no prefix
		defaultConfig.GetPackagePaths())
	if err != nil {
		return fmt.Errorf("failed to gather config field data: %w", err)
	}

	if requireDocs {
		for _, f := range fields {
			if f.Deprecated {
				// Deprecated fields don't need docs
				continue
			}
			if f.Godoc == "" {
				return fmt.Errorf("field %q is missing GoDoc comments", f.TOML)
			}
		}
	}

	markdownString := generateMarkdownDoc(defaultConfig.GetName(), fields)

	destination := path.Join(directory, fmt.Sprintf("%s.md", defaultConfig.GetName()))

	if err := os.WriteFile(destination, []byte(markdownString), 0o644); err != nil {
		return fmt.Errorf("failed to write config doc to %q: %w", destination, err)
	}

	return nil
}

// Find the file path and line number where the given type is defined, searching in the given package paths.
func findTypeDefLocation(packagePaths []string, t reflect.Type) (string, int, error) {
	for _, pkgPath := range packagePaths {
		if file, line, found, err := findInPackage(pkgPath, t); err != nil {
			return "", 0, fmt.Errorf("failed to search package %q: %w", pkgPath, err)
		} else if found {
			return file, line, nil
		}
	}

	return "", 0, fmt.Errorf("could not find source file for target type %s in provided package paths %v",
		t.String(), packagePaths)
}

// Look for the given type in the given package, returning its file and line number if found.
func findInPackage(pkgImportPath string, t reflect.Type) (string, int, bool, error) {
	cfg := &packages.Config{
		Mode: packages.NeedName |
			packages.NeedFiles |
			packages.NeedSyntax |
			packages.NeedTypes |
			packages.NeedTypesInfo |
			packages.NeedModule,
	}
	pkgs, err := packages.Load(cfg, pkgImportPath)
	if err != nil {
		return "", 0, false, fmt.Errorf("failed to load packages: %w", err)
	}
	if packages.PrintErrors(pkgs) > 0 || len(pkgs) == 0 {
		return "", 0, false, fmt.Errorf("failed to load package %q", pkgImportPath)
	}

	typeName := t.Name()
	wantPkgPath := t.PkgPath()

	for _, pkg := range pkgs {
		for _, obj := range pkg.TypesInfo.Defs {
			tn, ok := obj.(*types.TypeName)
			if !ok || tn == nil {
				continue
			}
			if tn.Name() != typeName {
				continue
			}
			// Check package path match for safety
			if obj.Pkg() == nil || obj.Pkg().Path() != wantPkgPath {
				continue
			}
			pos := pkg.Fset.Position(obj.Pos())
			return pos.Filename, pos.Line, true, nil
		}
	}

	return "", 0, false, nil
}

// Parse the fields of the struct for godocs for a struct defined at a specific line in a file.
func parseStructGodocs(filePath string, lineNumber int) (map[string]string, error) {

	fields := make(map[string]string)

	// Read the file.
	fileBytes, err := os.ReadFile(filePath)
	if err != nil {
		return nil, fmt.Errorf("failed to read file %q: %w", filePath, err)
	}
	fileString := string(fileBytes)

	lines := strings.Split(fileString, "\n")
	if lineNumber < 1 || lineNumber > len(lines) {
		return nil, fmt.Errorf("line number %d out of range for file %q with %d lines",
			lineNumber, filePath, len(lines))
	}

	var godoc strings.Builder

	// Search for fields starting from the given line number (which should be the line where the struct is defined).
	for i := lineNumber - 1; i < len(lines); i++ {
		line := strings.TrimSpace(lines[i])
		if line == "" {
			// Skip blank lines, but reset the GoDoc accumulator. We should assume blank lines mean that the prior
			// GoDoc comments are not associated with the next field.
			godoc.Reset()
			continue
		}

		if strings.Contains(line, "}") {
			// Anonymous (i.e. nested) structs are prohibited, so we can assume this is the end of the struct.
			break
		}

		if strings.HasPrefix(line, "//") {
			// Accumulate GoDoc comments for the next field.
			if godoc.Len() > 0 {
				godoc.WriteString("\n")
			}
			godoc.WriteString(strings.TrimSpace(strings.TrimPrefix(line, "//")))
			continue
		}

		// We've found a line that isn't a comment or blank line, so it should be a struct field.
		// Extract the field name and the accumulated GoDoc comments.

		godocString := godoc.String()
		godoc.Reset()

		parts := strings.Split(line, " ")
		if len(parts) < 2 {
			return nil, fmt.Errorf("failed to parse struct field from line %q in file %q", line, filePath)
		}

		fieldName := strings.TrimSpace(parts[0])
		if fieldName == "" {
			return nil, fmt.Errorf("failed to parse struct field from line %q in file %q", line, filePath)
		}

		fields[fieldName] = godocString
	}

	return fields, nil
}

// All the data needed to document a config field.
type configFieldData struct {
	// Name of the environment variable that will set this field.
	EnvVar string
	// The toml tag that will set this field.
	TOML string
	// Type of the field as a string.
	FieldType string
	// The default value of the field as a string.
	DefaultValue string
	// GoDoc comment associated with the field.
	Godoc string

	// If true, this field is required.
	Required bool
	// If true, this field is deprecated.
	Deprecated bool
	// If true, this field is unsafe.
	Unsafe bool
}

// parseDocsTag parses the `docs` struct tag and returns whether the field is required, deprecated, or unsafe.
// Only one tag value is allowed per field.
func parseDocsTag(tag string) (required bool, deprecated bool, unsafe bool, err error) {
	if tag == "" {
		return false, false, false, nil
	}

	// Trim whitespace for flexibility
	tag = strings.TrimSpace(tag)

	switch tag {
	case RequiredTag:
		required = true
	case DeprecatedTag:
		deprecated = true
	case UnsafeTag:
		unsafe = true
	default:
		return false, false, false, fmt.Errorf("invalid docs tag value %q", tag)
	}
	return required, deprecated, unsafe, nil
}

func gatherConfigFieldData(
	target any,
	envVarPrefix string,
	tomlPrefix string,
	packagePaths []string,
) ([]*configFieldData, error) {

	// Handle pointer to struct
	targetValue := reflect.ValueOf(target)

	// Check if the value is valid (handles nil interface case)
	if !targetValue.IsValid() {
		return nil, fmt.Errorf("cannot process invalid (nil interface) value")
	}

	if targetValue.Kind() == reflect.Ptr {
		// If the pointer is nil, create a zero value of the pointed-to type
		if targetValue.IsNil() {
			targetType := targetValue.Type().Elem()
			targetValue = reflect.New(targetType).Elem()
		} else {
			targetValue = targetValue.Elem()
		}
	}
	targetType := targetValue.Type()

	// Find the source file and line number where the target type is defined.
	structFile, line, err := findTypeDefLocation(packagePaths, targetType)
	if err != nil {
		return nil, fmt.Errorf("failed to find source file for target type %T: %w", target, err)
	}

	// Extract GoDoc comments for the struct fields.
	godocs, err := parseStructGodocs(structFile, line)
	if err != nil {
		return nil, fmt.Errorf("failed to parse struct godocs: %w", err)
	}

	var fields []*configFieldData

	// For each field in the struct, gather its data.
	for i := 0; i < targetType.NumField(); i++ {
		field := targetType.Field(i)
		if field.PkgPath != "" { // unexported
			continue
		}

		switch field.Type.Kind() { //nolint:exhaustive // only handling struct and pointer types

		case reflect.Struct:
			// Recurse for nested structs, using the actual field value to preserve defaults
			nestedValue := targetValue.Field(i).Interface()
			nestedEnvVarPrefix := envVarPrefix + "_" + toScreamingSnakeCase(field.Name)

			var nestedTomlPrefix string
			if tomlPrefix == "" {
				nestedTomlPrefix = field.Name
			} else {
				nestedTomlPrefix = tomlPrefix + "." + field.Name
			}

			nestedFieldData, err := gatherConfigFieldData(
				nestedValue,
				nestedEnvVarPrefix,
				nestedTomlPrefix,
				packagePaths)
			if err != nil {
				return nil, fmt.Errorf("failed to gather field data for field %s: %w", field.Name, err)
			}
			fields = append(fields, nestedFieldData...)
		case reflect.Ptr:
			// Handle pointer to struct
			// nolint:nestif
			if field.Type.Elem().Kind() == reflect.Struct {
				fieldValue := targetValue.Field(i)
				nestedValue := fieldValue.Interface()

				nestedEnvVarPrefix := envVarPrefix + "_" + toScreamingSnakeCase(field.Name)

				var nestedTomlPrefix string
				if tomlPrefix == "" {
					nestedTomlPrefix = field.Name
				} else {
					nestedTomlPrefix = tomlPrefix + "." + field.Name
				}

				nestedFieldData, err := gatherConfigFieldData(nestedValue, nestedEnvVarPrefix, nestedTomlPrefix, packagePaths)
				if err != nil {
					return nil, fmt.Errorf("failed to gather field data for field %s: %w", field.Name, err)
				}
				fields = append(fields, nestedFieldData...)
			} else {
				// Pointer to non-struct type, treat as regular field.
				var toml string
				if tomlPrefix == "" {
					toml = field.Name
				} else {
					toml = tomlPrefix + "." + field.Name
				}

				docsTag := field.Tag.Get("docs")
				required, deprecated, unsafe, err := parseDocsTag(docsTag)
				if err != nil {
					return nil, fmt.Errorf("failed to parse docs tag for field %s: %w", field.Name, err)
				}

				// Get the actual value from the field
				fieldValue := targetValue.Field(i)
				var defaultValueStr string
				if fieldValue.IsNil() {
					defaultValueStr = "nil"
				} else {
					defaultValueStr = fmt.Sprintf("%v", fieldValue.Elem().Interface())
				}

				fields = append(fields, &configFieldData{
					EnvVar:       envVarPrefix + "_" + toScreamingSnakeCase(field.Name),
					TOML:         toml,
					FieldType:    field.Type.String(),
					DefaultValue: defaultValueStr,
					Godoc:        godocs[field.Name],
					Required:     required,
					Deprecated:   deprecated,
					Unsafe:       unsafe,
				})
			}
		default:
			// Regular field

			var toml string
			if tomlPrefix == "" {
				toml = field.Name
			} else {
				toml = tomlPrefix + "." + field.Name
			}

			docsTag := field.Tag.Get("docs")
			required, deprecated, unsafe, err := parseDocsTag(docsTag)
			if err != nil {
				return nil, fmt.Errorf("failed to parse docs tag for field %s: %w", field.Name, err)
			}

			fields = append(fields, &configFieldData{
				EnvVar:       envVarPrefix + "_" + toScreamingSnakeCase(field.Name),
				TOML:         toml,
				FieldType:    field.Type.String(),
				DefaultValue: fmt.Sprintf("%v", targetValue.Field(i).Interface()),
				Godoc:        godocs[field.Name],
				Required:     required,
				Deprecated:   deprecated,
				Unsafe:       unsafe,
			})
		}
	}

	// Alphabetically sort fields by for deterministic output.
	sort.Slice(fields, func(i, j int) bool {
		return fields[i].TOML < fields[j].TOML
	})

	return fields, nil
}

// Converts a string in CamelCase to SCREAMING_SNAKE_CASE.
//
// Rules:
//
//  1. Insert underscore before any uppercase letter that follows a non-uppercase letter
//     Examples: "myField" -> "MY_FIELD", "field123Name" -> "FIELD123_NAME"
//
//  2. When N consecutive uppercase letters are followed by a lowercase letter:
//     - If only a single lowercase letter follows, keep it grouped with the uppercase letters
//     (This handles common pluralization patterns like "URLs", "IDs", etc. Without this exception,
//     "URLs" would become "UR_LS" instead of "URLS", which breaks the semantic meaning of the acronym)
//     - If multiple lowercase letters follow, split before the last uppercase letter
//     Examples: "IPAddress" -> "IP_ADDRESS", "URLs" -> "URLS", "IDs" -> "IDS"
//
//  3. When N consecutive uppercase letters are at the end (not followed by lowercase):
//     - Group all uppercase letters together (no split)
//     Examples: "NodeID" -> "NODE_ID", "ServerHTTP" -> "SERVER_HTTP"
//
//  4. Strings that are already all uppercase remain unchanged
//     Examples: "FIELD" -> "FIELD", "HTTP" -> "HTTP"
func toScreamingSnakeCase(s string) string {
	if s == "" {
		return ""
	}

	var result strings.Builder

	runes := []rune(s)
	for i := 0; i < len(runes); i++ {
		r := runes[i]

		if i == 0 {
			// First character, don't prepend underscore
			result.WriteRune(r)
			continue
		}

		prev := runes[i-1]
		isCurrentUpper := r >= 'A' && r <= 'Z'
		isPrevUpper := prev >= 'A' && prev <= 'Z'
		isCurrentLower := r >= 'a' && r <= 'z'

		// Insert underscore if:
		// 1. Current is uppercase, previous is not uppercase (camelCase boundary)
		// 2. Current is lowercase, previous is uppercase, and there are multiple consecutive uppercase before
		//    This handles the transition from consecutive uppercase to lowercase
		//    e.g., "YAMLParser" -> at 'a', we need underscore before 'P'

		if isCurrentUpper && !isPrevUpper {
			// Transition from lowercase/other to uppercase: "myField" -> "my_Field"
			result.WriteRune('_')
		} else if isCurrentLower && isPrevUpper && i >= 2 {
			// We're at a lowercase letter after uppercase(s)
			// Check if there were multiple consecutive uppercase letters before this
			prevPrev := runes[i-2]
			isPrevPrevUpper := prevPrev >= 'A' && prevPrev <= 'Z'

			if isPrevPrevUpper {
				// Multiple uppercase letters followed by lowercase
				// Check if this is a single lowercase letter or if multiple lowercase letters follow
<<<<<<< HEAD
=======
				// nolint:staticcheck
>>>>>>> cf67011f
				isSingleLowercase := i == len(runes)-1 || !(runes[i+1] >= 'a' && runes[i+1] <= 'z')

				if !isSingleLowercase {
					// Multiple lowercase letters follow, so split before the last uppercase letter
					// e.g., "YAMLParser" at 'a': need underscore before 'P'
					// Remove the last character we wrote (the last uppercase letter)
					resultStr := result.String()
					result.Reset()
					result.WriteString(resultStr[:len(resultStr)-1])
					result.WriteRune('_')
					result.WriteRune(prev)
				}
				// If single lowercase, keep it grouped with the uppercase letters (no split)
				// e.g., "URLs" -> "URLS", "IDs" -> "IDS"
			}
		}

		result.WriteRune(r)
	}

	return strings.ToUpper(result.String())
}

func generateMarkdownDoc(
	componentName string,
	fields []*configFieldData,
) string {

	var sb strings.Builder

	// Sort fields into required, optional, and unsafe lists.
	requiredFields := make([]*configFieldData, 0)
	optionalFields := make([]*configFieldData, 0)
	unsafeFields := make([]*configFieldData, 0)
	for _, f := range fields {
		if f.Deprecated {
			// Deprecated fields are not documented.
			continue
		}
		if f.Unsafe {
			unsafeFields = append(unsafeFields, f)
		} else if f.Required {
			requiredFields = append(requiredFields, f)
		} else {
			optionalFields = append(optionalFields, f)
		}
	}

	// Write the markdown document.

	sb.WriteString("<!-- Code generated by config_document_generator.go. DO NOT EDIT BY HAND. -->\n\n")

	sb.WriteString(fmt.Sprintf("# %s Configuration\n\n", componentName))

	if len(requiredFields) > 0 {
		sb.WriteString("## Required Fields\n\n")
		sb.WriteString("| Name | Type | Description |\n")
		sb.WriteString("|------|------|-------------|\n")

		for _, f := range requiredFields {
			sb.WriteString(fmt.Sprintf("| $${\\color{red}\\texttt{%s}}$$<br>`%s` | `%s` | %s |\n",
				escapeMarkdown(f.TOML),
				escapeMarkdown(f.EnvVar),
				escapeMarkdown(f.FieldType),
				escapeMarkdown(reformatGodoc(f.Godoc))))
		}
		sb.WriteString("\n")
	}

	if len(optionalFields) > 0 {
		sb.WriteString("## Optional Fields\n\n")
		sb.WriteString("| Name | Type<br>Default | Description |\n")
		sb.WriteString("|------|--------------|-------------|\n")

		for _, f := range optionalFields {
			defaultString := f.DefaultValue
			if f.FieldType == "string" {
				defaultString = fmt.Sprintf(`"%s"`, f.DefaultValue)
			}
			sb.WriteString(fmt.Sprintf("| $${\\color{red}\\texttt{%s}}$$<br>`%s` | `%s`<br>`%s` | %s |\n",
				escapeMarkdown(f.TOML),
				escapeMarkdown(f.EnvVar),
				escapeMarkdown(f.FieldType),
				escapeMarkdown(defaultString),
				escapeMarkdown(reformatGodoc(f.Godoc))))
		}
		sb.WriteString("\n")
	}

	if len(unsafeFields) > 0 {
		sb.WriteString("## Unsafe Fields\n\n")
		sb.WriteString("These fields are generally unsafe to modify unless you know what you are doing.\n\n")
		sb.WriteString("| Name | Type<br>Default | Description |\n")
		sb.WriteString("|------|--------------|-------------|\n")

		for _, f := range unsafeFields {
			defaultString := f.DefaultValue
			if f.FieldType == "string" {
				defaultString = fmt.Sprintf(`"%s"`, f.DefaultValue)
			}

			sb.WriteString(fmt.Sprintf("| $${\\color{red}\\texttt{%s}}$$<br>`%s` | `%s`<br>`%s` | %s |\n",
				escapeMarkdown(f.TOML),
				escapeMarkdown(f.EnvVar),
				escapeMarkdown(f.FieldType),
				escapeMarkdown(defaultString),
				escapeMarkdown(f.Godoc)))
		}
	}

	return sb.String()
}

// reformatGodoc reformats godoc strings by replacing single newlines with spaces,
// but preserving multiple consecutive newlines as paragraph breaks.
func reformatGodoc(s string) string {
	// Split by double newlines to preserve paragraph breaks
	paragraphs := strings.Split(s, "\n\n")

	var result []string
	for _, para := range paragraphs {
		// Within each paragraph, replace single newlines with spaces
		normalized := strings.ReplaceAll(para, "\n", " ")
		// Clean up multiple spaces
		normalized = strings.Join(strings.Fields(normalized), " ")
		if normalized != "" {
			result = append(result, normalized)
		}
	}

	// Join paragraphs with <br><br> for markdown rendering
	return strings.Join(result, "<br><br>")
}

// escapeMarkdown escapes special characters in markdown table cells.
func escapeMarkdown(s string) string {
	var sb strings.Builder
	for _, r := range s {
		switch r {
		case '|':
			// Escape pipe characters which are table delimiters
			sb.WriteString("\\|")
		case '\n':
			// Replace newlines with <br> for markdown line breaks within table cells
			sb.WriteString("<br>")
		case '\r':
			// Skip carriage returns
			continue
		case '\\':
			// Escape backslashes
			sb.WriteString("\\\\")
		default:
			sb.WriteRune(r)
		}
	}
	return sb.String()
}<|MERGE_RESOLUTION|>--- conflicted
+++ resolved
@@ -475,10 +475,7 @@
 			if isPrevPrevUpper {
 				// Multiple uppercase letters followed by lowercase
 				// Check if this is a single lowercase letter or if multiple lowercase letters follow
-<<<<<<< HEAD
-=======
 				// nolint:staticcheck
->>>>>>> cf67011f
 				isSingleLowercase := i == len(runes)-1 || !(runes[i+1] >= 'a' && runes[i+1] <= 'z')
 
 				if !isSingleLowercase {
