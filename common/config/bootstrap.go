--- conflicted
+++ resolved
@@ -110,31 +110,16 @@
 			startPprofServer(logger, pprofPort)
 		}
 
-<<<<<<< HEAD
-		// Pre-build the default config to get its env var prefix, then create a new constructor
-		// that returns this pre-built config.
-		defaultConfig := constructor()
-		prefix := defaultConfig.GetEnvVarPrefix()
-		constructor := func() T {
-			return defaultConfig
-		}
-
-=======
 		defaultConfig := constructor()
 
 		prefix := defaultConfig.GetEnvVarPrefix()
->>>>>>> 2c0965f4
 		if disableEnvVars {
 			prefix = ""
 		} else if overrideEnvPrefix != "" {
 			prefix = overrideEnvPrefix
 		}
 
-<<<<<<< HEAD
-		cfg, err := ParseConfig(constructor, prefix, configFiles...)
-=======
 		cfg, err := ParseConfig(defaultConfig, prefix, configFiles...)
->>>>>>> 2c0965f4
 		if err != nil {
 			return fmt.Errorf("failed to load configuration: %w", err)
 		}
