package config

import (
	"fmt"
	"os"
	"reflect"
	"strings"

	"github.com/Layr-Labs/eigenda/litt/util"
	"github.com/go-viper/mapstructure/v2"
	"github.com/spf13/viper"
)

<<<<<<< HEAD
// ParseConfigFromCLI parses configuration, pulling config paths from command line arguments. Assumes that any command
// line argument, if present, is a config path. Default values must be set in the constructor.
func ParseConfigFromCLI[T VerifiableConfig](constructor func() T, envPrefix string) (T, error) {
	configPaths := make([]string, 0)
	configPaths = append(configPaths, os.Args...)

	cfg, err := ParseConfig(constructor, envPrefix, configPaths...)
	if err != nil {
		var zero T
		return zero, fmt.Errorf("failed to parse config from CLI: %w", err)
	}

	return cfg, nil
}

=======
>>>>>>> 62434815
// ParseConfig parses the configuration from the given paths and environment variables. Configuration files are
// loaded in order, with later files overriding earlier ones. Environment variables are loaded last, and override values
// from all configuration files. If there are default values in the config, the constructor should return an instance
// initialized with those values.
func ParseConfig[T VerifiableConfig](
	// A function that returns a new instance of the config struct to be populated.
	// The struct should contain default values if any are desired.
	constructor func() T,
	// The prefix to use for environment variables. If empty, then environment variables are not read.
	envPrefix string,
	// A list of zero or more paths to configuration files. Later files override earlier ones.
	// If environment variables are read, they override all configuration files.
	configPaths ...string,
) (T, error) {

	cfg := constructor()

	viperInstance := viper.New()

	// Load each config file in order.
	for i, path := range configPaths {
		err := loadConfigFile(viperInstance, path, i == 0)
		if err != nil {
			var zero T
			return zero, fmt.Errorf("failed to load config file %q: %w", path, err)
		}
	}

	if envPrefix != "" {
		viperInstance.SetEnvPrefix(envPrefix)
		viperInstance.SetEnvKeyReplacer(strings.NewReplacer(".", "_"))
		viperInstance.AutomaticEnv()

		// Walk the struct and figure out what environment variables to bind to it.
		boundVars, err := bindEnvs(viperInstance, envPrefix, cfg)
		if err != nil {
			var zero T
			return zero, fmt.Errorf("failed to bind environment variables: %w", err)
		}

		// Make sure there aren't any invalid environment variables set.
		err = checkForInvalidEnvVars(boundVars, envPrefix)
		if err != nil {
			var zero T
			return zero, fmt.Errorf("invalid environment variables: %w", err)
		}
	}

	decoderConfig := &mapstructure.DecoderConfig{
		ErrorUnused:      true,
		WeaklyTypedInput: true, // Allow automatic type conversion from strings (e.g., env vars)
		Result:           cfg,
		TagName:          "mapstructure",
		DecodeHook: mapstructure.ComposeDecodeHookFunc(
			mapstructure.StringToTimeDurationHookFunc(), // Support time.Duration parsing from strings
		),
	}
	decoder, err := mapstructure.NewDecoder(decoderConfig)
	if err != nil {
		var zero T
		return zero, fmt.Errorf("failed to create decoder: %w", err)
	}
	if err := decoder.Decode(viperInstance.AllSettings()); err != nil {
		var zero T
		return zero, fmt.Errorf("failed to decode settings: %w", err)
	}

	// Verify configuration invariants.
	err = cfg.Verify()
	if err != nil {
		var zero T
		return zero, fmt.Errorf("invalid configuration: %w", err)
	}

	return cfg, nil
}

func loadConfigFile(v *viper.Viper, path string, firstConfig bool) error {
	path, err := util.SanitizePath(path)
	if err != nil {
		return fmt.Errorf("failed to sanitize config path %q: %w", path, err)
	}

	exists, err := util.Exists(path)
	if err != nil {
		return fmt.Errorf("failed to check if config path %q exists: %w", path, err)
	}
	if !exists {
		return fmt.Errorf("config path %q does not exist", path)
	}

	v.SetConfigFile(path)
	if firstConfig {
		err = v.ReadInConfig()
		if err != nil {
			return fmt.Errorf("failed to read config file %q: %w", path, err)
		}
	} else {
		err = v.MergeInConfig()
		if err != nil {
			return fmt.Errorf("failed to merge config file %q: %w", path, err)
		}
	}

	return nil
}

// Walks a struct tree and automatically binds each field to an environment variable based on the given prefix
// and the field's path in the struct tree. For example, given a struct like:
//
//	type MyStruct struct {
//	    Foo string
//	    Bar struct {
//	        Baz int
//	    }
//	}
//
// and a prefix of "MYSTRUCT", this function will bind the following environment variables:
//
//	MYSTRUCT_FOO -> Foo
//	MYSTRUCT_BAR_BAZ -> Bar.Baz
//
// This function uses reflection to walk the struct tree, so it only works with exported fields. It also only works
// with basic types (string, int, bool, etc.) and nested structs. It does not work with slices, maps, or other complex
// types.
//
// This function is recursive, so it will walk nested structs to any depth.
//
// This function returns a set containing the names of all environment variables that were bound. This is used
// to detect unused environment variables (which are likely misconfigurations).
func bindEnvs(v *viper.Viper, prefix string, target any, path ...string) (map[string]struct{}, error) {
	boundVars := make(map[string]struct{})

	targetValue := reflect.ValueOf(target)
	if targetValue.Kind() == reflect.Ptr {
		targetValue = targetValue.Elem()
	}
	targetType := targetValue.Type()
	for i := 0; i < targetType.NumField(); i++ {
		field := targetType.Field(i)
		if field.PkgPath != "" { // unexported
			continue
		}
		name := strings.ToLower(field.Name)
		keyPath := append(path, name)

		switch field.Type.Kind() { //nolint:exhaustive // only handling struct and pointer types

		case reflect.Struct:
			// Recurse for nested structs
			tmp := reflect.New(field.Type).Elem().Interface()
			nestedBoundVars, err := bindEnvs(v, prefix, tmp, keyPath...)
			if err != nil {
				return nil, fmt.Errorf("failed to bind envs for field %s: %w", field.Name, err)
			}
			for k := range nestedBoundVars {
				boundVars[k] = struct{}{}
			}
		case reflect.Ptr:
			// Handle pointer to struct
			if field.Type.Elem().Kind() == reflect.Struct {
				tmp := reflect.New(field.Type.Elem()).Interface()
				nestedBoundVars, err := bindEnvs(v, prefix, tmp, keyPath...)
				if err != nil {
					return nil, fmt.Errorf("failed to bind envs for field %s: %w", field.Name, err)
				}
				for k := range nestedBoundVars {
					boundVars[k] = struct{}{}
				}
			} else {
				// Pointer to non-struct type, bind as regular field
				env := prefix + "_" + strings.ToUpper(strings.ReplaceAll(strings.Join(keyPath, "_"), ".", "_"))
				boundVars[env] = struct{}{}
				if err := v.BindEnv(strings.Join(keyPath, "."), env); err != nil {
					return nil, fmt.Errorf("failed to bind env %s: %w", env, err)
				}
			}
		default:
			env := prefix + "_" + strings.ToUpper(strings.ReplaceAll(strings.Join(keyPath, "_"), ".", "_"))
			boundVars[env] = struct{}{}
			if err := v.BindEnv(strings.Join(keyPath, "."), env); err != nil {
				return nil, fmt.Errorf("failed to bind env %s: %w", env, err)
			}
		}
	}

	return boundVars, nil
}

// checkForInvalidEnvVars checks for any environment variables with the given prefix that were not bound to any
// configuration fields. This is used to detect misconfigurations where an environment variable is set, but it does
// not correspond to any configuration field (e.g. due to a typo).
//
// This function returns an error if any invalid environment variables are found.
func checkForInvalidEnvVars(boundVars map[string]struct{}, envPrefix string) error {
	if envPrefix == "" {
		// Nothing we can do if there is no prefix.
		return nil
	}

	for _, env := range os.Environ() {
		parts := strings.SplitN(env, "=", 2)
		if len(parts) != 2 {
			continue
		}
		key := parts[0]
		if !strings.HasPrefix(key, envPrefix+"_") {
			continue
		}
		if _, ok := boundVars[key]; !ok {
			return fmt.Errorf("environment variable %q is not bound to any configuration field", key)
		}
	}

	return nil
}<|MERGE_RESOLUTION|>--- conflicted
+++ resolved
@@ -11,24 +11,6 @@
 	"github.com/spf13/viper"
 )
 
-<<<<<<< HEAD
-// ParseConfigFromCLI parses configuration, pulling config paths from command line arguments. Assumes that any command
-// line argument, if present, is a config path. Default values must be set in the constructor.
-func ParseConfigFromCLI[T VerifiableConfig](constructor func() T, envPrefix string) (T, error) {
-	configPaths := make([]string, 0)
-	configPaths = append(configPaths, os.Args...)
-
-	cfg, err := ParseConfig(constructor, envPrefix, configPaths...)
-	if err != nil {
-		var zero T
-		return zero, fmt.Errorf("failed to parse config from CLI: %w", err)
-	}
-
-	return cfg, nil
-}
-
-=======
->>>>>>> 62434815
 // ParseConfig parses the configuration from the given paths and environment variables. Configuration files are
 // loaded in order, with later files overriding earlier ones. Environment variables are loaded last, and override values
 // from all configuration files. If there are default values in the config, the constructor should return an instance
