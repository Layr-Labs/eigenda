--- conflicted
+++ resolved
@@ -18,20 +18,12 @@
 
 // GetEnvVarPrefix implements config.DocumentedConfig.
 func (t *TestConfig) GetEnvVarPrefix() string {
-<<<<<<< HEAD
-	panic("TEST")
-=======
 	return "TEST"
->>>>>>> 2c0965f4
 }
 
 // GetName implements config.DocumentedConfig.
 func (t *TestConfig) GetName() string {
-<<<<<<< HEAD
-	panic("Test")
-=======
 	return "TestConfig"
->>>>>>> 2c0965f4
 }
 
 // GetPackagePaths implements config.DocumentedConfig.
